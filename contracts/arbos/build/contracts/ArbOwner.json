{
  "contractName": "ArbOwner",
  "abi": [
    {
      "inputs": [
        {
          "internalType": "address",
          "name": "newOwnerAddr",
          "type": "address"
        }
      ],
      "name": "giveOwnership",
      "outputs": [],
      "stateMutability": "nonpayable",
      "type": "function"
    },
    {
      "inputs": [],
<<<<<<< HEAD
      "name": "startCodeUpload",
=======
      "name": "addToReserveFunds",
      "outputs": [],
      "stateMutability": "payable",
      "type": "function"
    },
    {
      "inputs": [],
      "name": "getFeeRecipient",
      "outputs": [
        {
          "internalType": "address",
          "name": "",
          "type": "address"
        }
      ],
      "stateMutability": "view",
      "type": "function"
    },
    {
      "inputs": [
        {
          "internalType": "address",
          "name": "recipient",
          "type": "address"
        }
      ],
      "name": "setFeeRecipient",
      "outputs": [],
      "stateMutability": "nonpayable",
      "type": "function"
    },
    {
      "inputs": [],
      "name": "getFeeRates",
      "outputs": [
        {
          "internalType": "uint256",
          "name": "",
          "type": "uint256"
        },
        {
          "internalType": "uint256",
          "name": "",
          "type": "uint256"
        },
        {
          "internalType": "uint256",
          "name": "",
          "type": "uint256"
        },
        {
          "internalType": "uint256",
          "name": "",
          "type": "uint256"
        }
      ],
      "stateMutability": "view",
      "type": "function"
    },
    {
      "inputs": [
        {
          "internalType": "uint256",
          "name": "num1",
          "type": "uint256"
        },
        {
          "internalType": "uint256",
          "name": "denom1",
          "type": "uint256"
        },
        {
          "internalType": "uint256",
          "name": "num2",
          "type": "uint256"
        },
        {
          "internalType": "uint256",
          "name": "denom2",
          "type": "uint256"
        }
      ],
      "name": "setFeeRates",
      "outputs": [],
      "stateMutability": "nonpayable",
      "type": "function"
    },
    {
      "inputs": [],
      "name": "getFeeMaxes",
      "outputs": [
        {
          "internalType": "uint256",
          "name": "",
          "type": "uint256"
        },
        {
          "internalType": "uint256",
          "name": "",
          "type": "uint256"
        },
        {
          "internalType": "uint256",
          "name": "",
          "type": "uint256"
        },
        {
          "internalType": "uint256",
          "name": "",
          "type": "uint256"
        }
      ],
      "stateMutability": "view",
      "type": "function"
    },
    {
      "inputs": [
        {
          "internalType": "uint256",
          "name": "num1",
          "type": "uint256"
        },
        {
          "internalType": "uint256",
          "name": "denom1",
          "type": "uint256"
        },
        {
          "internalType": "uint256",
          "name": "num2",
          "type": "uint256"
        },
        {
          "internalType": "uint256",
          "name": "denom2",
          "type": "uint256"
        }
      ],
      "name": "setFeeMaxes",
      "outputs": [],
      "stateMutability": "nonpayable",
      "type": "function"
    },
    {
      "inputs": [
        {
          "internalType": "address",
          "name": "sequencerAddr",
          "type": "address"
        },
        {
          "internalType": "uint256",
          "name": "maxDelayBlocks",
          "type": "uint256"
        },
        {
          "internalType": "uint256",
          "name": "maxDelaySeconds",
          "type": "uint256"
        }
      ],
      "name": "changeSequencer",
      "outputs": [],
      "stateMutability": "nonpayable",
      "type": "function"
    },
    {
      "inputs": [],
      "name": "startArbosUpgrade",
>>>>>>> ed1d1d2c
      "outputs": [],
      "stateMutability": "nonpayable",
      "type": "function"
    },
    {
      "inputs": [
        {
          "internalType": "bytes",
          "name": "marshalledCode",
          "type": "bytes"
        }
      ],
      "name": "continueCodeUpload",
      "outputs": [],
      "stateMutability": "nonpayable",
      "type": "function"
    },
    {
      "inputs": [],
      "name": "finishCodeUploadAsArbosUpgrade",
      "outputs": [],
      "stateMutability": "nonpayable",
      "type": "function"
    },
    {
      "inputs": [
        {
          "internalType": "uint256",
          "name": "id",
          "type": "uint256"
        },
        {
          "internalType": "bool",
          "name": "keepState",
          "type": "bool"
        }
      ],
      "name": "finishCodeUploadAsPluggable",
      "outputs": [],
      "stateMutability": "nonpayable",
      "type": "function"
    }
  ],
<<<<<<< HEAD
  "metadata": "{\"compiler\":{\"version\":\"0.6.2+commit.bacdbe57\"},\"language\":\"Solidity\",\"output\":{\"abi\":[{\"inputs\":[{\"internalType\":\"bytes\",\"name\":\"marshalledCode\",\"type\":\"bytes\"}],\"name\":\"continueCodeUpload\",\"outputs\":[],\"stateMutability\":\"nonpayable\",\"type\":\"function\"},{\"inputs\":[],\"name\":\"finishCodeUploadAsArbosUpgrade\",\"outputs\":[],\"stateMutability\":\"nonpayable\",\"type\":\"function\"},{\"inputs\":[{\"internalType\":\"uint256\",\"name\":\"id\",\"type\":\"uint256\"},{\"internalType\":\"bool\",\"name\":\"keepState\",\"type\":\"bool\"}],\"name\":\"finishCodeUploadAsPluggable\",\"outputs\":[],\"stateMutability\":\"nonpayable\",\"type\":\"function\"},{\"inputs\":[{\"internalType\":\"address\",\"name\":\"newOwnerAddr\",\"type\":\"address\"}],\"name\":\"giveOwnership\",\"outputs\":[],\"stateMutability\":\"nonpayable\",\"type\":\"function\"},{\"inputs\":[],\"name\":\"startCodeUpload\",\"outputs\":[],\"stateMutability\":\"nonpayable\",\"type\":\"function\"}],\"devdoc\":{\"methods\":{}},\"userdoc\":{\"methods\":{}}},\"settings\":{\"compilationTarget\":{\"/Users/ed/OffchainLabs/arb-os/contracts/arbos/contracts/ArbOwner.sol\":\"ArbOwner\"},\"evmVersion\":\"istanbul\",\"libraries\":{},\"metadata\":{\"bytecodeHash\":\"ipfs\"},\"optimizer\":{\"enabled\":false,\"runs\":200},\"remappings\":[]},\"sources\":{\"/Users/ed/OffchainLabs/arb-os/contracts/arbos/contracts/ArbOwner.sol\":{\"keccak256\":\"0xffe5166db57f34a8dd4db0b4087351c9f248083d77cbe2ca983f1df559c3924b\",\"urls\":[\"bzz-raw://54aec020da96ab09d1baa5c6cecad3499b53ee52b0a05a08440219a4637352c3\",\"dweb:/ipfs/QmfHoBZtLq8uXZfYzmzf64ERcDcHh8P5VrcjxDV2JonUHQ\"]}},\"version\":1}",
=======
  "metadata": "{\"compiler\":{\"version\":\"0.6.2+commit.bacdbe57\"},\"language\":\"Solidity\",\"output\":{\"abi\":[{\"inputs\":[],\"name\":\"addToReserveFunds\",\"outputs\":[],\"stateMutability\":\"payable\",\"type\":\"function\"},{\"inputs\":[{\"internalType\":\"address\",\"name\":\"sequencerAddr\",\"type\":\"address\"},{\"internalType\":\"uint256\",\"name\":\"maxDelayBlocks\",\"type\":\"uint256\"},{\"internalType\":\"uint256\",\"name\":\"maxDelaySeconds\",\"type\":\"uint256\"}],\"name\":\"changeSequencer\",\"outputs\":[],\"stateMutability\":\"nonpayable\",\"type\":\"function\"},{\"inputs\":[{\"internalType\":\"bytes\",\"name\":\"marshalledCode\",\"type\":\"bytes\"}],\"name\":\"continueArbosUpgrade\",\"outputs\":[],\"stateMutability\":\"nonpayable\",\"type\":\"function\"},{\"inputs\":[],\"name\":\"finishArbosUpgrade\",\"outputs\":[],\"stateMutability\":\"nonpayable\",\"type\":\"function\"},{\"inputs\":[],\"name\":\"getFeeMaxes\",\"outputs\":[{\"internalType\":\"uint256\",\"name\":\"\",\"type\":\"uint256\"},{\"internalType\":\"uint256\",\"name\":\"\",\"type\":\"uint256\"},{\"internalType\":\"uint256\",\"name\":\"\",\"type\":\"uint256\"},{\"internalType\":\"uint256\",\"name\":\"\",\"type\":\"uint256\"}],\"stateMutability\":\"view\",\"type\":\"function\"},{\"inputs\":[],\"name\":\"getFeeRates\",\"outputs\":[{\"internalType\":\"uint256\",\"name\":\"\",\"type\":\"uint256\"},{\"internalType\":\"uint256\",\"name\":\"\",\"type\":\"uint256\"},{\"internalType\":\"uint256\",\"name\":\"\",\"type\":\"uint256\"},{\"internalType\":\"uint256\",\"name\":\"\",\"type\":\"uint256\"}],\"stateMutability\":\"view\",\"type\":\"function\"},{\"inputs\":[],\"name\":\"getFeeRecipient\",\"outputs\":[{\"internalType\":\"address\",\"name\":\"\",\"type\":\"address\"}],\"stateMutability\":\"view\",\"type\":\"function\"},{\"inputs\":[{\"internalType\":\"address\",\"name\":\"newOwnerAddr\",\"type\":\"address\"}],\"name\":\"giveOwnership\",\"outputs\":[],\"stateMutability\":\"nonpayable\",\"type\":\"function\"},{\"inputs\":[{\"internalType\":\"uint256\",\"name\":\"num1\",\"type\":\"uint256\"},{\"internalType\":\"uint256\",\"name\":\"denom1\",\"type\":\"uint256\"},{\"internalType\":\"uint256\",\"name\":\"num2\",\"type\":\"uint256\"},{\"internalType\":\"uint256\",\"name\":\"denom2\",\"type\":\"uint256\"}],\"name\":\"setFeeMaxes\",\"outputs\":[],\"stateMutability\":\"nonpayable\",\"type\":\"function\"},{\"inputs\":[{\"internalType\":\"uint256\",\"name\":\"num1\",\"type\":\"uint256\"},{\"internalType\":\"uint256\",\"name\":\"denom1\",\"type\":\"uint256\"},{\"internalType\":\"uint256\",\"name\":\"num2\",\"type\":\"uint256\"},{\"internalType\":\"uint256\",\"name\":\"denom2\",\"type\":\"uint256\"}],\"name\":\"setFeeRates\",\"outputs\":[],\"stateMutability\":\"nonpayable\",\"type\":\"function\"},{\"inputs\":[{\"internalType\":\"address\",\"name\":\"recipient\",\"type\":\"address\"}],\"name\":\"setFeeRecipient\",\"outputs\":[],\"stateMutability\":\"nonpayable\",\"type\":\"function\"},{\"inputs\":[],\"name\":\"startArbosUpgrade\",\"outputs\":[],\"stateMutability\":\"nonpayable\",\"type\":\"function\"}],\"devdoc\":{\"methods\":{}},\"userdoc\":{\"methods\":{}}},\"settings\":{\"compilationTarget\":{\"/Users/ed/OffchainLabs/arb-os/contracts/arbos/contracts/ArbOwner.sol\":\"ArbOwner\"},\"evmVersion\":\"istanbul\",\"libraries\":{},\"metadata\":{\"bytecodeHash\":\"ipfs\"},\"optimizer\":{\"enabled\":false,\"runs\":200},\"remappings\":[]},\"sources\":{\"/Users/ed/OffchainLabs/arb-os/contracts/arbos/contracts/ArbOwner.sol\":{\"keccak256\":\"0x719615b862cbca40e9a8504b0f787249e24174963531bed0add6dbfa4d9f3d35\",\"urls\":[\"bzz-raw://de616486a2717d0964136f07ddbd08e6391df7860535907d0d3275f081174bf5\",\"dweb:/ipfs/QmQJoCHtaFnnnsNZJeqDY7ar4JfTAdZXzzyaBgLZYTbgHM\"]}},\"version\":1}",
>>>>>>> ed1d1d2c
  "bytecode": "0x",
  "deployedBytecode": "0x",
  "sourceMap": "",
  "deployedSourceMap": "",
<<<<<<< HEAD
  "source": "pragma solidity >=0.4.21 <0.7.0;\n\ninterface ArbOwner {\n    // Support actions that can be taken by the chain's owner.\n    // All methods will revert, unless the caller is the chain's owner.\n\n    function giveOwnership(address newOwnerAddr) external;\n\n    // To upgrade ArbOS, the ower calls startArbosUpgrade, then calls continueArbosUpgrade one or more times to upload \n    // the code to be installed as the upgrade, then calls finishArbosUpgrade to complete the upgrade and start executing the new code.\n    function startCodeUpload() external;\n    function continueCodeUpload(bytes calldata marshalledCode) external;\n    function finishCodeUploadAsArbosUpgrade() external;\n    function finishCodeUploadAsPluggable(uint id, bool keepState) external;\n}\n\n",
=======
  "source": "pragma solidity >=0.4.21 <0.7.0;\n\ninterface ArbOwner {\n    // Support actions that can be taken by the chain's owner.\n    // All methods will revert, unless the caller is the chain's owner.\n\n    function giveOwnership(address newOwnerAddr) external;\n\n    function addToReserveFunds() external payable;\n\n    function getFeeRecipient() external view returns (address);\n    function setFeeRecipient(address recipient) external;\n    function getFeeRates() external view returns (uint, uint, uint, uint);\n    function setFeeRates(uint num1, uint denom1, uint num2, uint denom2) external;\n    function getFeeMaxes() external view returns (uint, uint, uint, uint);\n    function setFeeMaxes(uint num1, uint denom1, uint num2, uint denom2) external;\n\n    // Change the sequencer or its parameters\n    // if sequencerAddr is zero, operate without a sequencer\n    function changeSequencer(address sequencerAddr, uint maxDelayBlocks, uint maxDelaySeconds) external;\n\n    // To upgrade ArbOS, the ower calls startArbosUpgrade, then calls continueArbosUpgrade one or more times to upload \n    // the code to be installed as the upgrade, then calls finishArbosUpgrade to complete the upgrade and start executing the new code.\n    function startArbosUpgrade() external;\n    function continueArbosUpgrade(bytes calldata marshalledCode) external;\n    function finishArbosUpgrade() external;\n}\n\n",
>>>>>>> ed1d1d2c
  "sourcePath": "/Users/ed/OffchainLabs/arb-os/contracts/arbos/contracts/ArbOwner.sol",
  "ast": {
    "absolutePath": "/Users/ed/OffchainLabs/arb-os/contracts/arbos/contracts/ArbOwner.sol",
    "exportedSymbols": {
      "ArbOwner": [
<<<<<<< HEAD
        470
      ]
    },
    "id": 471,
=======
        529
      ]
    },
    "id": 530,
>>>>>>> ed1d1d2c
    "nodeType": "SourceUnit",
    "nodes": [
      {
        "id": 446,
        "literals": [
          "solidity",
          ">=",
          "0.4",
          ".21",
          "<",
          "0.7",
          ".0"
        ],
        "nodeType": "PragmaDirective",
        "src": "0:32:7"
      },
      {
        "abstract": false,
        "baseContracts": [],
        "contractDependencies": [],
        "contractKind": "interface",
        "documentation": null,
        "fullyImplemented": false,
<<<<<<< HEAD
        "id": 470,
        "linearizedBaseContracts": [
          470
=======
        "id": 529,
        "linearizedBaseContracts": [
          529
>>>>>>> ed1d1d2c
        ],
        "name": "ArbOwner",
        "nodeType": "ContractDefinition",
        "nodes": [
          {
            "body": null,
            "documentation": null,
            "functionSelector": "e3a0a148",
            "id": 451,
            "implemented": false,
            "kind": "function",
            "modifiers": [],
            "name": "giveOwnership",
            "nodeType": "FunctionDefinition",
            "overrides": null,
            "parameters": {
              "id": 449,
              "nodeType": "ParameterList",
              "parameters": [
                {
                  "constant": false,
                  "id": 448,
                  "name": "newOwnerAddr",
                  "nodeType": "VariableDeclaration",
                  "overrides": null,
                  "scope": 451,
                  "src": "218:20:7",
                  "stateVariable": false,
                  "storageLocation": "default",
                  "typeDescriptions": {
                    "typeIdentifier": "t_address",
                    "typeString": "address"
                  },
                  "typeName": {
                    "id": 447,
                    "name": "address",
                    "nodeType": "ElementaryTypeName",
                    "src": "218:7:7",
                    "stateMutability": "nonpayable",
                    "typeDescriptions": {
                      "typeIdentifier": "t_address",
                      "typeString": "address"
                    }
                  },
                  "value": null,
                  "visibility": "internal"
                }
              ],
              "src": "217:22:7"
            },
            "returnParameters": {
              "id": 450,
              "nodeType": "ParameterList",
              "parameters": [],
              "src": "248:0:7"
            },
<<<<<<< HEAD
            "scope": 470,
=======
            "scope": 529,
>>>>>>> ed1d1d2c
            "src": "195:54:7",
            "stateMutability": "nonpayable",
            "virtual": false,
            "visibility": "external"
          },
          {
            "body": null,
            "documentation": null,
<<<<<<< HEAD
            "functionSelector": "31acdf5e",
=======
            "functionSelector": "c3bf429d",
>>>>>>> ed1d1d2c
            "id": 454,
            "implemented": false,
            "kind": "function",
            "modifiers": [],
<<<<<<< HEAD
            "name": "startCodeUpload",
=======
            "name": "addToReserveFunds",
>>>>>>> ed1d1d2c
            "nodeType": "FunctionDefinition",
            "overrides": null,
            "parameters": {
              "id": 452,
              "nodeType": "ParameterList",
              "parameters": [],
<<<<<<< HEAD
              "src": "535:2:7"
=======
              "src": "281:2:7"
>>>>>>> ed1d1d2c
            },
            "returnParameters": {
              "id": 453,
              "nodeType": "ParameterList",
              "parameters": [],
<<<<<<< HEAD
              "src": "546:0:7"
            },
            "scope": 470,
            "src": "511:36:7",
            "stateMutability": "nonpayable",
=======
              "src": "300:0:7"
            },
            "scope": 529,
            "src": "255:46:7",
            "stateMutability": "payable",
>>>>>>> ed1d1d2c
            "virtual": false,
            "visibility": "external"
          },
          {
            "body": null,
            "documentation": null,
<<<<<<< HEAD
            "functionSelector": "56331f75",
=======
            "functionSelector": "4ccb20c0",
>>>>>>> ed1d1d2c
            "id": 459,
            "implemented": false,
            "kind": "function",
            "modifiers": [],
<<<<<<< HEAD
            "name": "continueCodeUpload",
=======
            "name": "getFeeRecipient",
>>>>>>> ed1d1d2c
            "nodeType": "FunctionDefinition",
            "overrides": null,
            "parameters": {
              "id": 455,
              "nodeType": "ParameterList",
              "parameters": [],
              "src": "331:2:7"
            },
            "returnParameters": {
              "id": 458,
              "nodeType": "ParameterList",
              "parameters": [
                {
                  "constant": false,
                  "id": 457,
                  "name": "",
                  "nodeType": "VariableDeclaration",
                  "overrides": null,
                  "scope": 459,
<<<<<<< HEAD
                  "src": "580:29:7",
=======
                  "src": "357:7:7",
>>>>>>> ed1d1d2c
                  "stateVariable": false,
                  "storageLocation": "default",
                  "typeDescriptions": {
                    "typeIdentifier": "t_address",
                    "typeString": "address"
                  },
                  "typeName": {
                    "id": 456,
                    "name": "address",
                    "nodeType": "ElementaryTypeName",
<<<<<<< HEAD
                    "src": "580:5:7",
=======
                    "src": "357:7:7",
                    "stateMutability": "nonpayable",
>>>>>>> ed1d1d2c
                    "typeDescriptions": {
                      "typeIdentifier": "t_address",
                      "typeString": "address"
                    }
                  },
                  "value": null,
                  "visibility": "internal"
                }
              ],
<<<<<<< HEAD
              "src": "579:31:7"
            },
            "returnParameters": {
              "id": 458,
              "nodeType": "ParameterList",
              "parameters": [],
              "src": "619:0:7"
            },
            "scope": 470,
            "src": "552:68:7",
            "stateMutability": "nonpayable",
=======
              "src": "356:9:7"
            },
            "scope": 529,
            "src": "307:59:7",
            "stateMutability": "view",
>>>>>>> ed1d1d2c
            "virtual": false,
            "visibility": "external"
          },
          {
            "body": null,
            "documentation": null,
<<<<<<< HEAD
            "functionSelector": "fbb53a17",
            "id": 462,
            "implemented": false,
            "kind": "function",
            "modifiers": [],
            "name": "finishCodeUploadAsArbosUpgrade",
            "nodeType": "FunctionDefinition",
            "overrides": null,
            "parameters": {
              "id": 460,
              "nodeType": "ParameterList",
              "parameters": [],
              "src": "664:2:7"
            },
            "returnParameters": {
              "id": 461,
              "nodeType": "ParameterList",
              "parameters": [],
              "src": "675:0:7"
            },
            "scope": 470,
            "src": "625:51:7",
            "stateMutability": "nonpayable",
            "virtual": false,
            "visibility": "external"
          },
          {
            "body": null,
            "documentation": null,
            "functionSelector": "f4f4e136",
            "id": 469,
            "implemented": false,
            "kind": "function",
            "modifiers": [],
            "name": "finishCodeUploadAsPluggable",
            "nodeType": "FunctionDefinition",
            "overrides": null,
            "parameters": {
              "id": 467,
              "nodeType": "ParameterList",
              "parameters": [
                {
                  "constant": false,
                  "id": 464,
                  "name": "id",
                  "nodeType": "VariableDeclaration",
                  "overrides": null,
                  "scope": 469,
                  "src": "718:7:7",
                  "stateVariable": false,
                  "storageLocation": "default",
                  "typeDescriptions": {
                    "typeIdentifier": "t_uint256",
                    "typeString": "uint256"
                  },
                  "typeName": {
                    "id": 463,
                    "name": "uint",
                    "nodeType": "ElementaryTypeName",
                    "src": "718:4:7",
                    "typeDescriptions": {
                      "typeIdentifier": "t_uint256",
                      "typeString": "uint256"
                    }
                  },
                  "value": null,
                  "visibility": "internal"
                },
                {
                  "constant": false,
                  "id": 466,
                  "name": "keepState",
                  "nodeType": "VariableDeclaration",
                  "overrides": null,
                  "scope": 469,
                  "src": "727:14:7",
                  "stateVariable": false,
                  "storageLocation": "default",
                  "typeDescriptions": {
                    "typeIdentifier": "t_bool",
                    "typeString": "bool"
                  },
                  "typeName": {
                    "id": 465,
                    "name": "bool",
                    "nodeType": "ElementaryTypeName",
                    "src": "727:4:7",
                    "typeDescriptions": {
                      "typeIdentifier": "t_bool",
                      "typeString": "bool"
                    }
                  },
                  "value": null,
                  "visibility": "internal"
                }
              ],
              "src": "717:25:7"
            },
            "returnParameters": {
              "id": 468,
              "nodeType": "ParameterList",
              "parameters": [],
              "src": "751:0:7"
            },
            "scope": 470,
            "src": "681:71:7",
            "stateMutability": "nonpayable",
            "virtual": false,
            "visibility": "external"
          }
        ],
        "scope": 471,
        "src": "34:720:7"
      }
    ],
    "src": "0:756:7"
  },
  "legacyAST": {
    "absolutePath": "/Users/ed/OffchainLabs/arb-os/contracts/arbos/contracts/ArbOwner.sol",
    "exportedSymbols": {
      "ArbOwner": [
        470
      ]
    },
    "id": 471,
    "nodeType": "SourceUnit",
    "nodes": [
      {
        "id": 446,
        "literals": [
          "solidity",
          ">=",
          "0.4",
          ".21",
          "<",
          "0.7",
          ".0"
        ],
        "nodeType": "PragmaDirective",
        "src": "0:32:7"
      },
      {
        "abstract": false,
        "baseContracts": [],
        "contractDependencies": [],
        "contractKind": "interface",
        "documentation": null,
        "fullyImplemented": false,
        "id": 470,
        "linearizedBaseContracts": [
          470
        ],
        "name": "ArbOwner",
        "nodeType": "ContractDefinition",
        "nodes": [
          {
            "body": null,
            "documentation": null,
            "functionSelector": "e3a0a148",
            "id": 451,
=======
            "functionSelector": "e74b981b",
            "id": 464,
>>>>>>> ed1d1d2c
            "implemented": false,
            "kind": "function",
            "modifiers": [],
            "name": "setFeeRecipient",
            "nodeType": "FunctionDefinition",
            "overrides": null,
            "parameters": {
              "id": 462,
              "nodeType": "ParameterList",
              "parameters": [
                {
                  "constant": false,
                  "id": 461,
                  "name": "recipient",
                  "nodeType": "VariableDeclaration",
                  "overrides": null,
                  "scope": 464,
                  "src": "396:17:7",
                  "stateVariable": false,
                  "storageLocation": "default",
                  "typeDescriptions": {
                    "typeIdentifier": "t_address",
                    "typeString": "address"
                  },
                  "typeName": {
                    "id": 460,
                    "name": "address",
                    "nodeType": "ElementaryTypeName",
                    "src": "396:7:7",
                    "stateMutability": "nonpayable",
                    "typeDescriptions": {
                      "typeIdentifier": "t_address",
                      "typeString": "address"
                    }
                  },
                  "value": null,
                  "visibility": "internal"
                }
              ],
              "src": "395:19:7"
            },
            "returnParameters": {
              "id": 463,
              "nodeType": "ParameterList",
              "parameters": [],
              "src": "423:0:7"
            },
<<<<<<< HEAD
            "scope": 470,
            "src": "195:54:7",
=======
            "scope": 529,
            "src": "371:53:7",
>>>>>>> ed1d1d2c
            "stateMutability": "nonpayable",
            "virtual": false,
            "visibility": "external"
          },
          {
            "body": null,
            "documentation": null,
<<<<<<< HEAD
            "functionSelector": "31acdf5e",
            "id": 454,
            "implemented": false,
            "kind": "function",
            "modifiers": [],
            "name": "startCodeUpload",
=======
            "functionSelector": "d6e7a55e",
            "id": 475,
            "implemented": false,
            "kind": "function",
            "modifiers": [],
            "name": "getFeeRates",
>>>>>>> ed1d1d2c
            "nodeType": "FunctionDefinition",
            "overrides": null,
            "parameters": {
              "id": 465,
              "nodeType": "ParameterList",
              "parameters": [],
<<<<<<< HEAD
              "src": "535:2:7"
            },
            "returnParameters": {
              "id": 453,
              "nodeType": "ParameterList",
              "parameters": [],
              "src": "546:0:7"
            },
            "scope": 470,
            "src": "511:36:7",
            "stateMutability": "nonpayable",
            "virtual": false,
            "visibility": "external"
          },
          {
            "body": null,
            "documentation": null,
            "functionSelector": "56331f75",
            "id": 459,
            "implemented": false,
            "kind": "function",
            "modifiers": [],
            "name": "continueCodeUpload",
            "nodeType": "FunctionDefinition",
            "overrides": null,
            "parameters": {
              "id": 457,
=======
              "src": "449:2:7"
            },
            "returnParameters": {
              "id": 474,
>>>>>>> ed1d1d2c
              "nodeType": "ParameterList",
              "parameters": [
                {
                  "constant": false,
                  "id": 467,
                  "name": "",
                  "nodeType": "VariableDeclaration",
                  "overrides": null,
<<<<<<< HEAD
                  "scope": 459,
                  "src": "580:29:7",
=======
                  "scope": 475,
                  "src": "475:4:7",
>>>>>>> ed1d1d2c
                  "stateVariable": false,
                  "storageLocation": "default",
                  "typeDescriptions": {
                    "typeIdentifier": "t_uint256",
                    "typeString": "uint256"
                  },
                  "typeName": {
                    "id": 466,
                    "name": "uint",
                    "nodeType": "ElementaryTypeName",
<<<<<<< HEAD
                    "src": "580:5:7",
=======
                    "src": "475:4:7",
>>>>>>> ed1d1d2c
                    "typeDescriptions": {
                      "typeIdentifier": "t_uint256",
                      "typeString": "uint256"
                    }
                  },
                  "value": null,
                  "visibility": "internal"
<<<<<<< HEAD
                }
              ],
              "src": "579:31:7"
            },
            "returnParameters": {
              "id": 458,
              "nodeType": "ParameterList",
              "parameters": [],
              "src": "619:0:7"
            },
            "scope": 470,
            "src": "552:68:7",
=======
                },
                {
                  "constant": false,
                  "id": 469,
                  "name": "",
                  "nodeType": "VariableDeclaration",
                  "overrides": null,
                  "scope": 475,
                  "src": "481:4:7",
                  "stateVariable": false,
                  "storageLocation": "default",
                  "typeDescriptions": {
                    "typeIdentifier": "t_uint256",
                    "typeString": "uint256"
                  },
                  "typeName": {
                    "id": 468,
                    "name": "uint",
                    "nodeType": "ElementaryTypeName",
                    "src": "481:4:7",
                    "typeDescriptions": {
                      "typeIdentifier": "t_uint256",
                      "typeString": "uint256"
                    }
                  },
                  "value": null,
                  "visibility": "internal"
                },
                {
                  "constant": false,
                  "id": 471,
                  "name": "",
                  "nodeType": "VariableDeclaration",
                  "overrides": null,
                  "scope": 475,
                  "src": "487:4:7",
                  "stateVariable": false,
                  "storageLocation": "default",
                  "typeDescriptions": {
                    "typeIdentifier": "t_uint256",
                    "typeString": "uint256"
                  },
                  "typeName": {
                    "id": 470,
                    "name": "uint",
                    "nodeType": "ElementaryTypeName",
                    "src": "487:4:7",
                    "typeDescriptions": {
                      "typeIdentifier": "t_uint256",
                      "typeString": "uint256"
                    }
                  },
                  "value": null,
                  "visibility": "internal"
                },
                {
                  "constant": false,
                  "id": 473,
                  "name": "",
                  "nodeType": "VariableDeclaration",
                  "overrides": null,
                  "scope": 475,
                  "src": "493:4:7",
                  "stateVariable": false,
                  "storageLocation": "default",
                  "typeDescriptions": {
                    "typeIdentifier": "t_uint256",
                    "typeString": "uint256"
                  },
                  "typeName": {
                    "id": 472,
                    "name": "uint",
                    "nodeType": "ElementaryTypeName",
                    "src": "493:4:7",
                    "typeDescriptions": {
                      "typeIdentifier": "t_uint256",
                      "typeString": "uint256"
                    }
                  },
                  "value": null,
                  "visibility": "internal"
                }
              ],
              "src": "474:24:7"
            },
            "scope": 529,
            "src": "429:70:7",
            "stateMutability": "view",
            "virtual": false,
            "visibility": "external"
          },
          {
            "body": null,
            "documentation": null,
            "functionSelector": "30d2361e",
            "id": 486,
            "implemented": false,
            "kind": "function",
            "modifiers": [],
            "name": "setFeeRates",
            "nodeType": "FunctionDefinition",
            "overrides": null,
            "parameters": {
              "id": 484,
              "nodeType": "ParameterList",
              "parameters": [
                {
                  "constant": false,
                  "id": 477,
                  "name": "num1",
                  "nodeType": "VariableDeclaration",
                  "overrides": null,
                  "scope": 486,
                  "src": "525:9:7",
                  "stateVariable": false,
                  "storageLocation": "default",
                  "typeDescriptions": {
                    "typeIdentifier": "t_uint256",
                    "typeString": "uint256"
                  },
                  "typeName": {
                    "id": 476,
                    "name": "uint",
                    "nodeType": "ElementaryTypeName",
                    "src": "525:4:7",
                    "typeDescriptions": {
                      "typeIdentifier": "t_uint256",
                      "typeString": "uint256"
                    }
                  },
                  "value": null,
                  "visibility": "internal"
                },
                {
                  "constant": false,
                  "id": 479,
                  "name": "denom1",
                  "nodeType": "VariableDeclaration",
                  "overrides": null,
                  "scope": 486,
                  "src": "536:11:7",
                  "stateVariable": false,
                  "storageLocation": "default",
                  "typeDescriptions": {
                    "typeIdentifier": "t_uint256",
                    "typeString": "uint256"
                  },
                  "typeName": {
                    "id": 478,
                    "name": "uint",
                    "nodeType": "ElementaryTypeName",
                    "src": "536:4:7",
                    "typeDescriptions": {
                      "typeIdentifier": "t_uint256",
                      "typeString": "uint256"
                    }
                  },
                  "value": null,
                  "visibility": "internal"
                },
                {
                  "constant": false,
                  "id": 481,
                  "name": "num2",
                  "nodeType": "VariableDeclaration",
                  "overrides": null,
                  "scope": 486,
                  "src": "549:9:7",
                  "stateVariable": false,
                  "storageLocation": "default",
                  "typeDescriptions": {
                    "typeIdentifier": "t_uint256",
                    "typeString": "uint256"
                  },
                  "typeName": {
                    "id": 480,
                    "name": "uint",
                    "nodeType": "ElementaryTypeName",
                    "src": "549:4:7",
                    "typeDescriptions": {
                      "typeIdentifier": "t_uint256",
                      "typeString": "uint256"
                    }
                  },
                  "value": null,
                  "visibility": "internal"
                },
                {
                  "constant": false,
                  "id": 483,
                  "name": "denom2",
                  "nodeType": "VariableDeclaration",
                  "overrides": null,
                  "scope": 486,
                  "src": "560:11:7",
                  "stateVariable": false,
                  "storageLocation": "default",
                  "typeDescriptions": {
                    "typeIdentifier": "t_uint256",
                    "typeString": "uint256"
                  },
                  "typeName": {
                    "id": 482,
                    "name": "uint",
                    "nodeType": "ElementaryTypeName",
                    "src": "560:4:7",
                    "typeDescriptions": {
                      "typeIdentifier": "t_uint256",
                      "typeString": "uint256"
                    }
                  },
                  "value": null,
                  "visibility": "internal"
                }
              ],
              "src": "524:48:7"
            },
            "returnParameters": {
              "id": 485,
              "nodeType": "ParameterList",
              "parameters": [],
              "src": "581:0:7"
            },
            "scope": 529,
            "src": "504:78:7",
            "stateMutability": "nonpayable",
            "virtual": false,
            "visibility": "external"
          },
          {
            "body": null,
            "documentation": null,
            "functionSelector": "23e089dd",
            "id": 497,
            "implemented": false,
            "kind": "function",
            "modifiers": [],
            "name": "getFeeMaxes",
            "nodeType": "FunctionDefinition",
            "overrides": null,
            "parameters": {
              "id": 487,
              "nodeType": "ParameterList",
              "parameters": [],
              "src": "607:2:7"
            },
            "returnParameters": {
              "id": 496,
              "nodeType": "ParameterList",
              "parameters": [
                {
                  "constant": false,
                  "id": 489,
                  "name": "",
                  "nodeType": "VariableDeclaration",
                  "overrides": null,
                  "scope": 497,
                  "src": "633:4:7",
                  "stateVariable": false,
                  "storageLocation": "default",
                  "typeDescriptions": {
                    "typeIdentifier": "t_uint256",
                    "typeString": "uint256"
                  },
                  "typeName": {
                    "id": 488,
                    "name": "uint",
                    "nodeType": "ElementaryTypeName",
                    "src": "633:4:7",
                    "typeDescriptions": {
                      "typeIdentifier": "t_uint256",
                      "typeString": "uint256"
                    }
                  },
                  "value": null,
                  "visibility": "internal"
                },
                {
                  "constant": false,
                  "id": 491,
                  "name": "",
                  "nodeType": "VariableDeclaration",
                  "overrides": null,
                  "scope": 497,
                  "src": "639:4:7",
                  "stateVariable": false,
                  "storageLocation": "default",
                  "typeDescriptions": {
                    "typeIdentifier": "t_uint256",
                    "typeString": "uint256"
                  },
                  "typeName": {
                    "id": 490,
                    "name": "uint",
                    "nodeType": "ElementaryTypeName",
                    "src": "639:4:7",
                    "typeDescriptions": {
                      "typeIdentifier": "t_uint256",
                      "typeString": "uint256"
                    }
                  },
                  "value": null,
                  "visibility": "internal"
                },
                {
                  "constant": false,
                  "id": 493,
                  "name": "",
                  "nodeType": "VariableDeclaration",
                  "overrides": null,
                  "scope": 497,
                  "src": "645:4:7",
                  "stateVariable": false,
                  "storageLocation": "default",
                  "typeDescriptions": {
                    "typeIdentifier": "t_uint256",
                    "typeString": "uint256"
                  },
                  "typeName": {
                    "id": 492,
                    "name": "uint",
                    "nodeType": "ElementaryTypeName",
                    "src": "645:4:7",
                    "typeDescriptions": {
                      "typeIdentifier": "t_uint256",
                      "typeString": "uint256"
                    }
                  },
                  "value": null,
                  "visibility": "internal"
                },
                {
                  "constant": false,
                  "id": 495,
                  "name": "",
                  "nodeType": "VariableDeclaration",
                  "overrides": null,
                  "scope": 497,
                  "src": "651:4:7",
                  "stateVariable": false,
                  "storageLocation": "default",
                  "typeDescriptions": {
                    "typeIdentifier": "t_uint256",
                    "typeString": "uint256"
                  },
                  "typeName": {
                    "id": 494,
                    "name": "uint",
                    "nodeType": "ElementaryTypeName",
                    "src": "651:4:7",
                    "typeDescriptions": {
                      "typeIdentifier": "t_uint256",
                      "typeString": "uint256"
                    }
                  },
                  "value": null,
                  "visibility": "internal"
                }
              ],
              "src": "632:24:7"
            },
            "scope": 529,
            "src": "587:70:7",
            "stateMutability": "view",
            "virtual": false,
            "visibility": "external"
          },
          {
            "body": null,
            "documentation": null,
            "functionSelector": "72861aa4",
            "id": 508,
            "implemented": false,
            "kind": "function",
            "modifiers": [],
            "name": "setFeeMaxes",
            "nodeType": "FunctionDefinition",
            "overrides": null,
            "parameters": {
              "id": 506,
              "nodeType": "ParameterList",
              "parameters": [
                {
                  "constant": false,
                  "id": 499,
                  "name": "num1",
                  "nodeType": "VariableDeclaration",
                  "overrides": null,
                  "scope": 508,
                  "src": "683:9:7",
                  "stateVariable": false,
                  "storageLocation": "default",
                  "typeDescriptions": {
                    "typeIdentifier": "t_uint256",
                    "typeString": "uint256"
                  },
                  "typeName": {
                    "id": 498,
                    "name": "uint",
                    "nodeType": "ElementaryTypeName",
                    "src": "683:4:7",
                    "typeDescriptions": {
                      "typeIdentifier": "t_uint256",
                      "typeString": "uint256"
                    }
                  },
                  "value": null,
                  "visibility": "internal"
                },
                {
                  "constant": false,
                  "id": 501,
                  "name": "denom1",
                  "nodeType": "VariableDeclaration",
                  "overrides": null,
                  "scope": 508,
                  "src": "694:11:7",
                  "stateVariable": false,
                  "storageLocation": "default",
                  "typeDescriptions": {
                    "typeIdentifier": "t_uint256",
                    "typeString": "uint256"
                  },
                  "typeName": {
                    "id": 500,
                    "name": "uint",
                    "nodeType": "ElementaryTypeName",
                    "src": "694:4:7",
                    "typeDescriptions": {
                      "typeIdentifier": "t_uint256",
                      "typeString": "uint256"
                    }
                  },
                  "value": null,
                  "visibility": "internal"
                },
                {
                  "constant": false,
                  "id": 503,
                  "name": "num2",
                  "nodeType": "VariableDeclaration",
                  "overrides": null,
                  "scope": 508,
                  "src": "707:9:7",
                  "stateVariable": false,
                  "storageLocation": "default",
                  "typeDescriptions": {
                    "typeIdentifier": "t_uint256",
                    "typeString": "uint256"
                  },
                  "typeName": {
                    "id": 502,
                    "name": "uint",
                    "nodeType": "ElementaryTypeName",
                    "src": "707:4:7",
                    "typeDescriptions": {
                      "typeIdentifier": "t_uint256",
                      "typeString": "uint256"
                    }
                  },
                  "value": null,
                  "visibility": "internal"
                },
                {
                  "constant": false,
                  "id": 505,
                  "name": "denom2",
                  "nodeType": "VariableDeclaration",
                  "overrides": null,
                  "scope": 508,
                  "src": "718:11:7",
                  "stateVariable": false,
                  "storageLocation": "default",
                  "typeDescriptions": {
                    "typeIdentifier": "t_uint256",
                    "typeString": "uint256"
                  },
                  "typeName": {
                    "id": 504,
                    "name": "uint",
                    "nodeType": "ElementaryTypeName",
                    "src": "718:4:7",
                    "typeDescriptions": {
                      "typeIdentifier": "t_uint256",
                      "typeString": "uint256"
                    }
                  },
                  "value": null,
                  "visibility": "internal"
                }
              ],
              "src": "682:48:7"
            },
            "returnParameters": {
              "id": 507,
              "nodeType": "ParameterList",
              "parameters": [],
              "src": "739:0:7"
            },
            "scope": 529,
            "src": "662:78:7",
            "stateMutability": "nonpayable",
            "virtual": false,
            "visibility": "external"
          },
          {
            "body": null,
            "documentation": null,
            "functionSelector": "ea180a38",
            "id": 517,
            "implemented": false,
            "kind": "function",
            "modifiers": [],
            "name": "changeSequencer",
            "nodeType": "FunctionDefinition",
            "overrides": null,
            "parameters": {
              "id": 515,
              "nodeType": "ParameterList",
              "parameters": [
                {
                  "constant": false,
                  "id": 510,
                  "name": "sequencerAddr",
                  "nodeType": "VariableDeclaration",
                  "overrides": null,
                  "scope": 517,
                  "src": "878:21:7",
                  "stateVariable": false,
                  "storageLocation": "default",
                  "typeDescriptions": {
                    "typeIdentifier": "t_address",
                    "typeString": "address"
                  },
                  "typeName": {
                    "id": 509,
                    "name": "address",
                    "nodeType": "ElementaryTypeName",
                    "src": "878:7:7",
                    "stateMutability": "nonpayable",
                    "typeDescriptions": {
                      "typeIdentifier": "t_address",
                      "typeString": "address"
                    }
                  },
                  "value": null,
                  "visibility": "internal"
                },
                {
                  "constant": false,
                  "id": 512,
                  "name": "maxDelayBlocks",
                  "nodeType": "VariableDeclaration",
                  "overrides": null,
                  "scope": 517,
                  "src": "901:19:7",
                  "stateVariable": false,
                  "storageLocation": "default",
                  "typeDescriptions": {
                    "typeIdentifier": "t_uint256",
                    "typeString": "uint256"
                  },
                  "typeName": {
                    "id": 511,
                    "name": "uint",
                    "nodeType": "ElementaryTypeName",
                    "src": "901:4:7",
                    "typeDescriptions": {
                      "typeIdentifier": "t_uint256",
                      "typeString": "uint256"
                    }
                  },
                  "value": null,
                  "visibility": "internal"
                },
                {
                  "constant": false,
                  "id": 514,
                  "name": "maxDelaySeconds",
                  "nodeType": "VariableDeclaration",
                  "overrides": null,
                  "scope": 517,
                  "src": "922:20:7",
                  "stateVariable": false,
                  "storageLocation": "default",
                  "typeDescriptions": {
                    "typeIdentifier": "t_uint256",
                    "typeString": "uint256"
                  },
                  "typeName": {
                    "id": 513,
                    "name": "uint",
                    "nodeType": "ElementaryTypeName",
                    "src": "922:4:7",
                    "typeDescriptions": {
                      "typeIdentifier": "t_uint256",
                      "typeString": "uint256"
                    }
                  },
                  "value": null,
                  "visibility": "internal"
                }
              ],
              "src": "877:66:7"
            },
            "returnParameters": {
              "id": 516,
              "nodeType": "ParameterList",
              "parameters": [],
              "src": "952:0:7"
            },
            "scope": 529,
            "src": "853:100:7",
            "stateMutability": "nonpayable",
            "virtual": false,
            "visibility": "external"
          },
          {
            "body": null,
            "documentation": null,
            "functionSelector": "6d92b8e4",
            "id": 520,
            "implemented": false,
            "kind": "function",
            "modifiers": [],
            "name": "startArbosUpgrade",
            "nodeType": "FunctionDefinition",
            "overrides": null,
            "parameters": {
              "id": 518,
              "nodeType": "ParameterList",
              "parameters": [],
              "src": "1241:2:7"
            },
            "returnParameters": {
              "id": 519,
              "nodeType": "ParameterList",
              "parameters": [],
              "src": "1252:0:7"
            },
            "scope": 529,
            "src": "1215:38:7",
            "stateMutability": "nonpayable",
            "virtual": false,
            "visibility": "external"
          },
          {
            "body": null,
            "documentation": null,
            "functionSelector": "0b766fec",
            "id": 525,
            "implemented": false,
            "kind": "function",
            "modifiers": [],
            "name": "continueArbosUpgrade",
            "nodeType": "FunctionDefinition",
            "overrides": null,
            "parameters": {
              "id": 523,
              "nodeType": "ParameterList",
              "parameters": [
                {
                  "constant": false,
                  "id": 522,
                  "name": "marshalledCode",
                  "nodeType": "VariableDeclaration",
                  "overrides": null,
                  "scope": 525,
                  "src": "1288:29:7",
                  "stateVariable": false,
                  "storageLocation": "calldata",
                  "typeDescriptions": {
                    "typeIdentifier": "t_bytes_calldata_ptr",
                    "typeString": "bytes"
                  },
                  "typeName": {
                    "id": 521,
                    "name": "bytes",
                    "nodeType": "ElementaryTypeName",
                    "src": "1288:5:7",
                    "typeDescriptions": {
                      "typeIdentifier": "t_bytes_storage_ptr",
                      "typeString": "bytes"
                    }
                  },
                  "value": null,
                  "visibility": "internal"
                }
              ],
              "src": "1287:31:7"
            },
            "returnParameters": {
              "id": 524,
              "nodeType": "ParameterList",
              "parameters": [],
              "src": "1327:0:7"
            },
            "scope": 529,
            "src": "1258:70:7",
            "stateMutability": "nonpayable",
            "virtual": false,
            "visibility": "external"
          },
          {
            "body": null,
            "documentation": null,
            "functionSelector": "e380002e",
            "id": 528,
            "implemented": false,
            "kind": "function",
            "modifiers": [],
            "name": "finishArbosUpgrade",
            "nodeType": "FunctionDefinition",
            "overrides": null,
            "parameters": {
              "id": 526,
              "nodeType": "ParameterList",
              "parameters": [],
              "src": "1360:2:7"
            },
            "returnParameters": {
              "id": 527,
              "nodeType": "ParameterList",
              "parameters": [],
              "src": "1371:0:7"
            },
            "scope": 529,
            "src": "1333:39:7",
            "stateMutability": "nonpayable",
            "virtual": false,
            "visibility": "external"
          }
        ],
        "scope": 530,
        "src": "34:1340:7"
      }
    ],
    "src": "0:1376:7"
  },
  "legacyAST": {
    "absolutePath": "/Users/ed/OffchainLabs/arb-os/contracts/arbos/contracts/ArbOwner.sol",
    "exportedSymbols": {
      "ArbOwner": [
        529
      ]
    },
    "id": 530,
    "nodeType": "SourceUnit",
    "nodes": [
      {
        "id": 446,
        "literals": [
          "solidity",
          ">=",
          "0.4",
          ".21",
          "<",
          "0.7",
          ".0"
        ],
        "nodeType": "PragmaDirective",
        "src": "0:32:7"
      },
      {
        "abstract": false,
        "baseContracts": [],
        "contractDependencies": [],
        "contractKind": "interface",
        "documentation": null,
        "fullyImplemented": false,
        "id": 529,
        "linearizedBaseContracts": [
          529
        ],
        "name": "ArbOwner",
        "nodeType": "ContractDefinition",
        "nodes": [
          {
            "body": null,
            "documentation": null,
            "functionSelector": "e3a0a148",
            "id": 451,
            "implemented": false,
            "kind": "function",
            "modifiers": [],
            "name": "giveOwnership",
            "nodeType": "FunctionDefinition",
            "overrides": null,
            "parameters": {
              "id": 449,
              "nodeType": "ParameterList",
              "parameters": [
                {
                  "constant": false,
                  "id": 448,
                  "name": "newOwnerAddr",
                  "nodeType": "VariableDeclaration",
                  "overrides": null,
                  "scope": 451,
                  "src": "218:20:7",
                  "stateVariable": false,
                  "storageLocation": "default",
                  "typeDescriptions": {
                    "typeIdentifier": "t_address",
                    "typeString": "address"
                  },
                  "typeName": {
                    "id": 447,
                    "name": "address",
                    "nodeType": "ElementaryTypeName",
                    "src": "218:7:7",
                    "stateMutability": "nonpayable",
                    "typeDescriptions": {
                      "typeIdentifier": "t_address",
                      "typeString": "address"
                    }
                  },
                  "value": null,
                  "visibility": "internal"
                }
              ],
              "src": "217:22:7"
            },
            "returnParameters": {
              "id": 450,
              "nodeType": "ParameterList",
              "parameters": [],
              "src": "248:0:7"
            },
            "scope": 529,
            "src": "195:54:7",
            "stateMutability": "nonpayable",
            "virtual": false,
            "visibility": "external"
          },
          {
            "body": null,
            "documentation": null,
            "functionSelector": "c3bf429d",
            "id": 454,
            "implemented": false,
            "kind": "function",
            "modifiers": [],
            "name": "addToReserveFunds",
            "nodeType": "FunctionDefinition",
            "overrides": null,
            "parameters": {
              "id": 452,
              "nodeType": "ParameterList",
              "parameters": [],
              "src": "281:2:7"
            },
            "returnParameters": {
              "id": 453,
              "nodeType": "ParameterList",
              "parameters": [],
              "src": "300:0:7"
            },
            "scope": 529,
            "src": "255:46:7",
            "stateMutability": "payable",
            "virtual": false,
            "visibility": "external"
          },
          {
            "body": null,
            "documentation": null,
            "functionSelector": "4ccb20c0",
            "id": 459,
            "implemented": false,
            "kind": "function",
            "modifiers": [],
            "name": "getFeeRecipient",
            "nodeType": "FunctionDefinition",
            "overrides": null,
            "parameters": {
              "id": 455,
              "nodeType": "ParameterList",
              "parameters": [],
              "src": "331:2:7"
            },
            "returnParameters": {
              "id": 458,
              "nodeType": "ParameterList",
              "parameters": [
                {
                  "constant": false,
                  "id": 457,
                  "name": "",
                  "nodeType": "VariableDeclaration",
                  "overrides": null,
                  "scope": 459,
                  "src": "357:7:7",
                  "stateVariable": false,
                  "storageLocation": "default",
                  "typeDescriptions": {
                    "typeIdentifier": "t_address",
                    "typeString": "address"
                  },
                  "typeName": {
                    "id": 456,
                    "name": "address",
                    "nodeType": "ElementaryTypeName",
                    "src": "357:7:7",
                    "stateMutability": "nonpayable",
                    "typeDescriptions": {
                      "typeIdentifier": "t_address",
                      "typeString": "address"
                    }
                  },
                  "value": null,
                  "visibility": "internal"
                }
              ],
              "src": "356:9:7"
            },
            "scope": 529,
            "src": "307:59:7",
            "stateMutability": "view",
            "virtual": false,
            "visibility": "external"
          },
          {
            "body": null,
            "documentation": null,
            "functionSelector": "e74b981b",
            "id": 464,
            "implemented": false,
            "kind": "function",
            "modifiers": [],
            "name": "setFeeRecipient",
            "nodeType": "FunctionDefinition",
            "overrides": null,
            "parameters": {
              "id": 462,
              "nodeType": "ParameterList",
              "parameters": [
                {
                  "constant": false,
                  "id": 461,
                  "name": "recipient",
                  "nodeType": "VariableDeclaration",
                  "overrides": null,
                  "scope": 464,
                  "src": "396:17:7",
                  "stateVariable": false,
                  "storageLocation": "default",
                  "typeDescriptions": {
                    "typeIdentifier": "t_address",
                    "typeString": "address"
                  },
                  "typeName": {
                    "id": 460,
                    "name": "address",
                    "nodeType": "ElementaryTypeName",
                    "src": "396:7:7",
                    "stateMutability": "nonpayable",
                    "typeDescriptions": {
                      "typeIdentifier": "t_address",
                      "typeString": "address"
                    }
                  },
                  "value": null,
                  "visibility": "internal"
                }
              ],
              "src": "395:19:7"
            },
            "returnParameters": {
              "id": 463,
              "nodeType": "ParameterList",
              "parameters": [],
              "src": "423:0:7"
            },
            "scope": 529,
            "src": "371:53:7",
            "stateMutability": "nonpayable",
            "virtual": false,
            "visibility": "external"
          },
          {
            "body": null,
            "documentation": null,
            "functionSelector": "d6e7a55e",
            "id": 475,
            "implemented": false,
            "kind": "function",
            "modifiers": [],
            "name": "getFeeRates",
            "nodeType": "FunctionDefinition",
            "overrides": null,
            "parameters": {
              "id": 465,
              "nodeType": "ParameterList",
              "parameters": [],
              "src": "449:2:7"
            },
            "returnParameters": {
              "id": 474,
              "nodeType": "ParameterList",
              "parameters": [
                {
                  "constant": false,
                  "id": 467,
                  "name": "",
                  "nodeType": "VariableDeclaration",
                  "overrides": null,
                  "scope": 475,
                  "src": "475:4:7",
                  "stateVariable": false,
                  "storageLocation": "default",
                  "typeDescriptions": {
                    "typeIdentifier": "t_uint256",
                    "typeString": "uint256"
                  },
                  "typeName": {
                    "id": 466,
                    "name": "uint",
                    "nodeType": "ElementaryTypeName",
                    "src": "475:4:7",
                    "typeDescriptions": {
                      "typeIdentifier": "t_uint256",
                      "typeString": "uint256"
                    }
                  },
                  "value": null,
                  "visibility": "internal"
                },
                {
                  "constant": false,
                  "id": 469,
                  "name": "",
                  "nodeType": "VariableDeclaration",
                  "overrides": null,
                  "scope": 475,
                  "src": "481:4:7",
                  "stateVariable": false,
                  "storageLocation": "default",
                  "typeDescriptions": {
                    "typeIdentifier": "t_uint256",
                    "typeString": "uint256"
                  },
                  "typeName": {
                    "id": 468,
                    "name": "uint",
                    "nodeType": "ElementaryTypeName",
                    "src": "481:4:7",
                    "typeDescriptions": {
                      "typeIdentifier": "t_uint256",
                      "typeString": "uint256"
                    }
                  },
                  "value": null,
                  "visibility": "internal"
                },
                {
                  "constant": false,
                  "id": 471,
                  "name": "",
                  "nodeType": "VariableDeclaration",
                  "overrides": null,
                  "scope": 475,
                  "src": "487:4:7",
                  "stateVariable": false,
                  "storageLocation": "default",
                  "typeDescriptions": {
                    "typeIdentifier": "t_uint256",
                    "typeString": "uint256"
                  },
                  "typeName": {
                    "id": 470,
                    "name": "uint",
                    "nodeType": "ElementaryTypeName",
                    "src": "487:4:7",
                    "typeDescriptions": {
                      "typeIdentifier": "t_uint256",
                      "typeString": "uint256"
                    }
                  },
                  "value": null,
                  "visibility": "internal"
                },
                {
                  "constant": false,
                  "id": 473,
                  "name": "",
                  "nodeType": "VariableDeclaration",
                  "overrides": null,
                  "scope": 475,
                  "src": "493:4:7",
                  "stateVariable": false,
                  "storageLocation": "default",
                  "typeDescriptions": {
                    "typeIdentifier": "t_uint256",
                    "typeString": "uint256"
                  },
                  "typeName": {
                    "id": 472,
                    "name": "uint",
                    "nodeType": "ElementaryTypeName",
                    "src": "493:4:7",
                    "typeDescriptions": {
                      "typeIdentifier": "t_uint256",
                      "typeString": "uint256"
                    }
                  },
                  "value": null,
                  "visibility": "internal"
                }
              ],
              "src": "474:24:7"
            },
            "scope": 529,
            "src": "429:70:7",
            "stateMutability": "view",
            "virtual": false,
            "visibility": "external"
          },
          {
            "body": null,
            "documentation": null,
            "functionSelector": "30d2361e",
            "id": 486,
            "implemented": false,
            "kind": "function",
            "modifiers": [],
            "name": "setFeeRates",
            "nodeType": "FunctionDefinition",
            "overrides": null,
            "parameters": {
              "id": 484,
              "nodeType": "ParameterList",
              "parameters": [
                {
                  "constant": false,
                  "id": 477,
                  "name": "num1",
                  "nodeType": "VariableDeclaration",
                  "overrides": null,
                  "scope": 486,
                  "src": "525:9:7",
                  "stateVariable": false,
                  "storageLocation": "default",
                  "typeDescriptions": {
                    "typeIdentifier": "t_uint256",
                    "typeString": "uint256"
                  },
                  "typeName": {
                    "id": 476,
                    "name": "uint",
                    "nodeType": "ElementaryTypeName",
                    "src": "525:4:7",
                    "typeDescriptions": {
                      "typeIdentifier": "t_uint256",
                      "typeString": "uint256"
                    }
                  },
                  "value": null,
                  "visibility": "internal"
                },
                {
                  "constant": false,
                  "id": 479,
                  "name": "denom1",
                  "nodeType": "VariableDeclaration",
                  "overrides": null,
                  "scope": 486,
                  "src": "536:11:7",
                  "stateVariable": false,
                  "storageLocation": "default",
                  "typeDescriptions": {
                    "typeIdentifier": "t_uint256",
                    "typeString": "uint256"
                  },
                  "typeName": {
                    "id": 478,
                    "name": "uint",
                    "nodeType": "ElementaryTypeName",
                    "src": "536:4:7",
                    "typeDescriptions": {
                      "typeIdentifier": "t_uint256",
                      "typeString": "uint256"
                    }
                  },
                  "value": null,
                  "visibility": "internal"
                },
                {
                  "constant": false,
                  "id": 481,
                  "name": "num2",
                  "nodeType": "VariableDeclaration",
                  "overrides": null,
                  "scope": 486,
                  "src": "549:9:7",
                  "stateVariable": false,
                  "storageLocation": "default",
                  "typeDescriptions": {
                    "typeIdentifier": "t_uint256",
                    "typeString": "uint256"
                  },
                  "typeName": {
                    "id": 480,
                    "name": "uint",
                    "nodeType": "ElementaryTypeName",
                    "src": "549:4:7",
                    "typeDescriptions": {
                      "typeIdentifier": "t_uint256",
                      "typeString": "uint256"
                    }
                  },
                  "value": null,
                  "visibility": "internal"
                },
                {
                  "constant": false,
                  "id": 483,
                  "name": "denom2",
                  "nodeType": "VariableDeclaration",
                  "overrides": null,
                  "scope": 486,
                  "src": "560:11:7",
                  "stateVariable": false,
                  "storageLocation": "default",
                  "typeDescriptions": {
                    "typeIdentifier": "t_uint256",
                    "typeString": "uint256"
                  },
                  "typeName": {
                    "id": 482,
                    "name": "uint",
                    "nodeType": "ElementaryTypeName",
                    "src": "560:4:7",
                    "typeDescriptions": {
                      "typeIdentifier": "t_uint256",
                      "typeString": "uint256"
                    }
                  },
                  "value": null,
                  "visibility": "internal"
                }
              ],
              "src": "524:48:7"
            },
            "returnParameters": {
              "id": 485,
              "nodeType": "ParameterList",
              "parameters": [],
              "src": "581:0:7"
            },
            "scope": 529,
            "src": "504:78:7",
            "stateMutability": "nonpayable",
            "virtual": false,
            "visibility": "external"
          },
          {
            "body": null,
            "documentation": null,
            "functionSelector": "23e089dd",
            "id": 497,
            "implemented": false,
            "kind": "function",
            "modifiers": [],
            "name": "getFeeMaxes",
            "nodeType": "FunctionDefinition",
            "overrides": null,
            "parameters": {
              "id": 487,
              "nodeType": "ParameterList",
              "parameters": [],
              "src": "607:2:7"
            },
            "returnParameters": {
              "id": 496,
              "nodeType": "ParameterList",
              "parameters": [
                {
                  "constant": false,
                  "id": 489,
                  "name": "",
                  "nodeType": "VariableDeclaration",
                  "overrides": null,
                  "scope": 497,
                  "src": "633:4:7",
                  "stateVariable": false,
                  "storageLocation": "default",
                  "typeDescriptions": {
                    "typeIdentifier": "t_uint256",
                    "typeString": "uint256"
                  },
                  "typeName": {
                    "id": 488,
                    "name": "uint",
                    "nodeType": "ElementaryTypeName",
                    "src": "633:4:7",
                    "typeDescriptions": {
                      "typeIdentifier": "t_uint256",
                      "typeString": "uint256"
                    }
                  },
                  "value": null,
                  "visibility": "internal"
                },
                {
                  "constant": false,
                  "id": 491,
                  "name": "",
                  "nodeType": "VariableDeclaration",
                  "overrides": null,
                  "scope": 497,
                  "src": "639:4:7",
                  "stateVariable": false,
                  "storageLocation": "default",
                  "typeDescriptions": {
                    "typeIdentifier": "t_uint256",
                    "typeString": "uint256"
                  },
                  "typeName": {
                    "id": 490,
                    "name": "uint",
                    "nodeType": "ElementaryTypeName",
                    "src": "639:4:7",
                    "typeDescriptions": {
                      "typeIdentifier": "t_uint256",
                      "typeString": "uint256"
                    }
                  },
                  "value": null,
                  "visibility": "internal"
                },
                {
                  "constant": false,
                  "id": 493,
                  "name": "",
                  "nodeType": "VariableDeclaration",
                  "overrides": null,
                  "scope": 497,
                  "src": "645:4:7",
                  "stateVariable": false,
                  "storageLocation": "default",
                  "typeDescriptions": {
                    "typeIdentifier": "t_uint256",
                    "typeString": "uint256"
                  },
                  "typeName": {
                    "id": 492,
                    "name": "uint",
                    "nodeType": "ElementaryTypeName",
                    "src": "645:4:7",
                    "typeDescriptions": {
                      "typeIdentifier": "t_uint256",
                      "typeString": "uint256"
                    }
                  },
                  "value": null,
                  "visibility": "internal"
                },
                {
                  "constant": false,
                  "id": 495,
                  "name": "",
                  "nodeType": "VariableDeclaration",
                  "overrides": null,
                  "scope": 497,
                  "src": "651:4:7",
                  "stateVariable": false,
                  "storageLocation": "default",
                  "typeDescriptions": {
                    "typeIdentifier": "t_uint256",
                    "typeString": "uint256"
                  },
                  "typeName": {
                    "id": 494,
                    "name": "uint",
                    "nodeType": "ElementaryTypeName",
                    "src": "651:4:7",
                    "typeDescriptions": {
                      "typeIdentifier": "t_uint256",
                      "typeString": "uint256"
                    }
                  },
                  "value": null,
                  "visibility": "internal"
                }
              ],
              "src": "632:24:7"
            },
            "scope": 529,
            "src": "587:70:7",
            "stateMutability": "view",
            "virtual": false,
            "visibility": "external"
          },
          {
            "body": null,
            "documentation": null,
            "functionSelector": "72861aa4",
            "id": 508,
            "implemented": false,
            "kind": "function",
            "modifiers": [],
            "name": "setFeeMaxes",
            "nodeType": "FunctionDefinition",
            "overrides": null,
            "parameters": {
              "id": 506,
              "nodeType": "ParameterList",
              "parameters": [
                {
                  "constant": false,
                  "id": 499,
                  "name": "num1",
                  "nodeType": "VariableDeclaration",
                  "overrides": null,
                  "scope": 508,
                  "src": "683:9:7",
                  "stateVariable": false,
                  "storageLocation": "default",
                  "typeDescriptions": {
                    "typeIdentifier": "t_uint256",
                    "typeString": "uint256"
                  },
                  "typeName": {
                    "id": 498,
                    "name": "uint",
                    "nodeType": "ElementaryTypeName",
                    "src": "683:4:7",
                    "typeDescriptions": {
                      "typeIdentifier": "t_uint256",
                      "typeString": "uint256"
                    }
                  },
                  "value": null,
                  "visibility": "internal"
                },
                {
                  "constant": false,
                  "id": 501,
                  "name": "denom1",
                  "nodeType": "VariableDeclaration",
                  "overrides": null,
                  "scope": 508,
                  "src": "694:11:7",
                  "stateVariable": false,
                  "storageLocation": "default",
                  "typeDescriptions": {
                    "typeIdentifier": "t_uint256",
                    "typeString": "uint256"
                  },
                  "typeName": {
                    "id": 500,
                    "name": "uint",
                    "nodeType": "ElementaryTypeName",
                    "src": "694:4:7",
                    "typeDescriptions": {
                      "typeIdentifier": "t_uint256",
                      "typeString": "uint256"
                    }
                  },
                  "value": null,
                  "visibility": "internal"
                },
                {
                  "constant": false,
                  "id": 503,
                  "name": "num2",
                  "nodeType": "VariableDeclaration",
                  "overrides": null,
                  "scope": 508,
                  "src": "707:9:7",
                  "stateVariable": false,
                  "storageLocation": "default",
                  "typeDescriptions": {
                    "typeIdentifier": "t_uint256",
                    "typeString": "uint256"
                  },
                  "typeName": {
                    "id": 502,
                    "name": "uint",
                    "nodeType": "ElementaryTypeName",
                    "src": "707:4:7",
                    "typeDescriptions": {
                      "typeIdentifier": "t_uint256",
                      "typeString": "uint256"
                    }
                  },
                  "value": null,
                  "visibility": "internal"
                },
                {
                  "constant": false,
                  "id": 505,
                  "name": "denom2",
                  "nodeType": "VariableDeclaration",
                  "overrides": null,
                  "scope": 508,
                  "src": "718:11:7",
                  "stateVariable": false,
                  "storageLocation": "default",
                  "typeDescriptions": {
                    "typeIdentifier": "t_uint256",
                    "typeString": "uint256"
                  },
                  "typeName": {
                    "id": 504,
                    "name": "uint",
                    "nodeType": "ElementaryTypeName",
                    "src": "718:4:7",
                    "typeDescriptions": {
                      "typeIdentifier": "t_uint256",
                      "typeString": "uint256"
                    }
                  },
                  "value": null,
                  "visibility": "internal"
                }
              ],
              "src": "682:48:7"
            },
            "returnParameters": {
              "id": 507,
              "nodeType": "ParameterList",
              "parameters": [],
              "src": "739:0:7"
            },
            "scope": 529,
            "src": "662:78:7",
            "stateMutability": "nonpayable",
            "virtual": false,
            "visibility": "external"
          },
          {
            "body": null,
            "documentation": null,
            "functionSelector": "ea180a38",
            "id": 517,
            "implemented": false,
            "kind": "function",
            "modifiers": [],
            "name": "changeSequencer",
            "nodeType": "FunctionDefinition",
            "overrides": null,
            "parameters": {
              "id": 515,
              "nodeType": "ParameterList",
              "parameters": [
                {
                  "constant": false,
                  "id": 510,
                  "name": "sequencerAddr",
                  "nodeType": "VariableDeclaration",
                  "overrides": null,
                  "scope": 517,
                  "src": "878:21:7",
                  "stateVariable": false,
                  "storageLocation": "default",
                  "typeDescriptions": {
                    "typeIdentifier": "t_address",
                    "typeString": "address"
                  },
                  "typeName": {
                    "id": 509,
                    "name": "address",
                    "nodeType": "ElementaryTypeName",
                    "src": "878:7:7",
                    "stateMutability": "nonpayable",
                    "typeDescriptions": {
                      "typeIdentifier": "t_address",
                      "typeString": "address"
                    }
                  },
                  "value": null,
                  "visibility": "internal"
                },
                {
                  "constant": false,
                  "id": 512,
                  "name": "maxDelayBlocks",
                  "nodeType": "VariableDeclaration",
                  "overrides": null,
                  "scope": 517,
                  "src": "901:19:7",
                  "stateVariable": false,
                  "storageLocation": "default",
                  "typeDescriptions": {
                    "typeIdentifier": "t_uint256",
                    "typeString": "uint256"
                  },
                  "typeName": {
                    "id": 511,
                    "name": "uint",
                    "nodeType": "ElementaryTypeName",
                    "src": "901:4:7",
                    "typeDescriptions": {
                      "typeIdentifier": "t_uint256",
                      "typeString": "uint256"
                    }
                  },
                  "value": null,
                  "visibility": "internal"
                },
                {
                  "constant": false,
                  "id": 514,
                  "name": "maxDelaySeconds",
                  "nodeType": "VariableDeclaration",
                  "overrides": null,
                  "scope": 517,
                  "src": "922:20:7",
                  "stateVariable": false,
                  "storageLocation": "default",
                  "typeDescriptions": {
                    "typeIdentifier": "t_uint256",
                    "typeString": "uint256"
                  },
                  "typeName": {
                    "id": 513,
                    "name": "uint",
                    "nodeType": "ElementaryTypeName",
                    "src": "922:4:7",
                    "typeDescriptions": {
                      "typeIdentifier": "t_uint256",
                      "typeString": "uint256"
                    }
                  },
                  "value": null,
                  "visibility": "internal"
                }
              ],
              "src": "877:66:7"
            },
            "returnParameters": {
              "id": 516,
              "nodeType": "ParameterList",
              "parameters": [],
              "src": "952:0:7"
            },
            "scope": 529,
            "src": "853:100:7",
            "stateMutability": "nonpayable",
            "virtual": false,
            "visibility": "external"
          },
          {
            "body": null,
            "documentation": null,
            "functionSelector": "6d92b8e4",
            "id": 520,
            "implemented": false,
            "kind": "function",
            "modifiers": [],
            "name": "startArbosUpgrade",
            "nodeType": "FunctionDefinition",
            "overrides": null,
            "parameters": {
              "id": 518,
              "nodeType": "ParameterList",
              "parameters": [],
              "src": "1241:2:7"
            },
            "returnParameters": {
              "id": 519,
              "nodeType": "ParameterList",
              "parameters": [],
              "src": "1252:0:7"
            },
            "scope": 529,
            "src": "1215:38:7",
            "stateMutability": "nonpayable",
            "virtual": false,
            "visibility": "external"
          },
          {
            "body": null,
            "documentation": null,
            "functionSelector": "0b766fec",
            "id": 525,
            "implemented": false,
            "kind": "function",
            "modifiers": [],
            "name": "continueArbosUpgrade",
            "nodeType": "FunctionDefinition",
            "overrides": null,
            "parameters": {
              "id": 523,
              "nodeType": "ParameterList",
              "parameters": [
                {
                  "constant": false,
                  "id": 522,
                  "name": "marshalledCode",
                  "nodeType": "VariableDeclaration",
                  "overrides": null,
                  "scope": 525,
                  "src": "1288:29:7",
                  "stateVariable": false,
                  "storageLocation": "calldata",
                  "typeDescriptions": {
                    "typeIdentifier": "t_bytes_calldata_ptr",
                    "typeString": "bytes"
                  },
                  "typeName": {
                    "id": 521,
                    "name": "bytes",
                    "nodeType": "ElementaryTypeName",
                    "src": "1288:5:7",
                    "typeDescriptions": {
                      "typeIdentifier": "t_bytes_storage_ptr",
                      "typeString": "bytes"
                    }
                  },
                  "value": null,
                  "visibility": "internal"
                }
              ],
              "src": "1287:31:7"
            },
            "returnParameters": {
              "id": 524,
              "nodeType": "ParameterList",
              "parameters": [],
              "src": "1327:0:7"
            },
            "scope": 529,
            "src": "1258:70:7",
>>>>>>> ed1d1d2c
            "stateMutability": "nonpayable",
            "virtual": false,
            "visibility": "external"
          },
          {
            "body": null,
            "documentation": null,
<<<<<<< HEAD
            "functionSelector": "fbb53a17",
            "id": 462,
=======
            "functionSelector": "e380002e",
            "id": 528,
>>>>>>> ed1d1d2c
            "implemented": false,
            "kind": "function",
            "modifiers": [],
            "name": "finishCodeUploadAsArbosUpgrade",
            "nodeType": "FunctionDefinition",
            "overrides": null,
            "parameters": {
              "id": 526,
              "nodeType": "ParameterList",
              "parameters": [],
<<<<<<< HEAD
              "src": "664:2:7"
=======
              "src": "1360:2:7"
>>>>>>> ed1d1d2c
            },
            "returnParameters": {
              "id": 527,
              "nodeType": "ParameterList",
              "parameters": [],
<<<<<<< HEAD
              "src": "675:0:7"
            },
            "scope": 470,
            "src": "625:51:7",
            "stateMutability": "nonpayable",
            "virtual": false,
            "visibility": "external"
          },
          {
            "body": null,
            "documentation": null,
            "functionSelector": "f4f4e136",
            "id": 469,
            "implemented": false,
            "kind": "function",
            "modifiers": [],
            "name": "finishCodeUploadAsPluggable",
            "nodeType": "FunctionDefinition",
            "overrides": null,
            "parameters": {
              "id": 467,
              "nodeType": "ParameterList",
              "parameters": [
                {
                  "constant": false,
                  "id": 464,
                  "name": "id",
                  "nodeType": "VariableDeclaration",
                  "overrides": null,
                  "scope": 469,
                  "src": "718:7:7",
                  "stateVariable": false,
                  "storageLocation": "default",
                  "typeDescriptions": {
                    "typeIdentifier": "t_uint256",
                    "typeString": "uint256"
                  },
                  "typeName": {
                    "id": 463,
                    "name": "uint",
                    "nodeType": "ElementaryTypeName",
                    "src": "718:4:7",
                    "typeDescriptions": {
                      "typeIdentifier": "t_uint256",
                      "typeString": "uint256"
                    }
                  },
                  "value": null,
                  "visibility": "internal"
                },
                {
                  "constant": false,
                  "id": 466,
                  "name": "keepState",
                  "nodeType": "VariableDeclaration",
                  "overrides": null,
                  "scope": 469,
                  "src": "727:14:7",
                  "stateVariable": false,
                  "storageLocation": "default",
                  "typeDescriptions": {
                    "typeIdentifier": "t_bool",
                    "typeString": "bool"
                  },
                  "typeName": {
                    "id": 465,
                    "name": "bool",
                    "nodeType": "ElementaryTypeName",
                    "src": "727:4:7",
                    "typeDescriptions": {
                      "typeIdentifier": "t_bool",
                      "typeString": "bool"
                    }
                  },
                  "value": null,
                  "visibility": "internal"
                }
              ],
              "src": "717:25:7"
            },
            "returnParameters": {
              "id": 468,
              "nodeType": "ParameterList",
              "parameters": [],
              "src": "751:0:7"
            },
            "scope": 470,
            "src": "681:71:7",
=======
              "src": "1371:0:7"
            },
            "scope": 529,
            "src": "1333:39:7",
>>>>>>> ed1d1d2c
            "stateMutability": "nonpayable",
            "virtual": false,
            "visibility": "external"
          }
        ],
<<<<<<< HEAD
        "scope": 471,
        "src": "34:720:7"
      }
    ],
    "src": "0:756:7"
=======
        "scope": 530,
        "src": "34:1340:7"
      }
    ],
    "src": "0:1376:7"
>>>>>>> ed1d1d2c
  },
  "compiler": {
    "name": "solc",
    "version": "0.6.2+commit.bacdbe57.Emscripten.clang"
  },
  "networks": {},
  "schemaVersion": "3.3.1",
<<<<<<< HEAD
  "updatedAt": "2020-12-24T20:29:14.468Z",
=======
  "updatedAt": "2020-12-28T02:35:17.779Z",
>>>>>>> ed1d1d2c
  "devdoc": {
    "methods": {}
  },
  "userdoc": {
    "methods": {}
  }
}<|MERGE_RESOLUTION|>--- conflicted
+++ resolved
@@ -16,9 +16,6 @@
     },
     {
       "inputs": [],
-<<<<<<< HEAD
-      "name": "startCodeUpload",
-=======
       "name": "addToReserveFunds",
       "outputs": [],
       "stateMutability": "payable",
@@ -188,7 +185,6 @@
     {
       "inputs": [],
       "name": "startArbosUpgrade",
->>>>>>> ed1d1d2c
       "outputs": [],
       "stateMutability": "nonpayable",
       "type": "function"
@@ -201,67 +197,34 @@
           "type": "bytes"
         }
       ],
-      "name": "continueCodeUpload",
+      "name": "continueArbosUpgrade",
       "outputs": [],
       "stateMutability": "nonpayable",
       "type": "function"
     },
     {
       "inputs": [],
-      "name": "finishCodeUploadAsArbosUpgrade",
-      "outputs": [],
-      "stateMutability": "nonpayable",
-      "type": "function"
-    },
-    {
-      "inputs": [
-        {
-          "internalType": "uint256",
-          "name": "id",
-          "type": "uint256"
-        },
-        {
-          "internalType": "bool",
-          "name": "keepState",
-          "type": "bool"
-        }
-      ],
-      "name": "finishCodeUploadAsPluggable",
+      "name": "finishArbosUpgrade",
       "outputs": [],
       "stateMutability": "nonpayable",
       "type": "function"
     }
   ],
-<<<<<<< HEAD
-  "metadata": "{\"compiler\":{\"version\":\"0.6.2+commit.bacdbe57\"},\"language\":\"Solidity\",\"output\":{\"abi\":[{\"inputs\":[{\"internalType\":\"bytes\",\"name\":\"marshalledCode\",\"type\":\"bytes\"}],\"name\":\"continueCodeUpload\",\"outputs\":[],\"stateMutability\":\"nonpayable\",\"type\":\"function\"},{\"inputs\":[],\"name\":\"finishCodeUploadAsArbosUpgrade\",\"outputs\":[],\"stateMutability\":\"nonpayable\",\"type\":\"function\"},{\"inputs\":[{\"internalType\":\"uint256\",\"name\":\"id\",\"type\":\"uint256\"},{\"internalType\":\"bool\",\"name\":\"keepState\",\"type\":\"bool\"}],\"name\":\"finishCodeUploadAsPluggable\",\"outputs\":[],\"stateMutability\":\"nonpayable\",\"type\":\"function\"},{\"inputs\":[{\"internalType\":\"address\",\"name\":\"newOwnerAddr\",\"type\":\"address\"}],\"name\":\"giveOwnership\",\"outputs\":[],\"stateMutability\":\"nonpayable\",\"type\":\"function\"},{\"inputs\":[],\"name\":\"startCodeUpload\",\"outputs\":[],\"stateMutability\":\"nonpayable\",\"type\":\"function\"}],\"devdoc\":{\"methods\":{}},\"userdoc\":{\"methods\":{}}},\"settings\":{\"compilationTarget\":{\"/Users/ed/OffchainLabs/arb-os/contracts/arbos/contracts/ArbOwner.sol\":\"ArbOwner\"},\"evmVersion\":\"istanbul\",\"libraries\":{},\"metadata\":{\"bytecodeHash\":\"ipfs\"},\"optimizer\":{\"enabled\":false,\"runs\":200},\"remappings\":[]},\"sources\":{\"/Users/ed/OffchainLabs/arb-os/contracts/arbos/contracts/ArbOwner.sol\":{\"keccak256\":\"0xffe5166db57f34a8dd4db0b4087351c9f248083d77cbe2ca983f1df559c3924b\",\"urls\":[\"bzz-raw://54aec020da96ab09d1baa5c6cecad3499b53ee52b0a05a08440219a4637352c3\",\"dweb:/ipfs/QmfHoBZtLq8uXZfYzmzf64ERcDcHh8P5VrcjxDV2JonUHQ\"]}},\"version\":1}",
-=======
   "metadata": "{\"compiler\":{\"version\":\"0.6.2+commit.bacdbe57\"},\"language\":\"Solidity\",\"output\":{\"abi\":[{\"inputs\":[],\"name\":\"addToReserveFunds\",\"outputs\":[],\"stateMutability\":\"payable\",\"type\":\"function\"},{\"inputs\":[{\"internalType\":\"address\",\"name\":\"sequencerAddr\",\"type\":\"address\"},{\"internalType\":\"uint256\",\"name\":\"maxDelayBlocks\",\"type\":\"uint256\"},{\"internalType\":\"uint256\",\"name\":\"maxDelaySeconds\",\"type\":\"uint256\"}],\"name\":\"changeSequencer\",\"outputs\":[],\"stateMutability\":\"nonpayable\",\"type\":\"function\"},{\"inputs\":[{\"internalType\":\"bytes\",\"name\":\"marshalledCode\",\"type\":\"bytes\"}],\"name\":\"continueArbosUpgrade\",\"outputs\":[],\"stateMutability\":\"nonpayable\",\"type\":\"function\"},{\"inputs\":[],\"name\":\"finishArbosUpgrade\",\"outputs\":[],\"stateMutability\":\"nonpayable\",\"type\":\"function\"},{\"inputs\":[],\"name\":\"getFeeMaxes\",\"outputs\":[{\"internalType\":\"uint256\",\"name\":\"\",\"type\":\"uint256\"},{\"internalType\":\"uint256\",\"name\":\"\",\"type\":\"uint256\"},{\"internalType\":\"uint256\",\"name\":\"\",\"type\":\"uint256\"},{\"internalType\":\"uint256\",\"name\":\"\",\"type\":\"uint256\"}],\"stateMutability\":\"view\",\"type\":\"function\"},{\"inputs\":[],\"name\":\"getFeeRates\",\"outputs\":[{\"internalType\":\"uint256\",\"name\":\"\",\"type\":\"uint256\"},{\"internalType\":\"uint256\",\"name\":\"\",\"type\":\"uint256\"},{\"internalType\":\"uint256\",\"name\":\"\",\"type\":\"uint256\"},{\"internalType\":\"uint256\",\"name\":\"\",\"type\":\"uint256\"}],\"stateMutability\":\"view\",\"type\":\"function\"},{\"inputs\":[],\"name\":\"getFeeRecipient\",\"outputs\":[{\"internalType\":\"address\",\"name\":\"\",\"type\":\"address\"}],\"stateMutability\":\"view\",\"type\":\"function\"},{\"inputs\":[{\"internalType\":\"address\",\"name\":\"newOwnerAddr\",\"type\":\"address\"}],\"name\":\"giveOwnership\",\"outputs\":[],\"stateMutability\":\"nonpayable\",\"type\":\"function\"},{\"inputs\":[{\"internalType\":\"uint256\",\"name\":\"num1\",\"type\":\"uint256\"},{\"internalType\":\"uint256\",\"name\":\"denom1\",\"type\":\"uint256\"},{\"internalType\":\"uint256\",\"name\":\"num2\",\"type\":\"uint256\"},{\"internalType\":\"uint256\",\"name\":\"denom2\",\"type\":\"uint256\"}],\"name\":\"setFeeMaxes\",\"outputs\":[],\"stateMutability\":\"nonpayable\",\"type\":\"function\"},{\"inputs\":[{\"internalType\":\"uint256\",\"name\":\"num1\",\"type\":\"uint256\"},{\"internalType\":\"uint256\",\"name\":\"denom1\",\"type\":\"uint256\"},{\"internalType\":\"uint256\",\"name\":\"num2\",\"type\":\"uint256\"},{\"internalType\":\"uint256\",\"name\":\"denom2\",\"type\":\"uint256\"}],\"name\":\"setFeeRates\",\"outputs\":[],\"stateMutability\":\"nonpayable\",\"type\":\"function\"},{\"inputs\":[{\"internalType\":\"address\",\"name\":\"recipient\",\"type\":\"address\"}],\"name\":\"setFeeRecipient\",\"outputs\":[],\"stateMutability\":\"nonpayable\",\"type\":\"function\"},{\"inputs\":[],\"name\":\"startArbosUpgrade\",\"outputs\":[],\"stateMutability\":\"nonpayable\",\"type\":\"function\"}],\"devdoc\":{\"methods\":{}},\"userdoc\":{\"methods\":{}}},\"settings\":{\"compilationTarget\":{\"/Users/ed/OffchainLabs/arb-os/contracts/arbos/contracts/ArbOwner.sol\":\"ArbOwner\"},\"evmVersion\":\"istanbul\",\"libraries\":{},\"metadata\":{\"bytecodeHash\":\"ipfs\"},\"optimizer\":{\"enabled\":false,\"runs\":200},\"remappings\":[]},\"sources\":{\"/Users/ed/OffchainLabs/arb-os/contracts/arbos/contracts/ArbOwner.sol\":{\"keccak256\":\"0x719615b862cbca40e9a8504b0f787249e24174963531bed0add6dbfa4d9f3d35\",\"urls\":[\"bzz-raw://de616486a2717d0964136f07ddbd08e6391df7860535907d0d3275f081174bf5\",\"dweb:/ipfs/QmQJoCHtaFnnnsNZJeqDY7ar4JfTAdZXzzyaBgLZYTbgHM\"]}},\"version\":1}",
->>>>>>> ed1d1d2c
   "bytecode": "0x",
   "deployedBytecode": "0x",
   "sourceMap": "",
   "deployedSourceMap": "",
-<<<<<<< HEAD
-  "source": "pragma solidity >=0.4.21 <0.7.0;\n\ninterface ArbOwner {\n    // Support actions that can be taken by the chain's owner.\n    // All methods will revert, unless the caller is the chain's owner.\n\n    function giveOwnership(address newOwnerAddr) external;\n\n    // To upgrade ArbOS, the ower calls startArbosUpgrade, then calls continueArbosUpgrade one or more times to upload \n    // the code to be installed as the upgrade, then calls finishArbosUpgrade to complete the upgrade and start executing the new code.\n    function startCodeUpload() external;\n    function continueCodeUpload(bytes calldata marshalledCode) external;\n    function finishCodeUploadAsArbosUpgrade() external;\n    function finishCodeUploadAsPluggable(uint id, bool keepState) external;\n}\n\n",
-=======
   "source": "pragma solidity >=0.4.21 <0.7.0;\n\ninterface ArbOwner {\n    // Support actions that can be taken by the chain's owner.\n    // All methods will revert, unless the caller is the chain's owner.\n\n    function giveOwnership(address newOwnerAddr) external;\n\n    function addToReserveFunds() external payable;\n\n    function getFeeRecipient() external view returns (address);\n    function setFeeRecipient(address recipient) external;\n    function getFeeRates() external view returns (uint, uint, uint, uint);\n    function setFeeRates(uint num1, uint denom1, uint num2, uint denom2) external;\n    function getFeeMaxes() external view returns (uint, uint, uint, uint);\n    function setFeeMaxes(uint num1, uint denom1, uint num2, uint denom2) external;\n\n    // Change the sequencer or its parameters\n    // if sequencerAddr is zero, operate without a sequencer\n    function changeSequencer(address sequencerAddr, uint maxDelayBlocks, uint maxDelaySeconds) external;\n\n    // To upgrade ArbOS, the ower calls startArbosUpgrade, then calls continueArbosUpgrade one or more times to upload \n    // the code to be installed as the upgrade, then calls finishArbosUpgrade to complete the upgrade and start executing the new code.\n    function startArbosUpgrade() external;\n    function continueArbosUpgrade(bytes calldata marshalledCode) external;\n    function finishArbosUpgrade() external;\n}\n\n",
->>>>>>> ed1d1d2c
   "sourcePath": "/Users/ed/OffchainLabs/arb-os/contracts/arbos/contracts/ArbOwner.sol",
   "ast": {
     "absolutePath": "/Users/ed/OffchainLabs/arb-os/contracts/arbos/contracts/ArbOwner.sol",
     "exportedSymbols": {
       "ArbOwner": [
-<<<<<<< HEAD
-        470
-      ]
-    },
-    "id": 471,
-=======
         529
       ]
     },
     "id": 530,
->>>>>>> ed1d1d2c
     "nodeType": "SourceUnit",
     "nodes": [
       {
@@ -285,15 +248,9 @@
         "contractKind": "interface",
         "documentation": null,
         "fullyImplemented": false,
-<<<<<<< HEAD
-        "id": 470,
-        "linearizedBaseContracts": [
-          470
-=======
         "id": 529,
         "linearizedBaseContracts": [
           529
->>>>>>> ed1d1d2c
         ],
         "name": "ArbOwner",
         "nodeType": "ContractDefinition",
@@ -350,11 +307,7 @@
               "parameters": [],
               "src": "248:0:7"
             },
-<<<<<<< HEAD
-            "scope": 470,
-=======
-            "scope": 529,
->>>>>>> ed1d1d2c
+            "scope": 529,
             "src": "195:54:7",
             "stateMutability": "nonpayable",
             "virtual": false,
@@ -363,69 +316,41 @@
           {
             "body": null,
             "documentation": null,
-<<<<<<< HEAD
-            "functionSelector": "31acdf5e",
-=======
             "functionSelector": "c3bf429d",
->>>>>>> ed1d1d2c
             "id": 454,
             "implemented": false,
             "kind": "function",
             "modifiers": [],
-<<<<<<< HEAD
-            "name": "startCodeUpload",
-=======
             "name": "addToReserveFunds",
->>>>>>> ed1d1d2c
             "nodeType": "FunctionDefinition",
             "overrides": null,
             "parameters": {
               "id": 452,
               "nodeType": "ParameterList",
               "parameters": [],
-<<<<<<< HEAD
-              "src": "535:2:7"
-=======
               "src": "281:2:7"
->>>>>>> ed1d1d2c
             },
             "returnParameters": {
               "id": 453,
               "nodeType": "ParameterList",
               "parameters": [],
-<<<<<<< HEAD
-              "src": "546:0:7"
-            },
-            "scope": 470,
-            "src": "511:36:7",
-            "stateMutability": "nonpayable",
-=======
               "src": "300:0:7"
             },
             "scope": 529,
             "src": "255:46:7",
             "stateMutability": "payable",
->>>>>>> ed1d1d2c
             "virtual": false,
             "visibility": "external"
           },
           {
             "body": null,
             "documentation": null,
-<<<<<<< HEAD
-            "functionSelector": "56331f75",
-=======
             "functionSelector": "4ccb20c0",
->>>>>>> ed1d1d2c
             "id": 459,
             "implemented": false,
             "kind": "function",
             "modifiers": [],
-<<<<<<< HEAD
-            "name": "continueCodeUpload",
-=======
             "name": "getFeeRecipient",
->>>>>>> ed1d1d2c
             "nodeType": "FunctionDefinition",
             "overrides": null,
             "parameters": {
@@ -445,11 +370,7 @@
                   "nodeType": "VariableDeclaration",
                   "overrides": null,
                   "scope": 459,
-<<<<<<< HEAD
-                  "src": "580:29:7",
-=======
                   "src": "357:7:7",
->>>>>>> ed1d1d2c
                   "stateVariable": false,
                   "storageLocation": "default",
                   "typeDescriptions": {
@@ -460,12 +381,8 @@
                     "id": 456,
                     "name": "address",
                     "nodeType": "ElementaryTypeName",
-<<<<<<< HEAD
-                    "src": "580:5:7",
-=======
                     "src": "357:7:7",
                     "stateMutability": "nonpayable",
->>>>>>> ed1d1d2c
                     "typeDescriptions": {
                       "typeIdentifier": "t_address",
                       "typeString": "address"
@@ -475,196 +392,19 @@
                   "visibility": "internal"
                 }
               ],
-<<<<<<< HEAD
-              "src": "579:31:7"
-            },
-            "returnParameters": {
-              "id": 458,
-              "nodeType": "ParameterList",
-              "parameters": [],
-              "src": "619:0:7"
-            },
-            "scope": 470,
-            "src": "552:68:7",
-            "stateMutability": "nonpayable",
-=======
               "src": "356:9:7"
             },
             "scope": 529,
             "src": "307:59:7",
             "stateMutability": "view",
->>>>>>> ed1d1d2c
             "virtual": false,
             "visibility": "external"
           },
           {
             "body": null,
             "documentation": null,
-<<<<<<< HEAD
-            "functionSelector": "fbb53a17",
-            "id": 462,
-            "implemented": false,
-            "kind": "function",
-            "modifiers": [],
-            "name": "finishCodeUploadAsArbosUpgrade",
-            "nodeType": "FunctionDefinition",
-            "overrides": null,
-            "parameters": {
-              "id": 460,
-              "nodeType": "ParameterList",
-              "parameters": [],
-              "src": "664:2:7"
-            },
-            "returnParameters": {
-              "id": 461,
-              "nodeType": "ParameterList",
-              "parameters": [],
-              "src": "675:0:7"
-            },
-            "scope": 470,
-            "src": "625:51:7",
-            "stateMutability": "nonpayable",
-            "virtual": false,
-            "visibility": "external"
-          },
-          {
-            "body": null,
-            "documentation": null,
-            "functionSelector": "f4f4e136",
-            "id": 469,
-            "implemented": false,
-            "kind": "function",
-            "modifiers": [],
-            "name": "finishCodeUploadAsPluggable",
-            "nodeType": "FunctionDefinition",
-            "overrides": null,
-            "parameters": {
-              "id": 467,
-              "nodeType": "ParameterList",
-              "parameters": [
-                {
-                  "constant": false,
-                  "id": 464,
-                  "name": "id",
-                  "nodeType": "VariableDeclaration",
-                  "overrides": null,
-                  "scope": 469,
-                  "src": "718:7:7",
-                  "stateVariable": false,
-                  "storageLocation": "default",
-                  "typeDescriptions": {
-                    "typeIdentifier": "t_uint256",
-                    "typeString": "uint256"
-                  },
-                  "typeName": {
-                    "id": 463,
-                    "name": "uint",
-                    "nodeType": "ElementaryTypeName",
-                    "src": "718:4:7",
-                    "typeDescriptions": {
-                      "typeIdentifier": "t_uint256",
-                      "typeString": "uint256"
-                    }
-                  },
-                  "value": null,
-                  "visibility": "internal"
-                },
-                {
-                  "constant": false,
-                  "id": 466,
-                  "name": "keepState",
-                  "nodeType": "VariableDeclaration",
-                  "overrides": null,
-                  "scope": 469,
-                  "src": "727:14:7",
-                  "stateVariable": false,
-                  "storageLocation": "default",
-                  "typeDescriptions": {
-                    "typeIdentifier": "t_bool",
-                    "typeString": "bool"
-                  },
-                  "typeName": {
-                    "id": 465,
-                    "name": "bool",
-                    "nodeType": "ElementaryTypeName",
-                    "src": "727:4:7",
-                    "typeDescriptions": {
-                      "typeIdentifier": "t_bool",
-                      "typeString": "bool"
-                    }
-                  },
-                  "value": null,
-                  "visibility": "internal"
-                }
-              ],
-              "src": "717:25:7"
-            },
-            "returnParameters": {
-              "id": 468,
-              "nodeType": "ParameterList",
-              "parameters": [],
-              "src": "751:0:7"
-            },
-            "scope": 470,
-            "src": "681:71:7",
-            "stateMutability": "nonpayable",
-            "virtual": false,
-            "visibility": "external"
-          }
-        ],
-        "scope": 471,
-        "src": "34:720:7"
-      }
-    ],
-    "src": "0:756:7"
-  },
-  "legacyAST": {
-    "absolutePath": "/Users/ed/OffchainLabs/arb-os/contracts/arbos/contracts/ArbOwner.sol",
-    "exportedSymbols": {
-      "ArbOwner": [
-        470
-      ]
-    },
-    "id": 471,
-    "nodeType": "SourceUnit",
-    "nodes": [
-      {
-        "id": 446,
-        "literals": [
-          "solidity",
-          ">=",
-          "0.4",
-          ".21",
-          "<",
-          "0.7",
-          ".0"
-        ],
-        "nodeType": "PragmaDirective",
-        "src": "0:32:7"
-      },
-      {
-        "abstract": false,
-        "baseContracts": [],
-        "contractDependencies": [],
-        "contractKind": "interface",
-        "documentation": null,
-        "fullyImplemented": false,
-        "id": 470,
-        "linearizedBaseContracts": [
-          470
-        ],
-        "name": "ArbOwner",
-        "nodeType": "ContractDefinition",
-        "nodes": [
-          {
-            "body": null,
-            "documentation": null,
-            "functionSelector": "e3a0a148",
-            "id": 451,
-=======
             "functionSelector": "e74b981b",
             "id": 464,
->>>>>>> ed1d1d2c
             "implemented": false,
             "kind": "function",
             "modifiers": [],
@@ -712,13 +452,8 @@
               "parameters": [],
               "src": "423:0:7"
             },
-<<<<<<< HEAD
-            "scope": 470,
-            "src": "195:54:7",
-=======
             "scope": 529,
             "src": "371:53:7",
->>>>>>> ed1d1d2c
             "stateMutability": "nonpayable",
             "virtual": false,
             "visibility": "external"
@@ -726,61 +461,22 @@
           {
             "body": null,
             "documentation": null,
-<<<<<<< HEAD
-            "functionSelector": "31acdf5e",
-            "id": 454,
-            "implemented": false,
-            "kind": "function",
-            "modifiers": [],
-            "name": "startCodeUpload",
-=======
             "functionSelector": "d6e7a55e",
             "id": 475,
             "implemented": false,
             "kind": "function",
             "modifiers": [],
             "name": "getFeeRates",
->>>>>>> ed1d1d2c
             "nodeType": "FunctionDefinition",
             "overrides": null,
             "parameters": {
               "id": 465,
               "nodeType": "ParameterList",
               "parameters": [],
-<<<<<<< HEAD
-              "src": "535:2:7"
-            },
-            "returnParameters": {
-              "id": 453,
-              "nodeType": "ParameterList",
-              "parameters": [],
-              "src": "546:0:7"
-            },
-            "scope": 470,
-            "src": "511:36:7",
-            "stateMutability": "nonpayable",
-            "virtual": false,
-            "visibility": "external"
-          },
-          {
-            "body": null,
-            "documentation": null,
-            "functionSelector": "56331f75",
-            "id": 459,
-            "implemented": false,
-            "kind": "function",
-            "modifiers": [],
-            "name": "continueCodeUpload",
-            "nodeType": "FunctionDefinition",
-            "overrides": null,
-            "parameters": {
-              "id": 457,
-=======
               "src": "449:2:7"
             },
             "returnParameters": {
               "id": 474,
->>>>>>> ed1d1d2c
               "nodeType": "ParameterList",
               "parameters": [
                 {
@@ -789,13 +485,8 @@
                   "name": "",
                   "nodeType": "VariableDeclaration",
                   "overrides": null,
-<<<<<<< HEAD
-                  "scope": 459,
-                  "src": "580:29:7",
-=======
                   "scope": 475,
                   "src": "475:4:7",
->>>>>>> ed1d1d2c
                   "stateVariable": false,
                   "storageLocation": "default",
                   "typeDescriptions": {
@@ -806,32 +497,14 @@
                     "id": 466,
                     "name": "uint",
                     "nodeType": "ElementaryTypeName",
-<<<<<<< HEAD
-                    "src": "580:5:7",
-=======
                     "src": "475:4:7",
->>>>>>> ed1d1d2c
-                    "typeDescriptions": {
-                      "typeIdentifier": "t_uint256",
-                      "typeString": "uint256"
-                    }
-                  },
-                  "value": null,
-                  "visibility": "internal"
-<<<<<<< HEAD
-                }
-              ],
-              "src": "579:31:7"
-            },
-            "returnParameters": {
-              "id": 458,
-              "nodeType": "ParameterList",
-              "parameters": [],
-              "src": "619:0:7"
-            },
-            "scope": 470,
-            "src": "552:68:7",
-=======
+                    "typeDescriptions": {
+                      "typeIdentifier": "t_uint256",
+                      "typeString": "uint256"
+                    }
+                  },
+                  "value": null,
+                  "visibility": "internal"
                 },
                 {
                   "constant": false,
@@ -2558,7 +2231,6 @@
             },
             "scope": 529,
             "src": "1258:70:7",
->>>>>>> ed1d1d2c
             "stateMutability": "nonpayable",
             "virtual": false,
             "visibility": "external"
@@ -2566,146 +2238,38 @@
           {
             "body": null,
             "documentation": null,
-<<<<<<< HEAD
-            "functionSelector": "fbb53a17",
-            "id": 462,
-=======
             "functionSelector": "e380002e",
             "id": 528,
->>>>>>> ed1d1d2c
-            "implemented": false,
-            "kind": "function",
-            "modifiers": [],
-            "name": "finishCodeUploadAsArbosUpgrade",
+            "implemented": false,
+            "kind": "function",
+            "modifiers": [],
+            "name": "finishArbosUpgrade",
             "nodeType": "FunctionDefinition",
             "overrides": null,
             "parameters": {
               "id": 526,
               "nodeType": "ParameterList",
               "parameters": [],
-<<<<<<< HEAD
-              "src": "664:2:7"
-=======
               "src": "1360:2:7"
->>>>>>> ed1d1d2c
             },
             "returnParameters": {
               "id": 527,
               "nodeType": "ParameterList",
               "parameters": [],
-<<<<<<< HEAD
-              "src": "675:0:7"
-            },
-            "scope": 470,
-            "src": "625:51:7",
-            "stateMutability": "nonpayable",
-            "virtual": false,
-            "visibility": "external"
-          },
-          {
-            "body": null,
-            "documentation": null,
-            "functionSelector": "f4f4e136",
-            "id": 469,
-            "implemented": false,
-            "kind": "function",
-            "modifiers": [],
-            "name": "finishCodeUploadAsPluggable",
-            "nodeType": "FunctionDefinition",
-            "overrides": null,
-            "parameters": {
-              "id": 467,
-              "nodeType": "ParameterList",
-              "parameters": [
-                {
-                  "constant": false,
-                  "id": 464,
-                  "name": "id",
-                  "nodeType": "VariableDeclaration",
-                  "overrides": null,
-                  "scope": 469,
-                  "src": "718:7:7",
-                  "stateVariable": false,
-                  "storageLocation": "default",
-                  "typeDescriptions": {
-                    "typeIdentifier": "t_uint256",
-                    "typeString": "uint256"
-                  },
-                  "typeName": {
-                    "id": 463,
-                    "name": "uint",
-                    "nodeType": "ElementaryTypeName",
-                    "src": "718:4:7",
-                    "typeDescriptions": {
-                      "typeIdentifier": "t_uint256",
-                      "typeString": "uint256"
-                    }
-                  },
-                  "value": null,
-                  "visibility": "internal"
-                },
-                {
-                  "constant": false,
-                  "id": 466,
-                  "name": "keepState",
-                  "nodeType": "VariableDeclaration",
-                  "overrides": null,
-                  "scope": 469,
-                  "src": "727:14:7",
-                  "stateVariable": false,
-                  "storageLocation": "default",
-                  "typeDescriptions": {
-                    "typeIdentifier": "t_bool",
-                    "typeString": "bool"
-                  },
-                  "typeName": {
-                    "id": 465,
-                    "name": "bool",
-                    "nodeType": "ElementaryTypeName",
-                    "src": "727:4:7",
-                    "typeDescriptions": {
-                      "typeIdentifier": "t_bool",
-                      "typeString": "bool"
-                    }
-                  },
-                  "value": null,
-                  "visibility": "internal"
-                }
-              ],
-              "src": "717:25:7"
-            },
-            "returnParameters": {
-              "id": 468,
-              "nodeType": "ParameterList",
-              "parameters": [],
-              "src": "751:0:7"
-            },
-            "scope": 470,
-            "src": "681:71:7",
-=======
               "src": "1371:0:7"
             },
             "scope": 529,
             "src": "1333:39:7",
->>>>>>> ed1d1d2c
             "stateMutability": "nonpayable",
             "virtual": false,
             "visibility": "external"
           }
         ],
-<<<<<<< HEAD
-        "scope": 471,
-        "src": "34:720:7"
-      }
-    ],
-    "src": "0:756:7"
-=======
         "scope": 530,
         "src": "34:1340:7"
       }
     ],
     "src": "0:1376:7"
->>>>>>> ed1d1d2c
   },
   "compiler": {
     "name": "solc",
@@ -2713,11 +2277,7 @@
   },
   "networks": {},
   "schemaVersion": "3.3.1",
-<<<<<<< HEAD
-  "updatedAt": "2020-12-24T20:29:14.468Z",
-=======
   "updatedAt": "2020-12-28T02:35:17.779Z",
->>>>>>> ed1d1d2c
   "devdoc": {
     "methods": {}
   },
