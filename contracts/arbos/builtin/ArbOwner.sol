--- conflicted
+++ resolved
@@ -6,17 +6,6 @@
 
     function addToReserveFunds() external payable;
 
-<<<<<<< HEAD
-    // To upgrade ArbOS, the ower calls startArbosUpgrade, then calls continueArbosUpgrade one or more times to upload 
-=======
-    function setFeesEnabled(bool enabled) external;
-    function getFeeRecipients() external view returns (address, address);
-    function setFeeRecipients(address netFeeRecipient, address congestionFeeRecipient) external;
-    function setFairGasPriceSender(address addr) external;
-    function setGasAccountingParams(uint speedLimitPerBlock, uint gasPoolMax, uint maxTxGasLimit) external;
-
-    function setSecondsPerSend(uint blocksPerSend) external;
-
     // Deploy a contract on the chain
     // The contract is deployed as if it was submitted by deemedSender with deemedNonce
     // Reverts if there is already a contract at that address
@@ -24,7 +13,6 @@
     function deployContract(bytes calldata constructorData, address deemedSender, uint deemedNonce) external payable returns(address);
 
     // To upgrade ArbOS, the owner calls startArbosUpgrade, then calls continueArbosUpgrade one or more times to upload
->>>>>>> 8a397180
     // the code to be installed as the upgrade, then calls finishArbosUpgrade to complete the upgrade and start executing the new code.
     function startCodeUpload() external;
     function continueCodeUpload(bytes calldata marshalledCode) external;
@@ -35,11 +23,9 @@
     // Bind an address to a pluggable, so the pluggable can be a contract.
     function bindAddressToPluggable(address addr, uint pluggableId) external;
 
-<<<<<<< HEAD
     // Get and set chain parameters
     function getChainParameter(uint which) external view returns(uint);
     function setChainParameter(uint which, uint value) external;
-=======
+
     function getTotalOfEthBalances() external view returns(uint);
->>>>>>> 8a397180
 }
