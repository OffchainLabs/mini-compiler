{
  "contractName": "Add",
  "abi": [
    {
      "constant": true,
      "inputs": [
        {
          "name": "x",
          "type": "uint256"
        },
        {
          "name": "y",
          "type": "uint256"
        }
      ],
      "name": "add",
      "outputs": [
        {
          "name": "",
          "type": "uint256"
        }
      ],
      "payable": false,
      "stateMutability": "pure",
      "type": "function"
    },
    {
      "constant": true,
      "inputs": [
        {
          "name": "x",
          "type": "uint256"
        },
        {
          "name": "y",
          "type": "uint256"
        }
      ],
      "name": "mult",
      "outputs": [
        {
          "name": "",
          "type": "uint256"
        }
      ],
      "payable": false,
      "stateMutability": "pure",
      "type": "function"
    },
    {
      "constant": true,
      "inputs": [
        {
          "name": "x",
          "type": "uint256"
        },
        {
          "name": "y",
          "type": "uint256"
        }
      ],
      "name": "pythag",
      "outputs": [
        {
          "name": "",
          "type": "uint256"
        }
      ],
      "payable": false,
      "stateMutability": "pure",
      "type": "function"
    },
    {
      "constant": false,
      "inputs": [],
      "name": "getSeqNum",
      "outputs": [
        {
          "name": "",
          "type": "uint256"
        }
      ],
      "payable": false,
      "stateMutability": "nonpayable",
      "type": "function"
    }
  ],
  "metadata": "{\"compiler\":{\"version\":\"0.5.10+commit.5a6ea5b1\"},\"language\":\"Solidity\",\"output\":{\"abi\":[{\"constant\":false,\"inputs\":[],\"name\":\"getSeqNum\",\"outputs\":[{\"name\":\"\",\"type\":\"uint256\"}],\"payable\":false,\"stateMutability\":\"nonpayable\",\"type\":\"function\"},{\"constant\":true,\"inputs\":[{\"name\":\"x\",\"type\":\"uint256\"},{\"name\":\"y\",\"type\":\"uint256\"}],\"name\":\"add\",\"outputs\":[{\"name\":\"\",\"type\":\"uint256\"}],\"payable\":false,\"stateMutability\":\"pure\",\"type\":\"function\"},{\"constant\":true,\"inputs\":[{\"name\":\"x\",\"type\":\"uint256\"},{\"name\":\"y\",\"type\":\"uint256\"}],\"name\":\"mult\",\"outputs\":[{\"name\":\"\",\"type\":\"uint256\"}],\"payable\":false,\"stateMutability\":\"pure\",\"type\":\"function\"},{\"constant\":true,\"inputs\":[{\"name\":\"x\",\"type\":\"uint256\"},{\"name\":\"y\",\"type\":\"uint256\"}],\"name\":\"pythag\",\"outputs\":[{\"name\":\"\",\"type\":\"uint256\"}],\"payable\":false,\"stateMutability\":\"pure\",\"type\":\"function\"}],\"devdoc\":{\"methods\":{}},\"userdoc\":{\"methods\":{}}},\"settings\":{\"compilationTarget\":{\"/Users/ed/OffchainLabs/mini-compiler/contracts/add/contracts/Add.sol\":\"Add\"},\"evmVersion\":\"petersburg\",\"libraries\":{},\"optimizer\":{\"enabled\":false,\"runs\":200},\"remappings\":[]},\"sources\":{\"/Users/ed/OffchainLabs/mini-compiler/contracts/add/contracts/Add.sol\":{\"keccak256\":\"0x4529be5cbc5035c90b0d1a7a5e8be87ac6318e07835273c5eac27d3e23d33202\",\"urls\":[\"bzzr://ceefbbfffa50ee53f61bba0a7e762d0c157ea0c73f3226ad6a37bdf4d7098297\",\"dweb:/ipfs/QmRNzbHev7SVTs3nD1PJNAD982RUudwZGiXc4yEtUAMyb3\"]},\"/Users/ed/OffchainLabs/mini-compiler/contracts/add/contracts/ArbSys.sol\":{\"keccak256\":\"0xcbd4a5e2bb288cf95b732d35882fdb682b04159c4d54751b233a8b51920ec3b9\",\"urls\":[\"bzzr://abdce0443cf8a404f3549798b39a475c3315408c3232461cfa63839d84bc5434\",\"dweb:/ipfs/QmSofp49SUFSUDgDWzjS3XJmTFw4US6UBkWGiT5WxWQWTh\"]}},\"version\":1}",
  "bytecode": "0x608060405234801561001057600080fd5b5061028d806100206000396000f3fe608060405234801561001057600080fd5b506004361061004c5760003560e01c80636d15c45714610051578063771602f71461006f5780639aa727f6146100bb578063e4156bc514610107575b600080fd5b610059610153565b6040518082815260200191505060405180910390f35b6100a56004803603604081101561008557600080fd5b810190808035906020019092919080359060200190929190505050610218565b6040518082815260200191505060405180910390f35b6100f1600480360360408110156100d157600080fd5b810190808035906020019092919080359060200190929190505050610225565b6040518082815260200191505060405180910390f35b61013d6004803603604081101561011d57600080fd5b810190808035906020019092919080359060200190929190505050610232565b6040518082815260200191505060405180910390f35b600080606473ffffffffffffffffffffffffffffffffffffffff166323ca0cd2336040518263ffffffff1660e01b8152600401808273ffffffffffffffffffffffffffffffffffffffff1673ffffffffffffffffffffffffffffffffffffffff16815260200191505060206040518083038186803b1580156101d457600080fd5b505afa1580156101e8573d6000803e3d6000fd5b505050506040513d60208110156101fe57600080fd5b810190808051906020019092919050505090508091505090565b6000818301905092915050565b6000818302905092915050565b60006102506102418485610225565b61024b8485610225565b610218565b90509291505056fea265627a7a72305820c439f5062eb54bb6ab92a36c3593f17632308311fd469f8835112f5e66d7768e64736f6c634300050a0032",
  "deployedBytecode": "0x608060405234801561001057600080fd5b506004361061004c5760003560e01c80636d15c45714610051578063771602f71461006f5780639aa727f6146100bb578063e4156bc514610107575b600080fd5b610059610153565b6040518082815260200191505060405180910390f35b6100a56004803603604081101561008557600080fd5b810190808035906020019092919080359060200190929190505050610218565b6040518082815260200191505060405180910390f35b6100f1600480360360408110156100d157600080fd5b810190808035906020019092919080359060200190929190505050610225565b6040518082815260200191505060405180910390f35b61013d6004803603604081101561011d57600080fd5b810190808035906020019092919080359060200190929190505050610232565b6040518082815260200191505060405180910390f35b600080606473ffffffffffffffffffffffffffffffffffffffff166323ca0cd2336040518263ffffffff1660e01b8152600401808273ffffffffffffffffffffffffffffffffffffffff1673ffffffffffffffffffffffffffffffffffffffff16815260200191505060206040518083038186803b1580156101d457600080fd5b505afa1580156101e8573d6000803e3d6000fd5b505050506040513d60208110156101fe57600080fd5b810190808051906020019092919050505090508091505090565b6000818301905092915050565b6000818302905092915050565b60006102506102418485610225565b61024b8485610225565b610218565b90509291505056fea265627a7a72305820c439f5062eb54bb6ab92a36c3593f17632308311fd469f8835112f5e66d7768e64736f6c634300050a0032",
  "sourceMap": "59:468:0:-;;;;8:9:-1;5:2;;;30:1;27;20:12;5:2;59:468:0;;;;;;;",
  "deployedSourceMap": "59:468:0:-;;;;8:9:-1;5:2;;;30:1;27;20:12;5:2;59:468:0;;;;;;;;;;;;;;;;;;;;;;;;;;;;;;;;;;371:154;;;:::i;:::-;;;;;;;;;;;;;;;;;;;78:83;;;;;;13:2:-1;8:3;5:11;2:2;;;29:1;26;19:12;2:2;78:83:0;;;;;;;;;;;;;;;;;;;;;;;;;;:::i;:::-;;;;;;;;;;;;;;;;;;;167:84;;;;;;13:2:-1;8:3;5:11;2:2;;;29:1;26;19:12;2:2;167:84:0;;;;;;;;;;;;;;;;;;;;;;;;;;:::i;:::-;;;;;;;;;;;;;;;;;;;257:108;;;;;;13:2:-1;8:3;5:11;2:2;;;29:1;26;19:12;2:2;257:108:0;;;;;;;;;;;;;;;;;;;;;;;;;;:::i;:::-;;;;;;;;;;;;;;;;;;;371:154;408:4;424:15;457:3;442:40;;;483:10;442:52;;;;;;;;;;;;;;;;;;;;;;;;;;;;;;;;;;;8:9:-1;5:2;;;30:1;27;20:12;5:2;442:52:0;;;;8:9:-1;5:2;;;45:16;42:1;39;24:38;77:16;74:1;67:27;5:2;442:52:0;;;;;;;13:2:-1;8:3;5:11;2:2;;;29:1;26;19:12;2:2;442:52:0;;;;;;;;;;;;;;;;424:70;;511:7;504:14;;;371:154;:::o;78:83::-;128:4;153:1;151;:3;144:10;;78:83;;;;:::o;167:84::-;218:4;243:1;241;:3;234:10;;167:84;;;;:::o;257:108::-;310:4;333:25;337:9;342:1;344;337:4;:9::i;:::-;348;353:1;355;348:4;:9::i;:::-;333:3;:25::i;:::-;326:32;;257:108;;;;:::o",
  "source": "pragma solidity >=0.4.21 <0.7.0;\n\nimport \"./ArbSys.sol\";\n\n\ncontract Add {\n    function add(uint x, uint y) public pure returns (uint) {\n        return x+y;\n    }\n\n    function mult(uint x, uint y) public pure returns (uint) {\n        return x*y;\n    }\n\n    function pythag(uint x, uint y) public pure returns (uint) {\n        return add(mult(x,x), mult(y,y));\n    }\n\n    function getSeqNum() public returns (uint) {\n        uint256 txCount = ArbSys(address(100)).getTransactionCount(msg.sender);\n        return txCount;\n    }\n}\n",
  "sourcePath": "/Users/ed/OffchainLabs/mini-compiler/contracts/add/contracts/Add.sol",
  "ast": {
    "absolutePath": "/Users/ed/OffchainLabs/mini-compiler/contracts/add/contracts/Add.sol",
    "exportedSymbols": {
      "Add": [
        72
      ]
    },
    "id": 73,
    "nodeType": "SourceUnit",
    "nodes": [
      {
        "id": 1,
        "literals": [
          "solidity",
          ">=",
          "0.4",
          ".21",
          "<",
          "0.7",
          ".0"
        ],
        "nodeType": "PragmaDirective",
        "src": "0:32:0"
      },
      {
        "absolutePath": "/Users/ed/OffchainLabs/mini-compiler/contracts/add/contracts/ArbSys.sol",
        "file": "./ArbSys.sol",
        "id": 2,
        "nodeType": "ImportDirective",
        "scope": 73,
        "sourceUnit": 131,
        "src": "34:22:0",
        "symbolAliases": [],
        "unitAlias": ""
      },
      {
        "baseContracts": [],
        "contractDependencies": [],
        "contractKind": "contract",
        "documentation": null,
        "fullyImplemented": true,
        "id": 72,
        "linearizedBaseContracts": [
          72
        ],
        "name": "Add",
        "nodeType": "ContractDefinition",
        "nodes": [
          {
            "body": {
              "id": 15,
              "nodeType": "Block",
              "src": "134:27:0",
              "statements": [
                {
                  "expression": {
                    "argumentTypes": null,
                    "commonType": {
                      "typeIdentifier": "t_uint256",
                      "typeString": "uint256"
                    },
                    "id": 13,
                    "isConstant": false,
                    "isLValue": false,
                    "isPure": false,
                    "lValueRequested": false,
                    "leftExpression": {
                      "argumentTypes": null,
                      "id": 11,
                      "name": "x",
                      "nodeType": "Identifier",
                      "overloadedDeclarations": [],
                      "referencedDeclaration": 4,
                      "src": "151:1:0",
                      "typeDescriptions": {
                        "typeIdentifier": "t_uint256",
                        "typeString": "uint256"
                      }
                    },
                    "nodeType": "BinaryOperation",
                    "operator": "+",
                    "rightExpression": {
                      "argumentTypes": null,
                      "id": 12,
                      "name": "y",
                      "nodeType": "Identifier",
                      "overloadedDeclarations": [],
                      "referencedDeclaration": 6,
                      "src": "153:1:0",
                      "typeDescriptions": {
                        "typeIdentifier": "t_uint256",
                        "typeString": "uint256"
                      }
                    },
                    "src": "151:3:0",
                    "typeDescriptions": {
                      "typeIdentifier": "t_uint256",
                      "typeString": "uint256"
                    }
                  },
                  "functionReturnParameters": 10,
                  "id": 14,
                  "nodeType": "Return",
                  "src": "144:10:0"
                }
              ]
            },
            "documentation": null,
            "id": 16,
            "implemented": true,
            "kind": "function",
            "modifiers": [],
            "name": "add",
            "nodeType": "FunctionDefinition",
            "parameters": {
              "id": 7,
              "nodeType": "ParameterList",
              "parameters": [
                {
                  "constant": false,
                  "id": 4,
                  "name": "x",
                  "nodeType": "VariableDeclaration",
                  "scope": 16,
                  "src": "91:6:0",
                  "stateVariable": false,
                  "storageLocation": "default",
                  "typeDescriptions": {
                    "typeIdentifier": "t_uint256",
                    "typeString": "uint256"
                  },
                  "typeName": {
                    "id": 3,
                    "name": "uint",
                    "nodeType": "ElementaryTypeName",
                    "src": "91:4:0",
                    "typeDescriptions": {
                      "typeIdentifier": "t_uint256",
                      "typeString": "uint256"
                    }
                  },
                  "value": null,
                  "visibility": "internal"
                },
                {
                  "constant": false,
                  "id": 6,
                  "name": "y",
                  "nodeType": "VariableDeclaration",
                  "scope": 16,
                  "src": "99:6:0",
                  "stateVariable": false,
                  "storageLocation": "default",
                  "typeDescriptions": {
                    "typeIdentifier": "t_uint256",
                    "typeString": "uint256"
                  },
                  "typeName": {
                    "id": 5,
                    "name": "uint",
                    "nodeType": "ElementaryTypeName",
                    "src": "99:4:0",
                    "typeDescriptions": {
                      "typeIdentifier": "t_uint256",
                      "typeString": "uint256"
                    }
                  },
                  "value": null,
                  "visibility": "internal"
                }
              ],
              "src": "90:16:0"
            },
            "returnParameters": {
              "id": 10,
              "nodeType": "ParameterList",
              "parameters": [
                {
                  "constant": false,
                  "id": 9,
                  "name": "",
                  "nodeType": "VariableDeclaration",
                  "scope": 16,
                  "src": "128:4:0",
                  "stateVariable": false,
                  "storageLocation": "default",
                  "typeDescriptions": {
                    "typeIdentifier": "t_uint256",
                    "typeString": "uint256"
                  },
                  "typeName": {
                    "id": 8,
                    "name": "uint",
                    "nodeType": "ElementaryTypeName",
                    "src": "128:4:0",
                    "typeDescriptions": {
                      "typeIdentifier": "t_uint256",
                      "typeString": "uint256"
                    }
                  },
                  "value": null,
                  "visibility": "internal"
                }
              ],
              "src": "127:6:0"
            },
            "scope": 72,
            "src": "78:83:0",
            "stateMutability": "pure",
            "superFunction": null,
            "visibility": "public"
          },
          {
            "body": {
              "id": 29,
              "nodeType": "Block",
              "src": "224:27:0",
              "statements": [
                {
                  "expression": {
                    "argumentTypes": null,
                    "commonType": {
                      "typeIdentifier": "t_uint256",
                      "typeString": "uint256"
                    },
                    "id": 27,
                    "isConstant": false,
                    "isLValue": false,
                    "isPure": false,
                    "lValueRequested": false,
                    "leftExpression": {
                      "argumentTypes": null,
                      "id": 25,
                      "name": "x",
                      "nodeType": "Identifier",
                      "overloadedDeclarations": [],
                      "referencedDeclaration": 18,
                      "src": "241:1:0",
                      "typeDescriptions": {
                        "typeIdentifier": "t_uint256",
                        "typeString": "uint256"
                      }
                    },
                    "nodeType": "BinaryOperation",
                    "operator": "*",
                    "rightExpression": {
                      "argumentTypes": null,
                      "id": 26,
                      "name": "y",
                      "nodeType": "Identifier",
                      "overloadedDeclarations": [],
                      "referencedDeclaration": 20,
                      "src": "243:1:0",
                      "typeDescriptions": {
                        "typeIdentifier": "t_uint256",
                        "typeString": "uint256"
                      }
                    },
                    "src": "241:3:0",
                    "typeDescriptions": {
                      "typeIdentifier": "t_uint256",
                      "typeString": "uint256"
                    }
                  },
                  "functionReturnParameters": 24,
                  "id": 28,
                  "nodeType": "Return",
                  "src": "234:10:0"
                }
              ]
            },
            "documentation": null,
            "id": 30,
            "implemented": true,
            "kind": "function",
            "modifiers": [],
            "name": "mult",
            "nodeType": "FunctionDefinition",
            "parameters": {
              "id": 21,
              "nodeType": "ParameterList",
              "parameters": [
                {
                  "constant": false,
                  "id": 18,
                  "name": "x",
                  "nodeType": "VariableDeclaration",
                  "scope": 30,
                  "src": "181:6:0",
                  "stateVariable": false,
                  "storageLocation": "default",
                  "typeDescriptions": {
                    "typeIdentifier": "t_uint256",
                    "typeString": "uint256"
                  },
                  "typeName": {
                    "id": 17,
                    "name": "uint",
                    "nodeType": "ElementaryTypeName",
                    "src": "181:4:0",
                    "typeDescriptions": {
                      "typeIdentifier": "t_uint256",
                      "typeString": "uint256"
                    }
                  },
                  "value": null,
                  "visibility": "internal"
                },
                {
                  "constant": false,
                  "id": 20,
                  "name": "y",
                  "nodeType": "VariableDeclaration",
                  "scope": 30,
                  "src": "189:6:0",
                  "stateVariable": false,
                  "storageLocation": "default",
                  "typeDescriptions": {
                    "typeIdentifier": "t_uint256",
                    "typeString": "uint256"
                  },
                  "typeName": {
                    "id": 19,
                    "name": "uint",
                    "nodeType": "ElementaryTypeName",
                    "src": "189:4:0",
                    "typeDescriptions": {
                      "typeIdentifier": "t_uint256",
                      "typeString": "uint256"
                    }
                  },
                  "value": null,
                  "visibility": "internal"
                }
              ],
              "src": "180:16:0"
            },
            "returnParameters": {
              "id": 24,
              "nodeType": "ParameterList",
              "parameters": [
                {
                  "constant": false,
                  "id": 23,
                  "name": "",
                  "nodeType": "VariableDeclaration",
                  "scope": 30,
                  "src": "218:4:0",
                  "stateVariable": false,
                  "storageLocation": "default",
                  "typeDescriptions": {
                    "typeIdentifier": "t_uint256",
                    "typeString": "uint256"
                  },
                  "typeName": {
                    "id": 22,
                    "name": "uint",
                    "nodeType": "ElementaryTypeName",
                    "src": "218:4:0",
                    "typeDescriptions": {
                      "typeIdentifier": "t_uint256",
                      "typeString": "uint256"
                    }
                  },
                  "value": null,
                  "visibility": "internal"
                }
              ],
              "src": "217:6:0"
            },
            "scope": 72,
            "src": "167:84:0",
            "stateMutability": "pure",
            "superFunction": null,
            "visibility": "public"
          },
          {
            "body": {
              "id": 50,
              "nodeType": "Block",
              "src": "316:49:0",
              "statements": [
                {
                  "expression": {
                    "argumentTypes": null,
                    "arguments": [
                      {
                        "argumentTypes": null,
                        "arguments": [
                          {
                            "argumentTypes": null,
                            "id": 41,
                            "name": "x",
                            "nodeType": "Identifier",
                            "overloadedDeclarations": [],
                            "referencedDeclaration": 32,
                            "src": "342:1:0",
                            "typeDescriptions": {
                              "typeIdentifier": "t_uint256",
                              "typeString": "uint256"
                            }
                          },
                          {
                            "argumentTypes": null,
                            "id": 42,
                            "name": "x",
                            "nodeType": "Identifier",
                            "overloadedDeclarations": [],
                            "referencedDeclaration": 32,
                            "src": "344:1:0",
                            "typeDescriptions": {
                              "typeIdentifier": "t_uint256",
                              "typeString": "uint256"
                            }
                          }
                        ],
                        "expression": {
                          "argumentTypes": [
                            {
                              "typeIdentifier": "t_uint256",
                              "typeString": "uint256"
                            },
                            {
                              "typeIdentifier": "t_uint256",
                              "typeString": "uint256"
                            }
                          ],
                          "id": 40,
                          "name": "mult",
                          "nodeType": "Identifier",
                          "overloadedDeclarations": [],
                          "referencedDeclaration": 30,
                          "src": "337:4:0",
                          "typeDescriptions": {
                            "typeIdentifier": "t_function_internal_pure$_t_uint256_$_t_uint256_$returns$_t_uint256_$",
                            "typeString": "function (uint256,uint256) pure returns (uint256)"
                          }
                        },
                        "id": 43,
                        "isConstant": false,
                        "isLValue": false,
                        "isPure": false,
                        "kind": "functionCall",
                        "lValueRequested": false,
                        "names": [],
                        "nodeType": "FunctionCall",
                        "src": "337:9:0",
                        "typeDescriptions": {
                          "typeIdentifier": "t_uint256",
                          "typeString": "uint256"
                        }
                      },
                      {
                        "argumentTypes": null,
                        "arguments": [
                          {
                            "argumentTypes": null,
                            "id": 45,
                            "name": "y",
                            "nodeType": "Identifier",
                            "overloadedDeclarations": [],
                            "referencedDeclaration": 34,
                            "src": "353:1:0",
                            "typeDescriptions": {
                              "typeIdentifier": "t_uint256",
                              "typeString": "uint256"
                            }
                          },
                          {
                            "argumentTypes": null,
                            "id": 46,
                            "name": "y",
                            "nodeType": "Identifier",
                            "overloadedDeclarations": [],
                            "referencedDeclaration": 34,
                            "src": "355:1:0",
                            "typeDescriptions": {
                              "typeIdentifier": "t_uint256",
                              "typeString": "uint256"
                            }
                          }
                        ],
                        "expression": {
                          "argumentTypes": [
                            {
                              "typeIdentifier": "t_uint256",
                              "typeString": "uint256"
                            },
                            {
                              "typeIdentifier": "t_uint256",
                              "typeString": "uint256"
                            }
                          ],
                          "id": 44,
                          "name": "mult",
                          "nodeType": "Identifier",
                          "overloadedDeclarations": [],
                          "referencedDeclaration": 30,
                          "src": "348:4:0",
                          "typeDescriptions": {
                            "typeIdentifier": "t_function_internal_pure$_t_uint256_$_t_uint256_$returns$_t_uint256_$",
                            "typeString": "function (uint256,uint256) pure returns (uint256)"
                          }
                        },
                        "id": 47,
                        "isConstant": false,
                        "isLValue": false,
                        "isPure": false,
                        "kind": "functionCall",
                        "lValueRequested": false,
                        "names": [],
                        "nodeType": "FunctionCall",
                        "src": "348:9:0",
                        "typeDescriptions": {
                          "typeIdentifier": "t_uint256",
                          "typeString": "uint256"
                        }
                      }
                    ],
                    "expression": {
                      "argumentTypes": [
                        {
                          "typeIdentifier": "t_uint256",
                          "typeString": "uint256"
                        },
                        {
                          "typeIdentifier": "t_uint256",
                          "typeString": "uint256"
                        }
                      ],
                      "id": 39,
                      "name": "add",
                      "nodeType": "Identifier",
                      "overloadedDeclarations": [],
                      "referencedDeclaration": 16,
                      "src": "333:3:0",
                      "typeDescriptions": {
                        "typeIdentifier": "t_function_internal_pure$_t_uint256_$_t_uint256_$returns$_t_uint256_$",
                        "typeString": "function (uint256,uint256) pure returns (uint256)"
                      }
                    },
                    "id": 48,
                    "isConstant": false,
                    "isLValue": false,
                    "isPure": false,
                    "kind": "functionCall",
                    "lValueRequested": false,
                    "names": [],
                    "nodeType": "FunctionCall",
                    "src": "333:25:0",
                    "typeDescriptions": {
                      "typeIdentifier": "t_uint256",
                      "typeString": "uint256"
                    }
                  },
                  "functionReturnParameters": 38,
                  "id": 49,
                  "nodeType": "Return",
                  "src": "326:32:0"
                }
              ]
            },
            "documentation": null,
            "id": 51,
            "implemented": true,
            "kind": "function",
            "modifiers": [],
            "name": "pythag",
            "nodeType": "FunctionDefinition",
            "parameters": {
              "id": 35,
              "nodeType": "ParameterList",
              "parameters": [
                {
                  "constant": false,
                  "id": 32,
                  "name": "x",
                  "nodeType": "VariableDeclaration",
                  "scope": 51,
                  "src": "273:6:0",
                  "stateVariable": false,
                  "storageLocation": "default",
                  "typeDescriptions": {
                    "typeIdentifier": "t_uint256",
                    "typeString": "uint256"
                  },
                  "typeName": {
                    "id": 31,
                    "name": "uint",
                    "nodeType": "ElementaryTypeName",
                    "src": "273:4:0",
                    "typeDescriptions": {
                      "typeIdentifier": "t_uint256",
                      "typeString": "uint256"
                    }
                  },
                  "value": null,
                  "visibility": "internal"
                },
                {
                  "constant": false,
                  "id": 34,
                  "name": "y",
                  "nodeType": "VariableDeclaration",
                  "scope": 51,
                  "src": "281:6:0",
                  "stateVariable": false,
                  "storageLocation": "default",
                  "typeDescriptions": {
                    "typeIdentifier": "t_uint256",
                    "typeString": "uint256"
                  },
                  "typeName": {
                    "id": 33,
                    "name": "uint",
                    "nodeType": "ElementaryTypeName",
                    "src": "281:4:0",
                    "typeDescriptions": {
                      "typeIdentifier": "t_uint256",
                      "typeString": "uint256"
                    }
                  },
                  "value": null,
                  "visibility": "internal"
                }
              ],
              "src": "272:16:0"
            },
            "returnParameters": {
              "id": 38,
              "nodeType": "ParameterList",
              "parameters": [
                {
                  "constant": false,
                  "id": 37,
                  "name": "",
                  "nodeType": "VariableDeclaration",
                  "scope": 51,
                  "src": "310:4:0",
                  "stateVariable": false,
                  "storageLocation": "default",
                  "typeDescriptions": {
                    "typeIdentifier": "t_uint256",
                    "typeString": "uint256"
                  },
                  "typeName": {
                    "id": 36,
                    "name": "uint",
                    "nodeType": "ElementaryTypeName",
                    "src": "310:4:0",
                    "typeDescriptions": {
                      "typeIdentifier": "t_uint256",
                      "typeString": "uint256"
                    }
                  },
                  "value": null,
                  "visibility": "internal"
                }
              ],
              "src": "309:6:0"
            },
            "scope": 72,
            "src": "257:108:0",
            "stateMutability": "pure",
            "superFunction": null,
            "visibility": "public"
          },
          {
            "body": {
              "id": 70,
              "nodeType": "Block",
              "src": "414:111:0",
              "statements": [
                {
                  "assignments": [
                    57
                  ],
                  "declarations": [
                    {
                      "constant": false,
                      "id": 57,
                      "name": "txCount",
                      "nodeType": "VariableDeclaration",
                      "scope": 70,
                      "src": "424:15:0",
                      "stateVariable": false,
                      "storageLocation": "default",
                      "typeDescriptions": {
                        "typeIdentifier": "t_uint256",
                        "typeString": "uint256"
                      },
                      "typeName": {
                        "id": 56,
                        "name": "uint256",
                        "nodeType": "ElementaryTypeName",
                        "src": "424:7:0",
                        "typeDescriptions": {
                          "typeIdentifier": "t_uint256",
                          "typeString": "uint256"
                        }
                      },
                      "value": null,
                      "visibility": "internal"
                    }
                  ],
                  "id": 67,
                  "initialValue": {
                    "argumentTypes": null,
                    "arguments": [
                      {
                        "argumentTypes": null,
                        "expression": {
                          "argumentTypes": null,
                          "id": 64,
                          "name": "msg",
                          "nodeType": "Identifier",
                          "overloadedDeclarations": [],
                          "referencedDeclaration": 182,
                          "src": "483:3:0",
                          "typeDescriptions": {
                            "typeIdentifier": "t_magic_message",
                            "typeString": "msg"
                          }
                        },
                        "id": 65,
                        "isConstant": false,
                        "isLValue": false,
                        "isPure": false,
                        "lValueRequested": false,
                        "memberName": "sender",
                        "nodeType": "MemberAccess",
                        "referencedDeclaration": null,
                        "src": "483:10:0",
                        "typeDescriptions": {
                          "typeIdentifier": "t_address_payable",
                          "typeString": "address payable"
                        }
                      }
                    ],
                    "expression": {
                      "argumentTypes": [
                        {
                          "typeIdentifier": "t_address_payable",
                          "typeString": "address payable"
                        }
                      ],
                      "expression": {
                        "argumentTypes": null,
                        "arguments": [
                          {
                            "argumentTypes": null,
                            "arguments": [
                              {
                                "argumentTypes": null,
                                "hexValue": "313030",
                                "id": 60,
                                "isConstant": false,
                                "isLValue": false,
                                "isPure": true,
                                "kind": "number",
                                "lValueRequested": false,
                                "nodeType": "Literal",
                                "src": "457:3:0",
                                "subdenomination": null,
                                "typeDescriptions": {
                                  "typeIdentifier": "t_rational_100_by_1",
                                  "typeString": "int_const 100"
                                },
                                "value": "100"
                              }
                            ],
                            "expression": {
                              "argumentTypes": [
                                {
                                  "typeIdentifier": "t_rational_100_by_1",
                                  "typeString": "int_const 100"
                                }
                              ],
                              "id": 59,
                              "isConstant": false,
                              "isLValue": false,
                              "isPure": true,
                              "lValueRequested": false,
                              "nodeType": "ElementaryTypeNameExpression",
                              "src": "449:7:0",
                              "typeDescriptions": {
                                "typeIdentifier": "t_type$_t_address_$",
                                "typeString": "type(address)"
                              },
                              "typeName": "address"
                            },
                            "id": 61,
                            "isConstant": false,
                            "isLValue": false,
                            "isPure": true,
                            "kind": "typeConversion",
                            "lValueRequested": false,
                            "names": [],
                            "nodeType": "FunctionCall",
                            "src": "449:12:0",
                            "typeDescriptions": {
                              "typeIdentifier": "t_address_payable",
                              "typeString": "address payable"
                            }
                          }
                        ],
                        "expression": {
                          "argumentTypes": [
                            {
                              "typeIdentifier": "t_address_payable",
                              "typeString": "address payable"
                            }
                          ],
                          "id": 58,
                          "name": "ArbSys",
                          "nodeType": "Identifier",
                          "overloadedDeclarations": [],
                          "referencedDeclaration": 130,
                          "src": "442:6:0",
                          "typeDescriptions": {
                            "typeIdentifier": "t_type$_t_contract$_ArbSys_$130_$",
                            "typeString": "type(contract ArbSys)"
                          }
                        },
                        "id": 62,
                        "isConstant": false,
                        "isLValue": false,
                        "isPure": true,
                        "kind": "typeConversion",
                        "lValueRequested": false,
                        "names": [],
                        "nodeType": "FunctionCall",
                        "src": "442:20:0",
                        "typeDescriptions": {
                          "typeIdentifier": "t_contract$_ArbSys_$130",
                          "typeString": "contract ArbSys"
                        }
                      },
                      "id": 63,
                      "isConstant": false,
                      "isLValue": false,
                      "isPure": false,
                      "lValueRequested": false,
                      "memberName": "getTransactionCount",
                      "nodeType": "MemberAccess",
                      "referencedDeclaration": 122,
                      "src": "442:40:0",
                      "typeDescriptions": {
                        "typeIdentifier": "t_function_external_view$_t_address_$returns$_t_uint256_$",
                        "typeString": "function (address) view external returns (uint256)"
                      }
                    },
                    "id": 66,
                    "isConstant": false,
                    "isLValue": false,
                    "isPure": false,
                    "kind": "functionCall",
                    "lValueRequested": false,
                    "names": [],
                    "nodeType": "FunctionCall",
                    "src": "442:52:0",
                    "typeDescriptions": {
                      "typeIdentifier": "t_uint256",
                      "typeString": "uint256"
                    }
                  },
                  "nodeType": "VariableDeclarationStatement",
                  "src": "424:70:0"
                },
                {
                  "expression": {
                    "argumentTypes": null,
                    "id": 68,
                    "name": "txCount",
                    "nodeType": "Identifier",
                    "overloadedDeclarations": [],
                    "referencedDeclaration": 57,
                    "src": "511:7:0",
                    "typeDescriptions": {
                      "typeIdentifier": "t_uint256",
                      "typeString": "uint256"
                    }
                  },
                  "functionReturnParameters": 55,
                  "id": 69,
                  "nodeType": "Return",
                  "src": "504:14:0"
                }
              ]
            },
            "documentation": null,
            "id": 71,
            "implemented": true,
            "kind": "function",
            "modifiers": [],
            "name": "getSeqNum",
            "nodeType": "FunctionDefinition",
            "parameters": {
              "id": 52,
              "nodeType": "ParameterList",
              "parameters": [],
              "src": "389:2:0"
            },
            "returnParameters": {
              "id": 55,
              "nodeType": "ParameterList",
              "parameters": [
                {
                  "constant": false,
                  "id": 54,
                  "name": "",
                  "nodeType": "VariableDeclaration",
                  "scope": 71,
                  "src": "408:4:0",
                  "stateVariable": false,
                  "storageLocation": "default",
                  "typeDescriptions": {
                    "typeIdentifier": "t_uint256",
                    "typeString": "uint256"
                  },
                  "typeName": {
                    "id": 53,
                    "name": "uint",
                    "nodeType": "ElementaryTypeName",
                    "src": "408:4:0",
                    "typeDescriptions": {
                      "typeIdentifier": "t_uint256",
                      "typeString": "uint256"
                    }
                  },
                  "value": null,
                  "visibility": "internal"
                }
              ],
              "src": "407:6:0"
            },
            "scope": 72,
            "src": "371:154:0",
            "stateMutability": "nonpayable",
            "superFunction": null,
            "visibility": "public"
          }
        ],
        "scope": 73,
        "src": "59:468:0"
      }
    ],
    "src": "0:528:0"
  },
  "legacyAST": {
    "absolutePath": "/Users/ed/OffchainLabs/mini-compiler/contracts/add/contracts/Add.sol",
    "exportedSymbols": {
      "Add": [
        72
      ]
    },
    "id": 73,
    "nodeType": "SourceUnit",
    "nodes": [
      {
        "id": 1,
        "literals": [
          "solidity",
          ">=",
          "0.4",
          ".21",
          "<",
          "0.7",
          ".0"
        ],
        "nodeType": "PragmaDirective",
        "src": "0:32:0"
      },
      {
        "absolutePath": "/Users/ed/OffchainLabs/mini-compiler/contracts/add/contracts/ArbSys.sol",
        "file": "./ArbSys.sol",
        "id": 2,
        "nodeType": "ImportDirective",
        "scope": 73,
        "sourceUnit": 131,
        "src": "34:22:0",
        "symbolAliases": [],
        "unitAlias": ""
      },
      {
        "baseContracts": [],
        "contractDependencies": [],
        "contractKind": "contract",
        "documentation": null,
        "fullyImplemented": true,
        "id": 72,
        "linearizedBaseContracts": [
          72
        ],
        "name": "Add",
        "nodeType": "ContractDefinition",
        "nodes": [
          {
            "body": {
              "id": 15,
              "nodeType": "Block",
              "src": "134:27:0",
              "statements": [
                {
                  "expression": {
                    "argumentTypes": null,
                    "commonType": {
                      "typeIdentifier": "t_uint256",
                      "typeString": "uint256"
                    },
                    "id": 13,
                    "isConstant": false,
                    "isLValue": false,
                    "isPure": false,
                    "lValueRequested": false,
                    "leftExpression": {
                      "argumentTypes": null,
                      "id": 11,
                      "name": "x",
                      "nodeType": "Identifier",
                      "overloadedDeclarations": [],
                      "referencedDeclaration": 4,
                      "src": "151:1:0",
                      "typeDescriptions": {
                        "typeIdentifier": "t_uint256",
                        "typeString": "uint256"
                      }
                    },
                    "nodeType": "BinaryOperation",
                    "operator": "+",
                    "rightExpression": {
                      "argumentTypes": null,
                      "id": 12,
                      "name": "y",
                      "nodeType": "Identifier",
                      "overloadedDeclarations": [],
                      "referencedDeclaration": 6,
                      "src": "153:1:0",
                      "typeDescriptions": {
                        "typeIdentifier": "t_uint256",
                        "typeString": "uint256"
                      }
                    },
                    "src": "151:3:0",
                    "typeDescriptions": {
                      "typeIdentifier": "t_uint256",
                      "typeString": "uint256"
                    }
                  },
                  "functionReturnParameters": 10,
                  "id": 14,
                  "nodeType": "Return",
                  "src": "144:10:0"
                }
              ]
            },
            "documentation": null,
            "id": 16,
            "implemented": true,
            "kind": "function",
            "modifiers": [],
            "name": "add",
            "nodeType": "FunctionDefinition",
            "parameters": {
              "id": 7,
              "nodeType": "ParameterList",
              "parameters": [
                {
                  "constant": false,
                  "id": 4,
                  "name": "x",
                  "nodeType": "VariableDeclaration",
                  "scope": 16,
                  "src": "91:6:0",
                  "stateVariable": false,
                  "storageLocation": "default",
                  "typeDescriptions": {
                    "typeIdentifier": "t_uint256",
                    "typeString": "uint256"
                  },
                  "typeName": {
                    "id": 3,
                    "name": "uint",
                    "nodeType": "ElementaryTypeName",
                    "src": "91:4:0",
                    "typeDescriptions": {
                      "typeIdentifier": "t_uint256",
                      "typeString": "uint256"
                    }
                  },
                  "value": null,
                  "visibility": "internal"
                },
                {
                  "constant": false,
                  "id": 6,
                  "name": "y",
                  "nodeType": "VariableDeclaration",
                  "scope": 16,
                  "src": "99:6:0",
                  "stateVariable": false,
                  "storageLocation": "default",
                  "typeDescriptions": {
                    "typeIdentifier": "t_uint256",
                    "typeString": "uint256"
                  },
                  "typeName": {
                    "id": 5,
                    "name": "uint",
                    "nodeType": "ElementaryTypeName",
                    "src": "99:4:0",
                    "typeDescriptions": {
                      "typeIdentifier": "t_uint256",
                      "typeString": "uint256"
                    }
                  },
                  "value": null,
                  "visibility": "internal"
                }
              ],
              "src": "90:16:0"
            },
            "returnParameters": {
              "id": 10,
              "nodeType": "ParameterList",
              "parameters": [
                {
                  "constant": false,
                  "id": 9,
                  "name": "",
                  "nodeType": "VariableDeclaration",
                  "scope": 16,
                  "src": "128:4:0",
                  "stateVariable": false,
                  "storageLocation": "default",
                  "typeDescriptions": {
                    "typeIdentifier": "t_uint256",
                    "typeString": "uint256"
                  },
                  "typeName": {
                    "id": 8,
                    "name": "uint",
                    "nodeType": "ElementaryTypeName",
                    "src": "128:4:0",
                    "typeDescriptions": {
                      "typeIdentifier": "t_uint256",
                      "typeString": "uint256"
                    }
                  },
                  "value": null,
                  "visibility": "internal"
                }
              ],
              "src": "127:6:0"
            },
            "scope": 72,
            "src": "78:83:0",
            "stateMutability": "pure",
            "superFunction": null,
            "visibility": "public"
          },
          {
            "body": {
              "id": 29,
              "nodeType": "Block",
              "src": "224:27:0",
              "statements": [
                {
                  "expression": {
                    "argumentTypes": null,
                    "commonType": {
                      "typeIdentifier": "t_uint256",
                      "typeString": "uint256"
                    },
                    "id": 27,
                    "isConstant": false,
                    "isLValue": false,
                    "isPure": false,
                    "lValueRequested": false,
                    "leftExpression": {
                      "argumentTypes": null,
                      "id": 25,
                      "name": "x",
                      "nodeType": "Identifier",
                      "overloadedDeclarations": [],
                      "referencedDeclaration": 18,
                      "src": "241:1:0",
                      "typeDescriptions": {
                        "typeIdentifier": "t_uint256",
                        "typeString": "uint256"
                      }
                    },
                    "nodeType": "BinaryOperation",
                    "operator": "*",
                    "rightExpression": {
                      "argumentTypes": null,
                      "id": 26,
                      "name": "y",
                      "nodeType": "Identifier",
                      "overloadedDeclarations": [],
                      "referencedDeclaration": 20,
                      "src": "243:1:0",
                      "typeDescriptions": {
                        "typeIdentifier": "t_uint256",
                        "typeString": "uint256"
                      }
                    },
                    "src": "241:3:0",
                    "typeDescriptions": {
                      "typeIdentifier": "t_uint256",
                      "typeString": "uint256"
                    }
                  },
                  "functionReturnParameters": 24,
                  "id": 28,
                  "nodeType": "Return",
                  "src": "234:10:0"
                }
              ]
            },
            "documentation": null,
            "id": 30,
            "implemented": true,
            "kind": "function",
            "modifiers": [],
            "name": "mult",
            "nodeType": "FunctionDefinition",
            "parameters": {
              "id": 21,
              "nodeType": "ParameterList",
              "parameters": [
                {
                  "constant": false,
                  "id": 18,
                  "name": "x",
                  "nodeType": "VariableDeclaration",
                  "scope": 30,
                  "src": "181:6:0",
                  "stateVariable": false,
                  "storageLocation": "default",
                  "typeDescriptions": {
                    "typeIdentifier": "t_uint256",
                    "typeString": "uint256"
                  },
                  "typeName": {
                    "id": 17,
                    "name": "uint",
                    "nodeType": "ElementaryTypeName",
                    "src": "181:4:0",
                    "typeDescriptions": {
                      "typeIdentifier": "t_uint256",
                      "typeString": "uint256"
                    }
                  },
                  "value": null,
                  "visibility": "internal"
                },
                {
                  "constant": false,
                  "id": 20,
                  "name": "y",
                  "nodeType": "VariableDeclaration",
                  "scope": 30,
                  "src": "189:6:0",
                  "stateVariable": false,
                  "storageLocation": "default",
                  "typeDescriptions": {
                    "typeIdentifier": "t_uint256",
                    "typeString": "uint256"
                  },
                  "typeName": {
                    "id": 19,
                    "name": "uint",
                    "nodeType": "ElementaryTypeName",
                    "src": "189:4:0",
                    "typeDescriptions": {
                      "typeIdentifier": "t_uint256",
                      "typeString": "uint256"
                    }
                  },
                  "value": null,
                  "visibility": "internal"
                }
              ],
              "src": "180:16:0"
            },
            "returnParameters": {
              "id": 24,
              "nodeType": "ParameterList",
              "parameters": [
                {
                  "constant": false,
                  "id": 23,
                  "name": "",
                  "nodeType": "VariableDeclaration",
                  "scope": 30,
                  "src": "218:4:0",
                  "stateVariable": false,
                  "storageLocation": "default",
                  "typeDescriptions": {
                    "typeIdentifier": "t_uint256",
                    "typeString": "uint256"
                  },
                  "typeName": {
                    "id": 22,
                    "name": "uint",
                    "nodeType": "ElementaryTypeName",
                    "src": "218:4:0",
                    "typeDescriptions": {
                      "typeIdentifier": "t_uint256",
                      "typeString": "uint256"
                    }
                  },
                  "value": null,
                  "visibility": "internal"
                }
              ],
              "src": "217:6:0"
            },
            "scope": 72,
            "src": "167:84:0",
            "stateMutability": "pure",
            "superFunction": null,
            "visibility": "public"
          },
          {
            "body": {
              "id": 50,
              "nodeType": "Block",
              "src": "316:49:0",
              "statements": [
                {
                  "expression": {
                    "argumentTypes": null,
                    "arguments": [
                      {
                        "argumentTypes": null,
                        "arguments": [
                          {
                            "argumentTypes": null,
                            "id": 41,
                            "name": "x",
                            "nodeType": "Identifier",
                            "overloadedDeclarations": [],
                            "referencedDeclaration": 32,
                            "src": "342:1:0",
                            "typeDescriptions": {
                              "typeIdentifier": "t_uint256",
                              "typeString": "uint256"
                            }
                          },
                          {
                            "argumentTypes": null,
                            "id": 42,
                            "name": "x",
                            "nodeType": "Identifier",
                            "overloadedDeclarations": [],
                            "referencedDeclaration": 32,
                            "src": "344:1:0",
                            "typeDescriptions": {
                              "typeIdentifier": "t_uint256",
                              "typeString": "uint256"
                            }
                          }
                        ],
                        "expression": {
                          "argumentTypes": [
                            {
                              "typeIdentifier": "t_uint256",
                              "typeString": "uint256"
                            },
                            {
                              "typeIdentifier": "t_uint256",
                              "typeString": "uint256"
                            }
                          ],
                          "id": 40,
                          "name": "mult",
                          "nodeType": "Identifier",
                          "overloadedDeclarations": [],
                          "referencedDeclaration": 30,
                          "src": "337:4:0",
                          "typeDescriptions": {
                            "typeIdentifier": "t_function_internal_pure$_t_uint256_$_t_uint256_$returns$_t_uint256_$",
                            "typeString": "function (uint256,uint256) pure returns (uint256)"
                          }
                        },
                        "id": 43,
                        "isConstant": false,
                        "isLValue": false,
                        "isPure": false,
                        "kind": "functionCall",
                        "lValueRequested": false,
                        "names": [],
                        "nodeType": "FunctionCall",
                        "src": "337:9:0",
                        "typeDescriptions": {
                          "typeIdentifier": "t_uint256",
                          "typeString": "uint256"
                        }
                      },
                      {
                        "argumentTypes": null,
                        "arguments": [
                          {
                            "argumentTypes": null,
                            "id": 45,
                            "name": "y",
                            "nodeType": "Identifier",
                            "overloadedDeclarations": [],
                            "referencedDeclaration": 34,
                            "src": "353:1:0",
                            "typeDescriptions": {
                              "typeIdentifier": "t_uint256",
                              "typeString": "uint256"
                            }
                          },
                          {
                            "argumentTypes": null,
                            "id": 46,
                            "name": "y",
                            "nodeType": "Identifier",
                            "overloadedDeclarations": [],
                            "referencedDeclaration": 34,
                            "src": "355:1:0",
                            "typeDescriptions": {
                              "typeIdentifier": "t_uint256",
                              "typeString": "uint256"
                            }
                          }
                        ],
                        "expression": {
                          "argumentTypes": [
                            {
                              "typeIdentifier": "t_uint256",
                              "typeString": "uint256"
                            },
                            {
                              "typeIdentifier": "t_uint256",
                              "typeString": "uint256"
                            }
                          ],
                          "id": 44,
                          "name": "mult",
                          "nodeType": "Identifier",
                          "overloadedDeclarations": [],
                          "referencedDeclaration": 30,
                          "src": "348:4:0",
                          "typeDescriptions": {
                            "typeIdentifier": "t_function_internal_pure$_t_uint256_$_t_uint256_$returns$_t_uint256_$",
                            "typeString": "function (uint256,uint256) pure returns (uint256)"
                          }
                        },
                        "id": 47,
                        "isConstant": false,
                        "isLValue": false,
                        "isPure": false,
                        "kind": "functionCall",
                        "lValueRequested": false,
                        "names": [],
                        "nodeType": "FunctionCall",
                        "src": "348:9:0",
                        "typeDescriptions": {
                          "typeIdentifier": "t_uint256",
                          "typeString": "uint256"
                        }
                      }
                    ],
                    "expression": {
                      "argumentTypes": [
                        {
                          "typeIdentifier": "t_uint256",
                          "typeString": "uint256"
                        },
                        {
                          "typeIdentifier": "t_uint256",
                          "typeString": "uint256"
                        }
                      ],
                      "id": 39,
                      "name": "add",
                      "nodeType": "Identifier",
                      "overloadedDeclarations": [],
                      "referencedDeclaration": 16,
                      "src": "333:3:0",
                      "typeDescriptions": {
                        "typeIdentifier": "t_function_internal_pure$_t_uint256_$_t_uint256_$returns$_t_uint256_$",
                        "typeString": "function (uint256,uint256) pure returns (uint256)"
                      }
                    },
                    "id": 48,
                    "isConstant": false,
                    "isLValue": false,
                    "isPure": false,
                    "kind": "functionCall",
                    "lValueRequested": false,
                    "names": [],
                    "nodeType": "FunctionCall",
                    "src": "333:25:0",
                    "typeDescriptions": {
                      "typeIdentifier": "t_uint256",
                      "typeString": "uint256"
                    }
                  },
                  "functionReturnParameters": 38,
                  "id": 49,
                  "nodeType": "Return",
                  "src": "326:32:0"
                }
              ]
            },
            "documentation": null,
            "id": 51,
            "implemented": true,
            "kind": "function",
            "modifiers": [],
            "name": "pythag",
            "nodeType": "FunctionDefinition",
            "parameters": {
              "id": 35,
              "nodeType": "ParameterList",
              "parameters": [
                {
                  "constant": false,
                  "id": 32,
                  "name": "x",
                  "nodeType": "VariableDeclaration",
                  "scope": 51,
                  "src": "273:6:0",
                  "stateVariable": false,
                  "storageLocation": "default",
                  "typeDescriptions": {
                    "typeIdentifier": "t_uint256",
                    "typeString": "uint256"
                  },
                  "typeName": {
                    "id": 31,
                    "name": "uint",
                    "nodeType": "ElementaryTypeName",
                    "src": "273:4:0",
                    "typeDescriptions": {
                      "typeIdentifier": "t_uint256",
                      "typeString": "uint256"
                    }
                  },
                  "value": null,
                  "visibility": "internal"
                },
                {
                  "constant": false,
                  "id": 34,
                  "name": "y",
                  "nodeType": "VariableDeclaration",
                  "scope": 51,
                  "src": "281:6:0",
                  "stateVariable": false,
                  "storageLocation": "default",
                  "typeDescriptions": {
                    "typeIdentifier": "t_uint256",
                    "typeString": "uint256"
                  },
                  "typeName": {
                    "id": 33,
                    "name": "uint",
                    "nodeType": "ElementaryTypeName",
                    "src": "281:4:0",
                    "typeDescriptions": {
                      "typeIdentifier": "t_uint256",
                      "typeString": "uint256"
                    }
                  },
                  "value": null,
                  "visibility": "internal"
                }
              ],
              "src": "272:16:0"
            },
            "returnParameters": {
              "id": 38,
              "nodeType": "ParameterList",
              "parameters": [
                {
                  "constant": false,
                  "id": 37,
                  "name": "",
                  "nodeType": "VariableDeclaration",
                  "scope": 51,
                  "src": "310:4:0",
                  "stateVariable": false,
                  "storageLocation": "default",
                  "typeDescriptions": {
                    "typeIdentifier": "t_uint256",
                    "typeString": "uint256"
                  },
                  "typeName": {
                    "id": 36,
                    "name": "uint",
                    "nodeType": "ElementaryTypeName",
                    "src": "310:4:0",
                    "typeDescriptions": {
                      "typeIdentifier": "t_uint256",
                      "typeString": "uint256"
                    }
                  },
                  "value": null,
                  "visibility": "internal"
                }
              ],
              "src": "309:6:0"
            },
            "scope": 72,
            "src": "257:108:0",
            "stateMutability": "pure",
            "superFunction": null,
            "visibility": "public"
          },
          {
            "body": {
              "id": 70,
              "nodeType": "Block",
              "src": "414:111:0",
              "statements": [
                {
                  "assignments": [
                    57
                  ],
                  "declarations": [
                    {
                      "constant": false,
                      "id": 57,
                      "name": "txCount",
                      "nodeType": "VariableDeclaration",
                      "scope": 70,
                      "src": "424:15:0",
                      "stateVariable": false,
                      "storageLocation": "default",
                      "typeDescriptions": {
                        "typeIdentifier": "t_uint256",
                        "typeString": "uint256"
                      },
                      "typeName": {
                        "id": 56,
                        "name": "uint256",
                        "nodeType": "ElementaryTypeName",
                        "src": "424:7:0",
                        "typeDescriptions": {
                          "typeIdentifier": "t_uint256",
                          "typeString": "uint256"
                        }
                      },
                      "value": null,
                      "visibility": "internal"
                    }
                  ],
                  "id": 67,
                  "initialValue": {
                    "argumentTypes": null,
                    "arguments": [
                      {
                        "argumentTypes": null,
                        "expression": {
                          "argumentTypes": null,
                          "id": 64,
                          "name": "msg",
                          "nodeType": "Identifier",
                          "overloadedDeclarations": [],
                          "referencedDeclaration": 182,
                          "src": "483:3:0",
                          "typeDescriptions": {
                            "typeIdentifier": "t_magic_message",
                            "typeString": "msg"
                          }
                        },
                        "id": 65,
                        "isConstant": false,
                        "isLValue": false,
                        "isPure": false,
                        "lValueRequested": false,
                        "memberName": "sender",
                        "nodeType": "MemberAccess",
                        "referencedDeclaration": null,
                        "src": "483:10:0",
                        "typeDescriptions": {
                          "typeIdentifier": "t_address_payable",
                          "typeString": "address payable"
                        }
                      }
                    ],
                    "expression": {
                      "argumentTypes": [
                        {
                          "typeIdentifier": "t_address_payable",
                          "typeString": "address payable"
                        }
                      ],
                      "expression": {
                        "argumentTypes": null,
                        "arguments": [
                          {
                            "argumentTypes": null,
                            "arguments": [
                              {
                                "argumentTypes": null,
                                "hexValue": "313030",
                                "id": 60,
                                "isConstant": false,
                                "isLValue": false,
                                "isPure": true,
                                "kind": "number",
                                "lValueRequested": false,
                                "nodeType": "Literal",
                                "src": "457:3:0",
                                "subdenomination": null,
                                "typeDescriptions": {
                                  "typeIdentifier": "t_rational_100_by_1",
                                  "typeString": "int_const 100"
                                },
                                "value": "100"
                              }
                            ],
                            "expression": {
                              "argumentTypes": [
                                {
                                  "typeIdentifier": "t_rational_100_by_1",
                                  "typeString": "int_const 100"
                                }
                              ],
                              "id": 59,
                              "isConstant": false,
                              "isLValue": false,
                              "isPure": true,
                              "lValueRequested": false,
                              "nodeType": "ElementaryTypeNameExpression",
                              "src": "449:7:0",
                              "typeDescriptions": {
                                "typeIdentifier": "t_type$_t_address_$",
                                "typeString": "type(address)"
                              },
                              "typeName": "address"
                            },
                            "id": 61,
                            "isConstant": false,
                            "isLValue": false,
                            "isPure": true,
                            "kind": "typeConversion",
                            "lValueRequested": false,
                            "names": [],
                            "nodeType": "FunctionCall",
                            "src": "449:12:0",
                            "typeDescriptions": {
                              "typeIdentifier": "t_address_payable",
                              "typeString": "address payable"
                            }
                          }
                        ],
                        "expression": {
                          "argumentTypes": [
                            {
                              "typeIdentifier": "t_address_payable",
                              "typeString": "address payable"
                            }
                          ],
                          "id": 58,
                          "name": "ArbSys",
                          "nodeType": "Identifier",
                          "overloadedDeclarations": [],
                          "referencedDeclaration": 130,
                          "src": "442:6:0",
                          "typeDescriptions": {
                            "typeIdentifier": "t_type$_t_contract$_ArbSys_$130_$",
                            "typeString": "type(contract ArbSys)"
                          }
                        },
                        "id": 62,
                        "isConstant": false,
                        "isLValue": false,
                        "isPure": true,
                        "kind": "typeConversion",
                        "lValueRequested": false,
                        "names": [],
                        "nodeType": "FunctionCall",
                        "src": "442:20:0",
                        "typeDescriptions": {
                          "typeIdentifier": "t_contract$_ArbSys_$130",
                          "typeString": "contract ArbSys"
                        }
                      },
                      "id": 63,
                      "isConstant": false,
                      "isLValue": false,
                      "isPure": false,
                      "lValueRequested": false,
                      "memberName": "getTransactionCount",
                      "nodeType": "MemberAccess",
                      "referencedDeclaration": 122,
                      "src": "442:40:0",
                      "typeDescriptions": {
                        "typeIdentifier": "t_function_external_view$_t_address_$returns$_t_uint256_$",
                        "typeString": "function (address) view external returns (uint256)"
                      }
                    },
                    "id": 66,
                    "isConstant": false,
                    "isLValue": false,
                    "isPure": false,
                    "kind": "functionCall",
                    "lValueRequested": false,
                    "names": [],
                    "nodeType": "FunctionCall",
                    "src": "442:52:0",
                    "typeDescriptions": {
                      "typeIdentifier": "t_uint256",
                      "typeString": "uint256"
                    }
                  },
                  "nodeType": "VariableDeclarationStatement",
                  "src": "424:70:0"
                },
                {
                  "expression": {
                    "argumentTypes": null,
                    "id": 68,
                    "name": "txCount",
                    "nodeType": "Identifier",
                    "overloadedDeclarations": [],
                    "referencedDeclaration": 57,
                    "src": "511:7:0",
                    "typeDescriptions": {
                      "typeIdentifier": "t_uint256",
                      "typeString": "uint256"
                    }
                  },
                  "functionReturnParameters": 55,
                  "id": 69,
                  "nodeType": "Return",
                  "src": "504:14:0"
                }
              ]
            },
            "documentation": null,
            "id": 71,
            "implemented": true,
            "kind": "function",
            "modifiers": [],
            "name": "getSeqNum",
            "nodeType": "FunctionDefinition",
            "parameters": {
              "id": 52,
              "nodeType": "ParameterList",
              "parameters": [],
              "src": "389:2:0"
            },
            "returnParameters": {
              "id": 55,
              "nodeType": "ParameterList",
              "parameters": [
                {
                  "constant": false,
                  "id": 54,
                  "name": "",
                  "nodeType": "VariableDeclaration",
                  "scope": 71,
                  "src": "408:4:0",
                  "stateVariable": false,
                  "storageLocation": "default",
                  "typeDescriptions": {
                    "typeIdentifier": "t_uint256",
                    "typeString": "uint256"
                  },
                  "typeName": {
                    "id": 53,
                    "name": "uint",
                    "nodeType": "ElementaryTypeName",
                    "src": "408:4:0",
                    "typeDescriptions": {
                      "typeIdentifier": "t_uint256",
                      "typeString": "uint256"
                    }
                  },
                  "value": null,
                  "visibility": "internal"
                }
              ],
              "src": "407:6:0"
            },
            "scope": 72,
            "src": "371:154:0",
            "stateMutability": "nonpayable",
            "superFunction": null,
            "visibility": "public"
          }
        ],
        "scope": 73,
        "src": "59:468:0"
      }
    ],
    "src": "0:528:0"
  },
  "compiler": {
    "name": "solc",
    "version": "0.5.10+commit.5a6ea5b1.Emscripten.clang"
  },
  "networks": {
    "123456789": {
      "events": {},
      "links": {},
      "address": "0x895521964D724c8362A36608AAf09A3D7d0A0445",
      "transactionHash": "0xece32345b6ab8f359d41c0a32b072646c90ddc763871cdfbad5ec86a24879e89"
    }
  },
  "schemaVersion": "3.1.0",
<<<<<<< HEAD
  "updatedAt": "2020-07-07T15:32:05.250Z",
=======
  "updatedAt": "2020-07-07T20:11:33.133Z",
>>>>>>> de09572c
  "networkType": "ethereum",
  "devdoc": {
    "methods": {}
  },
  "userdoc": {
    "methods": {}
  }
}<|MERGE_RESOLUTION|>--- conflicted
+++ resolved
@@ -2003,11 +2003,7 @@
     }
   },
   "schemaVersion": "3.1.0",
-<<<<<<< HEAD
-  "updatedAt": "2020-07-07T15:32:05.250Z",
-=======
   "updatedAt": "2020-07-07T20:11:33.133Z",
->>>>>>> de09572c
   "networkType": "ethereum",
   "devdoc": {
     "methods": {}
