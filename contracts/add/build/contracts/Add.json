{
  "contractName": "Add",
  "abi": [
    {
      "constant": true,
      "inputs": [
        {
          "name": "x",
          "type": "uint256"
        },
        {
          "name": "y",
          "type": "uint256"
        }
      ],
      "name": "add",
      "outputs": [
        {
          "name": "",
          "type": "uint256"
        }
      ],
      "payable": false,
      "stateMutability": "pure",
      "type": "function"
    },
    {
      "constant": true,
      "inputs": [
        {
          "name": "x",
          "type": "uint256"
        },
        {
          "name": "y",
          "type": "uint256"
        }
      ],
      "name": "mult",
      "outputs": [
        {
          "name": "",
          "type": "uint256"
        }
      ],
      "payable": false,
      "stateMutability": "pure",
      "type": "function"
    },
    {
      "constant": true,
      "inputs": [
        {
          "name": "x",
          "type": "uint256"
        },
        {
          "name": "y",
          "type": "uint256"
        }
      ],
      "name": "pythag",
      "outputs": [
        {
          "name": "",
          "type": "uint256"
        }
      ],
      "payable": false,
      "stateMutability": "pure",
      "type": "function"
    },
    {
      "constant": true,
      "inputs": [],
      "name": "getSeqNum",
      "outputs": [
        {
          "name": "",
          "type": "uint256"
        }
      ],
      "payable": false,
      "stateMutability": "view",
      "type": "function"
    },
    {
      "constant": false,
      "inputs": [],
      "name": "withdrawMyEth",
      "outputs": [],
      "payable": true,
      "stateMutability": "payable",
      "type": "function"
    },
    {
      "constant": false,
      "inputs": [],
      "name": "withdraw5000",
      "outputs": [],
      "payable": false,
      "stateMutability": "nonpayable",
      "type": "function"
    }
  ],
  "metadata": "{\"compiler\":{\"version\":\"0.5.10+commit.5a6ea5b1\"},\"language\":\"Solidity\",\"output\":{\"abi\":[{\"constant\":false,\"inputs\":[],\"name\":\"withdraw5000\",\"outputs\":[],\"payable\":false,\"stateMutability\":\"nonpayable\",\"type\":\"function\"},{\"constant\":false,\"inputs\":[],\"name\":\"withdrawMyEth\",\"outputs\":[],\"payable\":true,\"stateMutability\":\"payable\",\"type\":\"function\"},{\"constant\":true,\"inputs\":[],\"name\":\"getSeqNum\",\"outputs\":[{\"name\":\"\",\"type\":\"uint256\"}],\"payable\":false,\"stateMutability\":\"view\",\"type\":\"function\"},{\"constant\":true,\"inputs\":[{\"name\":\"x\",\"type\":\"uint256\"},{\"name\":\"y\",\"type\":\"uint256\"}],\"name\":\"add\",\"outputs\":[{\"name\":\"\",\"type\":\"uint256\"}],\"payable\":false,\"stateMutability\":\"pure\",\"type\":\"function\"},{\"constant\":true,\"inputs\":[{\"name\":\"x\",\"type\":\"uint256\"},{\"name\":\"y\",\"type\":\"uint256\"}],\"name\":\"mult\",\"outputs\":[{\"name\":\"\",\"type\":\"uint256\"}],\"payable\":false,\"stateMutability\":\"pure\",\"type\":\"function\"},{\"constant\":true,\"inputs\":[{\"name\":\"x\",\"type\":\"uint256\"},{\"name\":\"y\",\"type\":\"uint256\"}],\"name\":\"pythag\",\"outputs\":[{\"name\":\"\",\"type\":\"uint256\"}],\"payable\":false,\"stateMutability\":\"pure\",\"type\":\"function\"}],\"devdoc\":{\"methods\":{}},\"userdoc\":{\"methods\":{}}},\"settings\":{\"compilationTarget\":{\"/Users/ed/OffchainLabs/arb-os/contracts/add/contracts/Add.sol\":\"Add\"},\"evmVersion\":\"petersburg\",\"libraries\":{},\"optimizer\":{\"enabled\":false,\"runs\":200},\"remappings\":[]},\"sources\":{\"/Users/ed/OffchainLabs/arb-os/contracts/add/contracts/Add.sol\":{\"keccak256\":\"0xfe66f009f8c157f1999afce8fee8462bf3be2d59812e01ba68021acd702192f5\",\"urls\":[\"bzzr://61097fc51729798f3203a8e671b845499a29ab73f8f66eb5797ebaeaac0de6fc\",\"dweb:/ipfs/QmaPtm9dJcTF9r4tuAAranznpoEZXBRn31MjpizR3nz5sZ\"]},\"/Users/ed/OffchainLabs/arb-os/contracts/add/contracts/ArbSys.sol\":{\"keccak256\":\"0xf6ec157bef3032dee74b074c139cee46700ee25000450f3ddfcac5d337c095b5\",\"urls\":[\"bzzr://af193ea52dc611248557ca97f45810209d47adadee8e5621d4c454920f3da7a3\",\"dweb:/ipfs/QmQLgDdp8tbjTv6Uh8szEB33ZcCsLQPLRRH2VXTqTqAC6v\"]}},\"version\":1}",
  "bytecode": "0x608060405234801561001057600080fd5b50610427806100206000396000f3fe6080604052600436106100555760003560e01c806325b21b2e1461005a57806349c1cc7b146100715780636d15c4571461007b578063771602f7146100a65780639aa727f6146100ff578063e4156bc514610158575b600080fd5b34801561006657600080fd5b5061006f6101b1565b005b610079610250565b005b34801561008757600080fd5b506100906102ed565b6040518082815260200191505060405180910390f35b3480156100b257600080fd5b506100e9600480360360408110156100c957600080fd5b8101908080359060200190929190803590602001909291905050506103b2565b6040518082815260200191505060405180910390f35b34801561010b57600080fd5b506101426004803603604081101561012257600080fd5b8101908080359060200190929190803590602001909291905050506103bf565b6040518082815260200191505060405180910390f35b34801561016457600080fd5b5061019b6004803603604081101561017b57600080fd5b8101908080359060200190929190803590602001909291905050506103cc565b6040518082815260200191505060405180910390f35b606473ffffffffffffffffffffffffffffffffffffffff166325e160636113886104016040518363ffffffff1660e01b8152600401808273ffffffffffffffffffffffffffffffffffffffff1673ffffffffffffffffffffffffffffffffffffffff1681526020019150506000604051808303818588803b15801561023557600080fd5b505af1158015610249573d6000803e3d6000fd5b5050505050565b606473ffffffffffffffffffffffffffffffffffffffff166325e16063346104016040518363ffffffff1660e01b8152600401808273ffffffffffffffffffffffffffffffffffffffff1673ffffffffffffffffffffffffffffffffffffffff1681526020019150506000604051808303818588803b1580156102d257600080fd5b505af11580156102e6573d6000803e3d6000fd5b5050505050565b600080606473ffffffffffffffffffffffffffffffffffffffff166323ca0cd2336040518263ffffffff1660e01b8152600401808273ffffffffffffffffffffffffffffffffffffffff1673ffffffffffffffffffffffffffffffffffffffff16815260200191505060206040518083038186803b15801561036e57600080fd5b505afa158015610382573d6000803e3d6000fd5b505050506040513d602081101561039857600080fd5b810190808051906020019092919050505090508091505090565b6000818301905092915050565b6000818302905092915050565b60006103ea6103db84856103bf565b6103e584856103bf565b6103b2565b90509291505056fea265627a7a72305820fb9adc1c67978926e7c913ed8efc89a1abf3020d09a9131d9747aa436be86a7e64736f6c634300050a0032",
  "deployedBytecode": "0x6080604052600436106100555760003560e01c806325b21b2e1461005a57806349c1cc7b146100715780636d15c4571461007b578063771602f7146100a65780639aa727f6146100ff578063e4156bc514610158575b600080fd5b34801561006657600080fd5b5061006f6101b1565b005b610079610250565b005b34801561008757600080fd5b506100906102ed565b6040518082815260200191505060405180910390f35b3480156100b257600080fd5b506100e9600480360360408110156100c957600080fd5b8101908080359060200190929190803590602001909291905050506103b2565b6040518082815260200191505060405180910390f35b34801561010b57600080fd5b506101426004803603604081101561012257600080fd5b8101908080359060200190929190803590602001909291905050506103bf565b6040518082815260200191505060405180910390f35b34801561016457600080fd5b5061019b6004803603604081101561017b57600080fd5b8101908080359060200190929190803590602001909291905050506103cc565b6040518082815260200191505060405180910390f35b606473ffffffffffffffffffffffffffffffffffffffff166325e160636113886104016040518363ffffffff1660e01b8152600401808273ffffffffffffffffffffffffffffffffffffffff1673ffffffffffffffffffffffffffffffffffffffff1681526020019150506000604051808303818588803b15801561023557600080fd5b505af1158015610249573d6000803e3d6000fd5b5050505050565b606473ffffffffffffffffffffffffffffffffffffffff166325e16063346104016040518363ffffffff1660e01b8152600401808273ffffffffffffffffffffffffffffffffffffffff1673ffffffffffffffffffffffffffffffffffffffff1681526020019150506000604051808303818588803b1580156102d257600080fd5b505af11580156102e6573d6000803e3d6000fd5b5050505050565b600080606473ffffffffffffffffffffffffffffffffffffffff166323ca0cd2336040518263ffffffff1660e01b8152600401808273ffffffffffffffffffffffffffffffffffffffff1673ffffffffffffffffffffffffffffffffffffffff16815260200191505060206040518083038186803b15801561036e57600080fd5b505afa158015610382573d6000803e3d6000fd5b505050506040513d602081101561039857600080fd5b810190808051906020019092919050505090508091505090565b6000818301905092915050565b6000818302905092915050565b60006103ea6103db84856103bf565b6103e584856103bf565b6103b2565b90509291505056fea265627a7a72305820fb9adc1c67978926e7c913ed8efc89a1abf3020d09a9131d9747aa436be86a7e64736f6c634300050a0032",
  "sourceMap": "59:699:0:-;;;;8:9:-1;5:2;;;30:1;27;20:12;5:2;59:699:0;;;;;;;",
  "deployedSourceMap": "59:699:0:-;;;;;;;;;;;;;;;;;;;;;;;;;;;;;;;;;;;;;;;;;;;;;;656:100;;8:9:-1;5:2;;;30:1;27;20:12;5:2;656:100:0;;;:::i;:::-;;536:114;;;:::i;:::-;;371:159;;8:9:-1;5:2;;;30:1;27;20:12;5:2;371:159:0;;;:::i;:::-;;;;;;;;;;;;;;;;;;;78:83;;8:9:-1;5:2;;;30:1;27;20:12;5:2;78:83:0;;;;;;13:2:-1;8:3;5:11;2:2;;;29:1;26;19:12;2:2;78:83:0;;;;;;;;;;;;;;;;;;;;;;;;;;:::i;:::-;;;;;;;;;;;;;;;;;;;167:84;;8:9:-1;5:2;;;30:1;27;20:12;5:2;167:84:0;;;;;;13:2:-1;8:3;5:11;2:2;;;29:1;26;19:12;2:2;167:84:0;;;;;;;;;;;;;;;;;;;;;;;;;;:::i;:::-;;;;;;;;;;;;;;;;;;;257:108;;8:9:-1;5:2;;;30:1;27;20:12;5:2;257:108:0;;;;;;13:2:-1;8:3;5:11;2:2;;;29:1;26;19:12;2:2;257:108:0;;;;;;;;;;;;;;;;;;;;;;;;;;:::i;:::-;;;;;;;;;;;;;;;;;;;656:100;705:3;690:32;;;729:4;743;690:59;;;;;;;;;;;;;;;;;;;;;;;;;;;;;;;;;;;;8:9:-1;5:2;;;30:1;27;20:12;5:2;690:59:0;;;;8:9:-1;5:2;;;45:16;42:1;39;24:38;77:16;74:1;67:27;5:2;690:59:0;;;;;656:100::o;536:114::-;594:3;579:32;;;618:9;637:4;579:64;;;;;;;;;;;;;;;;;;;;;;;;;;;;;;;;;;;;8:9:-1;5:2;;;30:1;27;20:12;5:2;579:64:0;;;;8:9:-1;5:2;;;45:16;42:1;39;24:38;77:16;74:1;67:27;5:2;579:64:0;;;;;536:114::o;371:159::-;413:4;429:15;462:3;447:40;;;488:10;447:52;;;;;;;;;;;;;;;;;;;;;;;;;;;;;;;;;;;8:9:-1;5:2;;;30:1;27;20:12;5:2;447:52:0;;;;8:9:-1;5:2;;;45:16;42:1;39;24:38;77:16;74:1;67:27;5:2;447:52:0;;;;;;;13:2:-1;8:3;5:11;2:2;;;29:1;26;19:12;2:2;447:52:0;;;;;;;;;;;;;;;;429:70;;516:7;509:14;;;371:159;:::o;78:83::-;128:4;153:1;151;:3;144:10;;78:83;;;;:::o;167:84::-;218:4;243:1;241;:3;234:10;;167:84;;;;:::o;257:108::-;310:4;333:25;337:9;342:1;344;337:4;:9::i;:::-;348;353:1;355;348:4;:9::i;:::-;333:3;:25::i;:::-;326:32;;257:108;;;;:::o",
  "source": "pragma solidity >=0.4.21 <0.7.0;\n\nimport \"./ArbSys.sol\";\n\n\ncontract Add {\n    function add(uint x, uint y) public pure returns (uint) {\n        return x+y;\n    }\n\n    function mult(uint x, uint y) public pure returns (uint) {\n        return x*y;\n    }\n\n    function pythag(uint x, uint y) public pure returns (uint) {\n        return add(mult(x,x), mult(y,y));\n    }\n\n    function getSeqNum() public view returns (uint) {\n        uint256 txCount = ArbSys(address(100)).getTransactionCount(msg.sender);\n        return txCount;\n    }\n\n    function withdrawMyEth() public payable {\n\tArbSys(address(100)).withdrawEth.value(msg.value)(address(1025));\n    }\n\n    function withdraw5000() public {\n\tArbSys(address(100)).withdrawEth.value(5000)(address(1025));\n    }\n}\n",
  "sourcePath": "/Users/ed/OffchainLabs/arb-os/contracts/add/contracts/Add.sol",
  "ast": {
    "absolutePath": "/Users/ed/OffchainLabs/arb-os/contracts/add/contracts/Add.sol",
    "exportedSymbols": {
      "Add": [
        109
      ]
    },
    "id": 110,
    "nodeType": "SourceUnit",
    "nodes": [
      {
        "id": 1,
        "literals": [
          "solidity",
          ">=",
          "0.4",
          ".21",
          "<",
          "0.7",
          ".0"
        ],
        "nodeType": "PragmaDirective",
        "src": "0:32:0"
      },
      {
        "absolutePath": "/Users/ed/OffchainLabs/arb-os/contracts/add/contracts/ArbSys.sol",
        "file": "./ArbSys.sol",
        "id": 2,
        "nodeType": "ImportDirective",
        "scope": 110,
        "sourceUnit": 294,
        "src": "34:22:0",
        "symbolAliases": [],
        "unitAlias": ""
      },
      {
        "baseContracts": [],
        "contractDependencies": [],
        "contractKind": "contract",
        "documentation": null,
        "fullyImplemented": true,
        "id": 109,
        "linearizedBaseContracts": [
          109
        ],
        "name": "Add",
        "nodeType": "ContractDefinition",
        "nodes": [
          {
            "body": {
              "id": 15,
              "nodeType": "Block",
              "src": "134:27:0",
              "statements": [
                {
                  "expression": {
                    "argumentTypes": null,
                    "commonType": {
                      "typeIdentifier": "t_uint256",
                      "typeString": "uint256"
                    },
                    "id": 13,
                    "isConstant": false,
                    "isLValue": false,
                    "isPure": false,
                    "lValueRequested": false,
                    "leftExpression": {
                      "argumentTypes": null,
                      "id": 11,
                      "name": "x",
                      "nodeType": "Identifier",
                      "overloadedDeclarations": [],
                      "referencedDeclaration": 4,
                      "src": "151:1:0",
                      "typeDescriptions": {
                        "typeIdentifier": "t_uint256",
                        "typeString": "uint256"
                      }
                    },
                    "nodeType": "BinaryOperation",
                    "operator": "+",
                    "rightExpression": {
                      "argumentTypes": null,
                      "id": 12,
                      "name": "y",
                      "nodeType": "Identifier",
                      "overloadedDeclarations": [],
                      "referencedDeclaration": 6,
                      "src": "153:1:0",
                      "typeDescriptions": {
                        "typeIdentifier": "t_uint256",
                        "typeString": "uint256"
                      }
                    },
                    "src": "151:3:0",
                    "typeDescriptions": {
                      "typeIdentifier": "t_uint256",
                      "typeString": "uint256"
                    }
                  },
                  "functionReturnParameters": 10,
                  "id": 14,
                  "nodeType": "Return",
                  "src": "144:10:0"
                }
              ]
            },
            "documentation": null,
            "id": 16,
            "implemented": true,
            "kind": "function",
            "modifiers": [],
            "name": "add",
            "nodeType": "FunctionDefinition",
            "parameters": {
              "id": 7,
              "nodeType": "ParameterList",
              "parameters": [
                {
                  "constant": false,
                  "id": 4,
                  "name": "x",
                  "nodeType": "VariableDeclaration",
                  "scope": 16,
                  "src": "91:6:0",
                  "stateVariable": false,
                  "storageLocation": "default",
                  "typeDescriptions": {
                    "typeIdentifier": "t_uint256",
                    "typeString": "uint256"
                  },
                  "typeName": {
                    "id": 3,
                    "name": "uint",
                    "nodeType": "ElementaryTypeName",
                    "src": "91:4:0",
                    "typeDescriptions": {
                      "typeIdentifier": "t_uint256",
                      "typeString": "uint256"
                    }
                  },
                  "value": null,
                  "visibility": "internal"
                },
                {
                  "constant": false,
                  "id": 6,
                  "name": "y",
                  "nodeType": "VariableDeclaration",
                  "scope": 16,
                  "src": "99:6:0",
                  "stateVariable": false,
                  "storageLocation": "default",
                  "typeDescriptions": {
                    "typeIdentifier": "t_uint256",
                    "typeString": "uint256"
                  },
                  "typeName": {
                    "id": 5,
                    "name": "uint",
                    "nodeType": "ElementaryTypeName",
                    "src": "99:4:0",
                    "typeDescriptions": {
                      "typeIdentifier": "t_uint256",
                      "typeString": "uint256"
                    }
                  },
                  "value": null,
                  "visibility": "internal"
                }
              ],
              "src": "90:16:0"
            },
            "returnParameters": {
              "id": 10,
              "nodeType": "ParameterList",
              "parameters": [
                {
                  "constant": false,
                  "id": 9,
                  "name": "",
                  "nodeType": "VariableDeclaration",
                  "scope": 16,
                  "src": "128:4:0",
                  "stateVariable": false,
                  "storageLocation": "default",
                  "typeDescriptions": {
                    "typeIdentifier": "t_uint256",
                    "typeString": "uint256"
                  },
                  "typeName": {
                    "id": 8,
                    "name": "uint",
                    "nodeType": "ElementaryTypeName",
                    "src": "128:4:0",
                    "typeDescriptions": {
                      "typeIdentifier": "t_uint256",
                      "typeString": "uint256"
                    }
                  },
                  "value": null,
                  "visibility": "internal"
                }
              ],
              "src": "127:6:0"
            },
            "scope": 109,
            "src": "78:83:0",
            "stateMutability": "pure",
            "superFunction": null,
            "visibility": "public"
          },
          {
            "body": {
              "id": 29,
              "nodeType": "Block",
              "src": "224:27:0",
              "statements": [
                {
                  "expression": {
                    "argumentTypes": null,
                    "commonType": {
                      "typeIdentifier": "t_uint256",
                      "typeString": "uint256"
                    },
                    "id": 27,
                    "isConstant": false,
                    "isLValue": false,
                    "isPure": false,
                    "lValueRequested": false,
                    "leftExpression": {
                      "argumentTypes": null,
                      "id": 25,
                      "name": "x",
                      "nodeType": "Identifier",
                      "overloadedDeclarations": [],
                      "referencedDeclaration": 18,
                      "src": "241:1:0",
                      "typeDescriptions": {
                        "typeIdentifier": "t_uint256",
                        "typeString": "uint256"
                      }
                    },
                    "nodeType": "BinaryOperation",
                    "operator": "*",
                    "rightExpression": {
                      "argumentTypes": null,
                      "id": 26,
                      "name": "y",
                      "nodeType": "Identifier",
                      "overloadedDeclarations": [],
                      "referencedDeclaration": 20,
                      "src": "243:1:0",
                      "typeDescriptions": {
                        "typeIdentifier": "t_uint256",
                        "typeString": "uint256"
                      }
                    },
                    "src": "241:3:0",
                    "typeDescriptions": {
                      "typeIdentifier": "t_uint256",
                      "typeString": "uint256"
                    }
                  },
                  "functionReturnParameters": 24,
                  "id": 28,
                  "nodeType": "Return",
                  "src": "234:10:0"
                }
              ]
            },
            "documentation": null,
            "id": 30,
            "implemented": true,
            "kind": "function",
            "modifiers": [],
            "name": "mult",
            "nodeType": "FunctionDefinition",
            "parameters": {
              "id": 21,
              "nodeType": "ParameterList",
              "parameters": [
                {
                  "constant": false,
                  "id": 18,
                  "name": "x",
                  "nodeType": "VariableDeclaration",
                  "scope": 30,
                  "src": "181:6:0",
                  "stateVariable": false,
                  "storageLocation": "default",
                  "typeDescriptions": {
                    "typeIdentifier": "t_uint256",
                    "typeString": "uint256"
                  },
                  "typeName": {
                    "id": 17,
                    "name": "uint",
                    "nodeType": "ElementaryTypeName",
                    "src": "181:4:0",
                    "typeDescriptions": {
                      "typeIdentifier": "t_uint256",
                      "typeString": "uint256"
                    }
                  },
                  "value": null,
                  "visibility": "internal"
                },
                {
                  "constant": false,
                  "id": 20,
                  "name": "y",
                  "nodeType": "VariableDeclaration",
                  "scope": 30,
                  "src": "189:6:0",
                  "stateVariable": false,
                  "storageLocation": "default",
                  "typeDescriptions": {
                    "typeIdentifier": "t_uint256",
                    "typeString": "uint256"
                  },
                  "typeName": {
                    "id": 19,
                    "name": "uint",
                    "nodeType": "ElementaryTypeName",
                    "src": "189:4:0",
                    "typeDescriptions": {
                      "typeIdentifier": "t_uint256",
                      "typeString": "uint256"
                    }
                  },
                  "value": null,
                  "visibility": "internal"
                }
              ],
              "src": "180:16:0"
            },
            "returnParameters": {
              "id": 24,
              "nodeType": "ParameterList",
              "parameters": [
                {
                  "constant": false,
                  "id": 23,
                  "name": "",
                  "nodeType": "VariableDeclaration",
                  "scope": 30,
                  "src": "218:4:0",
                  "stateVariable": false,
                  "storageLocation": "default",
                  "typeDescriptions": {
                    "typeIdentifier": "t_uint256",
                    "typeString": "uint256"
                  },
                  "typeName": {
                    "id": 22,
                    "name": "uint",
                    "nodeType": "ElementaryTypeName",
                    "src": "218:4:0",
                    "typeDescriptions": {
                      "typeIdentifier": "t_uint256",
                      "typeString": "uint256"
                    }
                  },
                  "value": null,
                  "visibility": "internal"
                }
              ],
              "src": "217:6:0"
            },
            "scope": 109,
            "src": "167:84:0",
            "stateMutability": "pure",
            "superFunction": null,
            "visibility": "public"
          },
          {
            "body": {
              "id": 50,
              "nodeType": "Block",
              "src": "316:49:0",
              "statements": [
                {
                  "expression": {
                    "argumentTypes": null,
                    "arguments": [
                      {
                        "argumentTypes": null,
                        "arguments": [
                          {
                            "argumentTypes": null,
                            "id": 41,
                            "name": "x",
                            "nodeType": "Identifier",
                            "overloadedDeclarations": [],
                            "referencedDeclaration": 32,
                            "src": "342:1:0",
                            "typeDescriptions": {
                              "typeIdentifier": "t_uint256",
                              "typeString": "uint256"
                            }
                          },
                          {
                            "argumentTypes": null,
                            "id": 42,
                            "name": "x",
                            "nodeType": "Identifier",
                            "overloadedDeclarations": [],
                            "referencedDeclaration": 32,
                            "src": "344:1:0",
                            "typeDescriptions": {
                              "typeIdentifier": "t_uint256",
                              "typeString": "uint256"
                            }
                          }
                        ],
                        "expression": {
                          "argumentTypes": [
                            {
                              "typeIdentifier": "t_uint256",
                              "typeString": "uint256"
                            },
                            {
                              "typeIdentifier": "t_uint256",
                              "typeString": "uint256"
                            }
                          ],
                          "id": 40,
                          "name": "mult",
                          "nodeType": "Identifier",
                          "overloadedDeclarations": [],
                          "referencedDeclaration": 30,
                          "src": "337:4:0",
                          "typeDescriptions": {
                            "typeIdentifier": "t_function_internal_pure$_t_uint256_$_t_uint256_$returns$_t_uint256_$",
                            "typeString": "function (uint256,uint256) pure returns (uint256)"
                          }
                        },
                        "id": 43,
                        "isConstant": false,
                        "isLValue": false,
                        "isPure": false,
                        "kind": "functionCall",
                        "lValueRequested": false,
                        "names": [],
                        "nodeType": "FunctionCall",
                        "src": "337:9:0",
                        "typeDescriptions": {
                          "typeIdentifier": "t_uint256",
                          "typeString": "uint256"
                        }
                      },
                      {
                        "argumentTypes": null,
                        "arguments": [
                          {
                            "argumentTypes": null,
                            "id": 45,
                            "name": "y",
                            "nodeType": "Identifier",
                            "overloadedDeclarations": [],
                            "referencedDeclaration": 34,
                            "src": "353:1:0",
                            "typeDescriptions": {
                              "typeIdentifier": "t_uint256",
                              "typeString": "uint256"
                            }
                          },
                          {
                            "argumentTypes": null,
                            "id": 46,
                            "name": "y",
                            "nodeType": "Identifier",
                            "overloadedDeclarations": [],
                            "referencedDeclaration": 34,
                            "src": "355:1:0",
                            "typeDescriptions": {
                              "typeIdentifier": "t_uint256",
                              "typeString": "uint256"
                            }
                          }
                        ],
                        "expression": {
                          "argumentTypes": [
                            {
                              "typeIdentifier": "t_uint256",
                              "typeString": "uint256"
                            },
                            {
                              "typeIdentifier": "t_uint256",
                              "typeString": "uint256"
                            }
                          ],
                          "id": 44,
                          "name": "mult",
                          "nodeType": "Identifier",
                          "overloadedDeclarations": [],
                          "referencedDeclaration": 30,
                          "src": "348:4:0",
                          "typeDescriptions": {
                            "typeIdentifier": "t_function_internal_pure$_t_uint256_$_t_uint256_$returns$_t_uint256_$",
                            "typeString": "function (uint256,uint256) pure returns (uint256)"
                          }
                        },
                        "id": 47,
                        "isConstant": false,
                        "isLValue": false,
                        "isPure": false,
                        "kind": "functionCall",
                        "lValueRequested": false,
                        "names": [],
                        "nodeType": "FunctionCall",
                        "src": "348:9:0",
                        "typeDescriptions": {
                          "typeIdentifier": "t_uint256",
                          "typeString": "uint256"
                        }
                      }
                    ],
                    "expression": {
                      "argumentTypes": [
                        {
                          "typeIdentifier": "t_uint256",
                          "typeString": "uint256"
                        },
                        {
                          "typeIdentifier": "t_uint256",
                          "typeString": "uint256"
                        }
                      ],
                      "id": 39,
                      "name": "add",
                      "nodeType": "Identifier",
                      "overloadedDeclarations": [],
                      "referencedDeclaration": 16,
                      "src": "333:3:0",
                      "typeDescriptions": {
                        "typeIdentifier": "t_function_internal_pure$_t_uint256_$_t_uint256_$returns$_t_uint256_$",
                        "typeString": "function (uint256,uint256) pure returns (uint256)"
                      }
                    },
                    "id": 48,
                    "isConstant": false,
                    "isLValue": false,
                    "isPure": false,
                    "kind": "functionCall",
                    "lValueRequested": false,
                    "names": [],
                    "nodeType": "FunctionCall",
                    "src": "333:25:0",
                    "typeDescriptions": {
                      "typeIdentifier": "t_uint256",
                      "typeString": "uint256"
                    }
                  },
                  "functionReturnParameters": 38,
                  "id": 49,
                  "nodeType": "Return",
                  "src": "326:32:0"
                }
              ]
            },
            "documentation": null,
            "id": 51,
            "implemented": true,
            "kind": "function",
            "modifiers": [],
            "name": "pythag",
            "nodeType": "FunctionDefinition",
            "parameters": {
              "id": 35,
              "nodeType": "ParameterList",
              "parameters": [
                {
                  "constant": false,
                  "id": 32,
                  "name": "x",
                  "nodeType": "VariableDeclaration",
                  "scope": 51,
                  "src": "273:6:0",
                  "stateVariable": false,
                  "storageLocation": "default",
                  "typeDescriptions": {
                    "typeIdentifier": "t_uint256",
                    "typeString": "uint256"
                  },
                  "typeName": {
                    "id": 31,
                    "name": "uint",
                    "nodeType": "ElementaryTypeName",
                    "src": "273:4:0",
                    "typeDescriptions": {
                      "typeIdentifier": "t_uint256",
                      "typeString": "uint256"
                    }
                  },
                  "value": null,
                  "visibility": "internal"
                },
                {
                  "constant": false,
                  "id": 34,
                  "name": "y",
                  "nodeType": "VariableDeclaration",
                  "scope": 51,
                  "src": "281:6:0",
                  "stateVariable": false,
                  "storageLocation": "default",
                  "typeDescriptions": {
                    "typeIdentifier": "t_uint256",
                    "typeString": "uint256"
                  },
                  "typeName": {
                    "id": 33,
                    "name": "uint",
                    "nodeType": "ElementaryTypeName",
                    "src": "281:4:0",
                    "typeDescriptions": {
                      "typeIdentifier": "t_uint256",
                      "typeString": "uint256"
                    }
                  },
                  "value": null,
                  "visibility": "internal"
                }
              ],
              "src": "272:16:0"
            },
            "returnParameters": {
              "id": 38,
              "nodeType": "ParameterList",
              "parameters": [
                {
                  "constant": false,
                  "id": 37,
                  "name": "",
                  "nodeType": "VariableDeclaration",
                  "scope": 51,
                  "src": "310:4:0",
                  "stateVariable": false,
                  "storageLocation": "default",
                  "typeDescriptions": {
                    "typeIdentifier": "t_uint256",
                    "typeString": "uint256"
                  },
                  "typeName": {
                    "id": 36,
                    "name": "uint",
                    "nodeType": "ElementaryTypeName",
                    "src": "310:4:0",
                    "typeDescriptions": {
                      "typeIdentifier": "t_uint256",
                      "typeString": "uint256"
                    }
                  },
                  "value": null,
                  "visibility": "internal"
                }
              ],
              "src": "309:6:0"
            },
            "scope": 109,
            "src": "257:108:0",
            "stateMutability": "pure",
            "superFunction": null,
            "visibility": "public"
          },
          {
            "body": {
              "id": 70,
              "nodeType": "Block",
              "src": "419:111:0",
              "statements": [
                {
                  "assignments": [
                    57
                  ],
                  "declarations": [
                    {
                      "constant": false,
                      "id": 57,
                      "name": "txCount",
                      "nodeType": "VariableDeclaration",
                      "scope": 70,
                      "src": "429:15:0",
                      "stateVariable": false,
                      "storageLocation": "default",
                      "typeDescriptions": {
                        "typeIdentifier": "t_uint256",
                        "typeString": "uint256"
                      },
                      "typeName": {
                        "id": 56,
                        "name": "uint256",
                        "nodeType": "ElementaryTypeName",
                        "src": "429:7:0",
                        "typeDescriptions": {
                          "typeIdentifier": "t_uint256",
                          "typeString": "uint256"
                        }
                      },
                      "value": null,
                      "visibility": "internal"
                    }
                  ],
                  "id": 67,
                  "initialValue": {
                    "argumentTypes": null,
                    "arguments": [
                      {
                        "argumentTypes": null,
                        "expression": {
                          "argumentTypes": null,
                          "id": 64,
                          "name": "msg",
                          "nodeType": "Identifier",
                          "overloadedDeclarations": [],
                          "referencedDeclaration": 373,
                          "src": "488:3:0",
                          "typeDescriptions": {
                            "typeIdentifier": "t_magic_message",
                            "typeString": "msg"
                          }
                        },
                        "id": 65,
                        "isConstant": false,
                        "isLValue": false,
                        "isPure": false,
                        "lValueRequested": false,
                        "memberName": "sender",
                        "nodeType": "MemberAccess",
                        "referencedDeclaration": null,
                        "src": "488:10:0",
                        "typeDescriptions": {
                          "typeIdentifier": "t_address_payable",
                          "typeString": "address payable"
                        }
                      }
                    ],
                    "expression": {
                      "argumentTypes": [
                        {
                          "typeIdentifier": "t_address_payable",
                          "typeString": "address payable"
                        }
                      ],
                      "expression": {
                        "argumentTypes": null,
                        "arguments": [
                          {
                            "argumentTypes": null,
                            "arguments": [
                              {
                                "argumentTypes": null,
                                "hexValue": "313030",
                                "id": 60,
                                "isConstant": false,
                                "isLValue": false,
                                "isPure": true,
                                "kind": "number",
                                "lValueRequested": false,
                                "nodeType": "Literal",
                                "src": "462:3:0",
                                "subdenomination": null,
                                "typeDescriptions": {
                                  "typeIdentifier": "t_rational_100_by_1",
                                  "typeString": "int_const 100"
                                },
                                "value": "100"
                              }
                            ],
                            "expression": {
                              "argumentTypes": [
                                {
                                  "typeIdentifier": "t_rational_100_by_1",
                                  "typeString": "int_const 100"
                                }
                              ],
                              "id": 59,
                              "isConstant": false,
                              "isLValue": false,
                              "isPure": true,
                              "lValueRequested": false,
                              "nodeType": "ElementaryTypeNameExpression",
                              "src": "454:7:0",
                              "typeDescriptions": {
                                "typeIdentifier": "t_type$_t_address_$",
                                "typeString": "type(address)"
                              },
                              "typeName": "address"
                            },
                            "id": 61,
                            "isConstant": false,
                            "isLValue": false,
                            "isPure": true,
                            "kind": "typeConversion",
                            "lValueRequested": false,
                            "names": [],
                            "nodeType": "FunctionCall",
                            "src": "454:12:0",
                            "typeDescriptions": {
                              "typeIdentifier": "t_address_payable",
                              "typeString": "address payable"
                            }
                          }
                        ],
                        "expression": {
                          "argumentTypes": [
                            {
                              "typeIdentifier": "t_address_payable",
                              "typeString": "address payable"
                            }
                          ],
                          "id": 58,
                          "name": "ArbSys",
                          "nodeType": "Identifier",
                          "overloadedDeclarations": [],
                          "referencedDeclaration": 293,
                          "src": "447:6:0",
                          "typeDescriptions": {
                            "typeIdentifier": "t_type$_t_contract$_ArbSys_$293_$",
                            "typeString": "type(contract ArbSys)"
                          }
                        },
                        "id": 62,
                        "isConstant": false,
                        "isLValue": false,
                        "isPure": true,
                        "kind": "typeConversion",
                        "lValueRequested": false,
                        "names": [],
                        "nodeType": "FunctionCall",
                        "src": "447:20:0",
                        "typeDescriptions": {
                          "typeIdentifier": "t_contract$_ArbSys_$293",
                          "typeString": "contract ArbSys"
                        }
                      },
                      "id": 63,
                      "isConstant": false,
                      "isLValue": false,
                      "isPure": false,
                      "lValueRequested": false,
                      "memberName": "getTransactionCount",
                      "nodeType": "MemberAccess",
                      "referencedDeclaration": 270,
                      "src": "447:40:0",
                      "typeDescriptions": {
                        "typeIdentifier": "t_function_external_view$_t_address_$returns$_t_uint256_$",
                        "typeString": "function (address) view external returns (uint256)"
                      }
                    },
                    "id": 66,
                    "isConstant": false,
                    "isLValue": false,
                    "isPure": false,
                    "kind": "functionCall",
                    "lValueRequested": false,
                    "names": [],
                    "nodeType": "FunctionCall",
                    "src": "447:52:0",
                    "typeDescriptions": {
                      "typeIdentifier": "t_uint256",
                      "typeString": "uint256"
                    }
                  },
                  "nodeType": "VariableDeclarationStatement",
                  "src": "429:70:0"
                },
                {
                  "expression": {
                    "argumentTypes": null,
                    "id": 68,
                    "name": "txCount",
                    "nodeType": "Identifier",
                    "overloadedDeclarations": [],
                    "referencedDeclaration": 57,
                    "src": "516:7:0",
                    "typeDescriptions": {
                      "typeIdentifier": "t_uint256",
                      "typeString": "uint256"
                    }
                  },
                  "functionReturnParameters": 55,
                  "id": 69,
                  "nodeType": "Return",
                  "src": "509:14:0"
                }
              ]
            },
            "documentation": null,
            "id": 71,
            "implemented": true,
            "kind": "function",
            "modifiers": [],
            "name": "getSeqNum",
            "nodeType": "FunctionDefinition",
            "parameters": {
              "id": 52,
              "nodeType": "ParameterList",
              "parameters": [],
              "src": "389:2:0"
            },
            "returnParameters": {
              "id": 55,
              "nodeType": "ParameterList",
              "parameters": [
                {
                  "constant": false,
                  "id": 54,
                  "name": "",
                  "nodeType": "VariableDeclaration",
                  "scope": 71,
                  "src": "413:4:0",
                  "stateVariable": false,
                  "storageLocation": "default",
                  "typeDescriptions": {
                    "typeIdentifier": "t_uint256",
                    "typeString": "uint256"
                  },
                  "typeName": {
                    "id": 53,
                    "name": "uint",
                    "nodeType": "ElementaryTypeName",
                    "src": "413:4:0",
                    "typeDescriptions": {
                      "typeIdentifier": "t_uint256",
                      "typeString": "uint256"
                    }
                  },
                  "value": null,
                  "visibility": "internal"
                }
              ],
              "src": "412:6:0"
            },
            "scope": 109,
            "src": "371:159:0",
            "stateMutability": "view",
            "superFunction": null,
            "visibility": "public"
          },
          {
            "body": {
              "id": 89,
              "nodeType": "Block",
              "src": "576:74:0",
              "statements": [
                {
                  "expression": {
                    "argumentTypes": null,
                    "arguments": [
                      {
                        "argumentTypes": null,
                        "arguments": [
                          {
                            "argumentTypes": null,
                            "hexValue": "31303235",
                            "id": 85,
                            "isConstant": false,
                            "isLValue": false,
                            "isPure": true,
                            "kind": "number",
                            "lValueRequested": false,
                            "nodeType": "Literal",
                            "src": "637:4:0",
                            "subdenomination": null,
                            "typeDescriptions": {
                              "typeIdentifier": "t_rational_1025_by_1",
                              "typeString": "int_const 1025"
                            },
                            "value": "1025"
                          }
                        ],
                        "expression": {
                          "argumentTypes": [
                            {
                              "typeIdentifier": "t_rational_1025_by_1",
                              "typeString": "int_const 1025"
                            }
                          ],
                          "id": 84,
                          "isConstant": false,
                          "isLValue": false,
                          "isPure": true,
                          "lValueRequested": false,
                          "nodeType": "ElementaryTypeNameExpression",
                          "src": "629:7:0",
                          "typeDescriptions": {
                            "typeIdentifier": "t_type$_t_address_$",
                            "typeString": "type(address)"
                          },
                          "typeName": "address"
                        },
                        "id": 86,
                        "isConstant": false,
                        "isLValue": false,
                        "isPure": true,
                        "kind": "typeConversion",
                        "lValueRequested": false,
                        "names": [],
                        "nodeType": "FunctionCall",
                        "src": "629:13:0",
                        "typeDescriptions": {
                          "typeIdentifier": "t_address_payable",
                          "typeString": "address payable"
                        }
                      }
                    ],
                    "expression": {
                      "argumentTypes": [
                        {
                          "typeIdentifier": "t_address_payable",
                          "typeString": "address payable"
                        }
                      ],
                      "arguments": [
                        {
                          "argumentTypes": null,
                          "expression": {
                            "argumentTypes": null,
                            "id": 81,
                            "name": "msg",
                            "nodeType": "Identifier",
                            "overloadedDeclarations": [],
                            "referencedDeclaration": 373,
                            "src": "618:3:0",
                            "typeDescriptions": {
                              "typeIdentifier": "t_magic_message",
                              "typeString": "msg"
                            }
                          },
                          "id": 82,
                          "isConstant": false,
                          "isLValue": false,
                          "isPure": false,
                          "lValueRequested": false,
                          "memberName": "value",
                          "nodeType": "MemberAccess",
                          "referencedDeclaration": null,
                          "src": "618:9:0",
                          "typeDescriptions": {
                            "typeIdentifier": "t_uint256",
                            "typeString": "uint256"
                          }
                        }
                      ],
                      "expression": {
                        "argumentTypes": [
                          {
                            "typeIdentifier": "t_uint256",
                            "typeString": "uint256"
                          }
                        ],
                        "expression": {
                          "argumentTypes": null,
                          "expression": {
                            "argumentTypes": null,
                            "arguments": [
                              {
                                "argumentTypes": null,
                                "arguments": [
                                  {
                                    "argumentTypes": null,
                                    "hexValue": "313030",
                                    "id": 76,
                                    "isConstant": false,
                                    "isLValue": false,
                                    "isPure": true,
                                    "kind": "number",
                                    "lValueRequested": false,
                                    "nodeType": "Literal",
                                    "src": "594:3:0",
                                    "subdenomination": null,
                                    "typeDescriptions": {
                                      "typeIdentifier": "t_rational_100_by_1",
                                      "typeString": "int_const 100"
                                    },
                                    "value": "100"
                                  }
                                ],
                                "expression": {
                                  "argumentTypes": [
                                    {
                                      "typeIdentifier": "t_rational_100_by_1",
                                      "typeString": "int_const 100"
                                    }
                                  ],
                                  "id": 75,
                                  "isConstant": false,
                                  "isLValue": false,
                                  "isPure": true,
                                  "lValueRequested": false,
                                  "nodeType": "ElementaryTypeNameExpression",
                                  "src": "586:7:0",
                                  "typeDescriptions": {
                                    "typeIdentifier": "t_type$_t_address_$",
                                    "typeString": "type(address)"
                                  },
                                  "typeName": "address"
                                },
                                "id": 77,
                                "isConstant": false,
                                "isLValue": false,
                                "isPure": true,
                                "kind": "typeConversion",
                                "lValueRequested": false,
                                "names": [],
                                "nodeType": "FunctionCall",
                                "src": "586:12:0",
                                "typeDescriptions": {
                                  "typeIdentifier": "t_address_payable",
                                  "typeString": "address payable"
                                }
                              }
                            ],
                            "expression": {
                              "argumentTypes": [
                                {
                                  "typeIdentifier": "t_address_payable",
                                  "typeString": "address payable"
                                }
                              ],
                              "id": 74,
                              "name": "ArbSys",
                              "nodeType": "Identifier",
                              "overloadedDeclarations": [],
                              "referencedDeclaration": 293,
                              "src": "579:6:0",
                              "typeDescriptions": {
                                "typeIdentifier": "t_type$_t_contract$_ArbSys_$293_$",
                                "typeString": "type(contract ArbSys)"
                              }
                            },
                            "id": 78,
                            "isConstant": false,
                            "isLValue": false,
                            "isPure": true,
                            "kind": "typeConversion",
                            "lValueRequested": false,
                            "names": [],
                            "nodeType": "FunctionCall",
                            "src": "579:20:0",
                            "typeDescriptions": {
                              "typeIdentifier": "t_contract$_ArbSys_$293",
                              "typeString": "contract ArbSys"
                            }
                          },
                          "id": 79,
                          "isConstant": false,
                          "isLValue": false,
                          "isPure": false,
                          "lValueRequested": false,
                          "memberName": "withdrawEth",
                          "nodeType": "MemberAccess",
                          "referencedDeclaration": 263,
                          "src": "579:32:0",
                          "typeDescriptions": {
                            "typeIdentifier": "t_function_external_payable$_t_address_$returns$__$",
                            "typeString": "function (address) payable external"
                          }
                        },
                        "id": 80,
                        "isConstant": false,
                        "isLValue": false,
                        "isPure": false,
                        "lValueRequested": false,
                        "memberName": "value",
                        "nodeType": "MemberAccess",
                        "referencedDeclaration": null,
                        "src": "579:38:0",
                        "typeDescriptions": {
                          "typeIdentifier": "t_function_setvalue_pure$_t_uint256_$returns$_t_function_external_payable$_t_address_$returns$__$value_$",
                          "typeString": "function (uint256) pure returns (function (address) payable external)"
                        }
                      },
                      "id": 83,
                      "isConstant": false,
                      "isLValue": false,
                      "isPure": false,
                      "kind": "functionCall",
                      "lValueRequested": false,
                      "names": [],
                      "nodeType": "FunctionCall",
                      "src": "579:49:0",
                      "typeDescriptions": {
                        "typeIdentifier": "t_function_external_payable$_t_address_$returns$__$value",
                        "typeString": "function (address) payable external"
                      }
                    },
                    "id": 87,
                    "isConstant": false,
                    "isLValue": false,
                    "isPure": false,
                    "kind": "functionCall",
                    "lValueRequested": false,
                    "names": [],
                    "nodeType": "FunctionCall",
                    "src": "579:64:0",
                    "typeDescriptions": {
                      "typeIdentifier": "t_tuple$__$",
                      "typeString": "tuple()"
                    }
                  },
                  "id": 88,
                  "nodeType": "ExpressionStatement",
                  "src": "579:64:0"
                }
              ]
            },
            "documentation": null,
            "id": 90,
            "implemented": true,
            "kind": "function",
            "modifiers": [],
            "name": "withdrawMyEth",
            "nodeType": "FunctionDefinition",
            "parameters": {
              "id": 72,
              "nodeType": "ParameterList",
              "parameters": [],
              "src": "558:2:0"
            },
            "returnParameters": {
              "id": 73,
              "nodeType": "ParameterList",
              "parameters": [],
              "src": "576:0:0"
            },
            "scope": 109,
            "src": "536:114:0",
            "stateMutability": "payable",
            "superFunction": null,
            "visibility": "public"
          },
          {
            "body": {
              "id": 107,
              "nodeType": "Block",
              "src": "687:69:0",
              "statements": [
                {
                  "expression": {
                    "argumentTypes": null,
                    "arguments": [
                      {
                        "argumentTypes": null,
                        "arguments": [
                          {
                            "argumentTypes": null,
                            "hexValue": "31303235",
                            "id": 103,
                            "isConstant": false,
                            "isLValue": false,
                            "isPure": true,
                            "kind": "number",
                            "lValueRequested": false,
                            "nodeType": "Literal",
                            "src": "743:4:0",
                            "subdenomination": null,
                            "typeDescriptions": {
                              "typeIdentifier": "t_rational_1025_by_1",
                              "typeString": "int_const 1025"
                            },
                            "value": "1025"
                          }
                        ],
                        "expression": {
                          "argumentTypes": [
                            {
                              "typeIdentifier": "t_rational_1025_by_1",
                              "typeString": "int_const 1025"
                            }
                          ],
                          "id": 102,
                          "isConstant": false,
                          "isLValue": false,
                          "isPure": true,
                          "lValueRequested": false,
                          "nodeType": "ElementaryTypeNameExpression",
                          "src": "735:7:0",
                          "typeDescriptions": {
                            "typeIdentifier": "t_type$_t_address_$",
                            "typeString": "type(address)"
                          },
                          "typeName": "address"
                        },
                        "id": 104,
                        "isConstant": false,
                        "isLValue": false,
                        "isPure": true,
                        "kind": "typeConversion",
                        "lValueRequested": false,
                        "names": [],
                        "nodeType": "FunctionCall",
                        "src": "735:13:0",
                        "typeDescriptions": {
                          "typeIdentifier": "t_address_payable",
                          "typeString": "address payable"
                        }
                      }
                    ],
                    "expression": {
                      "argumentTypes": [
                        {
                          "typeIdentifier": "t_address_payable",
                          "typeString": "address payable"
                        }
                      ],
                      "arguments": [
                        {
                          "argumentTypes": null,
                          "hexValue": "35303030",
                          "id": 100,
                          "isConstant": false,
                          "isLValue": false,
                          "isPure": true,
                          "kind": "number",
                          "lValueRequested": false,
                          "nodeType": "Literal",
                          "src": "729:4:0",
                          "subdenomination": null,
                          "typeDescriptions": {
                            "typeIdentifier": "t_rational_5000_by_1",
                            "typeString": "int_const 5000"
                          },
                          "value": "5000"
                        }
                      ],
                      "expression": {
                        "argumentTypes": [
                          {
                            "typeIdentifier": "t_rational_5000_by_1",
                            "typeString": "int_const 5000"
                          }
                        ],
                        "expression": {
                          "argumentTypes": null,
                          "expression": {
                            "argumentTypes": null,
                            "arguments": [
                              {
                                "argumentTypes": null,
                                "arguments": [
                                  {
                                    "argumentTypes": null,
                                    "hexValue": "313030",
                                    "id": 95,
                                    "isConstant": false,
                                    "isLValue": false,
                                    "isPure": true,
                                    "kind": "number",
                                    "lValueRequested": false,
                                    "nodeType": "Literal",
                                    "src": "705:3:0",
                                    "subdenomination": null,
                                    "typeDescriptions": {
                                      "typeIdentifier": "t_rational_100_by_1",
                                      "typeString": "int_const 100"
                                    },
                                    "value": "100"
                                  }
                                ],
                                "expression": {
                                  "argumentTypes": [
                                    {
                                      "typeIdentifier": "t_rational_100_by_1",
                                      "typeString": "int_const 100"
                                    }
                                  ],
                                  "id": 94,
                                  "isConstant": false,
                                  "isLValue": false,
                                  "isPure": true,
                                  "lValueRequested": false,
                                  "nodeType": "ElementaryTypeNameExpression",
                                  "src": "697:7:0",
                                  "typeDescriptions": {
                                    "typeIdentifier": "t_type$_t_address_$",
                                    "typeString": "type(address)"
                                  },
                                  "typeName": "address"
                                },
                                "id": 96,
                                "isConstant": false,
                                "isLValue": false,
                                "isPure": true,
                                "kind": "typeConversion",
                                "lValueRequested": false,
                                "names": [],
                                "nodeType": "FunctionCall",
                                "src": "697:12:0",
                                "typeDescriptions": {
                                  "typeIdentifier": "t_address_payable",
                                  "typeString": "address payable"
                                }
                              }
                            ],
                            "expression": {
                              "argumentTypes": [
                                {
                                  "typeIdentifier": "t_address_payable",
                                  "typeString": "address payable"
                                }
                              ],
                              "id": 93,
                              "name": "ArbSys",
                              "nodeType": "Identifier",
                              "overloadedDeclarations": [],
                              "referencedDeclaration": 293,
                              "src": "690:6:0",
                              "typeDescriptions": {
                                "typeIdentifier": "t_type$_t_contract$_ArbSys_$293_$",
                                "typeString": "type(contract ArbSys)"
                              }
                            },
                            "id": 97,
                            "isConstant": false,
                            "isLValue": false,
                            "isPure": true,
                            "kind": "typeConversion",
                            "lValueRequested": false,
                            "names": [],
                            "nodeType": "FunctionCall",
                            "src": "690:20:0",
                            "typeDescriptions": {
                              "typeIdentifier": "t_contract$_ArbSys_$293",
                              "typeString": "contract ArbSys"
                            }
                          },
                          "id": 98,
                          "isConstant": false,
                          "isLValue": false,
                          "isPure": false,
                          "lValueRequested": false,
                          "memberName": "withdrawEth",
                          "nodeType": "MemberAccess",
                          "referencedDeclaration": 263,
                          "src": "690:32:0",
                          "typeDescriptions": {
                            "typeIdentifier": "t_function_external_payable$_t_address_$returns$__$",
                            "typeString": "function (address) payable external"
                          }
                        },
                        "id": 99,
                        "isConstant": false,
                        "isLValue": false,
                        "isPure": false,
                        "lValueRequested": false,
                        "memberName": "value",
                        "nodeType": "MemberAccess",
                        "referencedDeclaration": null,
                        "src": "690:38:0",
                        "typeDescriptions": {
                          "typeIdentifier": "t_function_setvalue_pure$_t_uint256_$returns$_t_function_external_payable$_t_address_$returns$__$value_$",
                          "typeString": "function (uint256) pure returns (function (address) payable external)"
                        }
                      },
                      "id": 101,
                      "isConstant": false,
                      "isLValue": false,
                      "isPure": false,
                      "kind": "functionCall",
                      "lValueRequested": false,
                      "names": [],
                      "nodeType": "FunctionCall",
                      "src": "690:44:0",
                      "typeDescriptions": {
                        "typeIdentifier": "t_function_external_payable$_t_address_$returns$__$value",
                        "typeString": "function (address) payable external"
                      }
                    },
                    "id": 105,
                    "isConstant": false,
                    "isLValue": false,
                    "isPure": false,
                    "kind": "functionCall",
                    "lValueRequested": false,
                    "names": [],
                    "nodeType": "FunctionCall",
                    "src": "690:59:0",
                    "typeDescriptions": {
                      "typeIdentifier": "t_tuple$__$",
                      "typeString": "tuple()"
                    }
                  },
                  "id": 106,
                  "nodeType": "ExpressionStatement",
                  "src": "690:59:0"
                }
              ]
            },
            "documentation": null,
            "id": 108,
            "implemented": true,
            "kind": "function",
            "modifiers": [],
            "name": "withdraw5000",
            "nodeType": "FunctionDefinition",
            "parameters": {
              "id": 91,
              "nodeType": "ParameterList",
              "parameters": [],
              "src": "677:2:0"
            },
            "returnParameters": {
              "id": 92,
              "nodeType": "ParameterList",
              "parameters": [],
              "src": "687:0:0"
            },
            "scope": 109,
            "src": "656:100:0",
            "stateMutability": "nonpayable",
            "superFunction": null,
            "visibility": "public"
          }
        ],
        "scope": 110,
        "src": "59:699:0"
      }
    ],
    "src": "0:759:0"
  },
  "legacyAST": {
    "absolutePath": "/Users/ed/OffchainLabs/arb-os/contracts/add/contracts/Add.sol",
    "exportedSymbols": {
      "Add": [
        109
      ]
    },
    "id": 110,
    "nodeType": "SourceUnit",
    "nodes": [
      {
        "id": 1,
        "literals": [
          "solidity",
          ">=",
          "0.4",
          ".21",
          "<",
          "0.7",
          ".0"
        ],
        "nodeType": "PragmaDirective",
        "src": "0:32:0"
      },
      {
        "absolutePath": "/Users/ed/OffchainLabs/arb-os/contracts/add/contracts/ArbSys.sol",
        "file": "./ArbSys.sol",
        "id": 2,
        "nodeType": "ImportDirective",
        "scope": 110,
        "sourceUnit": 294,
        "src": "34:22:0",
        "symbolAliases": [],
        "unitAlias": ""
      },
      {
        "baseContracts": [],
        "contractDependencies": [],
        "contractKind": "contract",
        "documentation": null,
        "fullyImplemented": true,
        "id": 109,
        "linearizedBaseContracts": [
          109
        ],
        "name": "Add",
        "nodeType": "ContractDefinition",
        "nodes": [
          {
            "body": {
              "id": 15,
              "nodeType": "Block",
              "src": "134:27:0",
              "statements": [
                {
                  "expression": {
                    "argumentTypes": null,
                    "commonType": {
                      "typeIdentifier": "t_uint256",
                      "typeString": "uint256"
                    },
                    "id": 13,
                    "isConstant": false,
                    "isLValue": false,
                    "isPure": false,
                    "lValueRequested": false,
                    "leftExpression": {
                      "argumentTypes": null,
                      "id": 11,
                      "name": "x",
                      "nodeType": "Identifier",
                      "overloadedDeclarations": [],
                      "referencedDeclaration": 4,
                      "src": "151:1:0",
                      "typeDescriptions": {
                        "typeIdentifier": "t_uint256",
                        "typeString": "uint256"
                      }
                    },
                    "nodeType": "BinaryOperation",
                    "operator": "+",
                    "rightExpression": {
                      "argumentTypes": null,
                      "id": 12,
                      "name": "y",
                      "nodeType": "Identifier",
                      "overloadedDeclarations": [],
                      "referencedDeclaration": 6,
                      "src": "153:1:0",
                      "typeDescriptions": {
                        "typeIdentifier": "t_uint256",
                        "typeString": "uint256"
                      }
                    },
                    "src": "151:3:0",
                    "typeDescriptions": {
                      "typeIdentifier": "t_uint256",
                      "typeString": "uint256"
                    }
                  },
                  "functionReturnParameters": 10,
                  "id": 14,
                  "nodeType": "Return",
                  "src": "144:10:0"
                }
              ]
            },
            "documentation": null,
            "id": 16,
            "implemented": true,
            "kind": "function",
            "modifiers": [],
            "name": "add",
            "nodeType": "FunctionDefinition",
            "parameters": {
              "id": 7,
              "nodeType": "ParameterList",
              "parameters": [
                {
                  "constant": false,
                  "id": 4,
                  "name": "x",
                  "nodeType": "VariableDeclaration",
                  "scope": 16,
                  "src": "91:6:0",
                  "stateVariable": false,
                  "storageLocation": "default",
                  "typeDescriptions": {
                    "typeIdentifier": "t_uint256",
                    "typeString": "uint256"
                  },
                  "typeName": {
                    "id": 3,
                    "name": "uint",
                    "nodeType": "ElementaryTypeName",
                    "src": "91:4:0",
                    "typeDescriptions": {
                      "typeIdentifier": "t_uint256",
                      "typeString": "uint256"
                    }
                  },
                  "value": null,
                  "visibility": "internal"
                },
                {
                  "constant": false,
                  "id": 6,
                  "name": "y",
                  "nodeType": "VariableDeclaration",
                  "scope": 16,
                  "src": "99:6:0",
                  "stateVariable": false,
                  "storageLocation": "default",
                  "typeDescriptions": {
                    "typeIdentifier": "t_uint256",
                    "typeString": "uint256"
                  },
                  "typeName": {
                    "id": 5,
                    "name": "uint",
                    "nodeType": "ElementaryTypeName",
                    "src": "99:4:0",
                    "typeDescriptions": {
                      "typeIdentifier": "t_uint256",
                      "typeString": "uint256"
                    }
                  },
                  "value": null,
                  "visibility": "internal"
                }
              ],
              "src": "90:16:0"
            },
            "returnParameters": {
              "id": 10,
              "nodeType": "ParameterList",
              "parameters": [
                {
                  "constant": false,
                  "id": 9,
                  "name": "",
                  "nodeType": "VariableDeclaration",
                  "scope": 16,
                  "src": "128:4:0",
                  "stateVariable": false,
                  "storageLocation": "default",
                  "typeDescriptions": {
                    "typeIdentifier": "t_uint256",
                    "typeString": "uint256"
                  },
                  "typeName": {
                    "id": 8,
                    "name": "uint",
                    "nodeType": "ElementaryTypeName",
                    "src": "128:4:0",
                    "typeDescriptions": {
                      "typeIdentifier": "t_uint256",
                      "typeString": "uint256"
                    }
                  },
                  "value": null,
                  "visibility": "internal"
                }
              ],
              "src": "127:6:0"
            },
            "scope": 109,
            "src": "78:83:0",
            "stateMutability": "pure",
            "superFunction": null,
            "visibility": "public"
          },
          {
            "body": {
              "id": 29,
              "nodeType": "Block",
              "src": "224:27:0",
              "statements": [
                {
                  "expression": {
                    "argumentTypes": null,
                    "commonType": {
                      "typeIdentifier": "t_uint256",
                      "typeString": "uint256"
                    },
                    "id": 27,
                    "isConstant": false,
                    "isLValue": false,
                    "isPure": false,
                    "lValueRequested": false,
                    "leftExpression": {
                      "argumentTypes": null,
                      "id": 25,
                      "name": "x",
                      "nodeType": "Identifier",
                      "overloadedDeclarations": [],
                      "referencedDeclaration": 18,
                      "src": "241:1:0",
                      "typeDescriptions": {
                        "typeIdentifier": "t_uint256",
                        "typeString": "uint256"
                      }
                    },
                    "nodeType": "BinaryOperation",
                    "operator": "*",
                    "rightExpression": {
                      "argumentTypes": null,
                      "id": 26,
                      "name": "y",
                      "nodeType": "Identifier",
                      "overloadedDeclarations": [],
                      "referencedDeclaration": 20,
                      "src": "243:1:0",
                      "typeDescriptions": {
                        "typeIdentifier": "t_uint256",
                        "typeString": "uint256"
                      }
                    },
                    "src": "241:3:0",
                    "typeDescriptions": {
                      "typeIdentifier": "t_uint256",
                      "typeString": "uint256"
                    }
                  },
                  "functionReturnParameters": 24,
                  "id": 28,
                  "nodeType": "Return",
                  "src": "234:10:0"
                }
              ]
            },
            "documentation": null,
            "id": 30,
            "implemented": true,
            "kind": "function",
            "modifiers": [],
            "name": "mult",
            "nodeType": "FunctionDefinition",
            "parameters": {
              "id": 21,
              "nodeType": "ParameterList",
              "parameters": [
                {
                  "constant": false,
                  "id": 18,
                  "name": "x",
                  "nodeType": "VariableDeclaration",
                  "scope": 30,
                  "src": "181:6:0",
                  "stateVariable": false,
                  "storageLocation": "default",
                  "typeDescriptions": {
                    "typeIdentifier": "t_uint256",
                    "typeString": "uint256"
                  },
                  "typeName": {
                    "id": 17,
                    "name": "uint",
                    "nodeType": "ElementaryTypeName",
                    "src": "181:4:0",
                    "typeDescriptions": {
                      "typeIdentifier": "t_uint256",
                      "typeString": "uint256"
                    }
                  },
                  "value": null,
                  "visibility": "internal"
                },
                {
                  "constant": false,
                  "id": 20,
                  "name": "y",
                  "nodeType": "VariableDeclaration",
                  "scope": 30,
                  "src": "189:6:0",
                  "stateVariable": false,
                  "storageLocation": "default",
                  "typeDescriptions": {
                    "typeIdentifier": "t_uint256",
                    "typeString": "uint256"
                  },
                  "typeName": {
                    "id": 19,
                    "name": "uint",
                    "nodeType": "ElementaryTypeName",
                    "src": "189:4:0",
                    "typeDescriptions": {
                      "typeIdentifier": "t_uint256",
                      "typeString": "uint256"
                    }
                  },
                  "value": null,
                  "visibility": "internal"
                }
              ],
              "src": "180:16:0"
            },
            "returnParameters": {
              "id": 24,
              "nodeType": "ParameterList",
              "parameters": [
                {
                  "constant": false,
                  "id": 23,
                  "name": "",
                  "nodeType": "VariableDeclaration",
                  "scope": 30,
                  "src": "218:4:0",
                  "stateVariable": false,
                  "storageLocation": "default",
                  "typeDescriptions": {
                    "typeIdentifier": "t_uint256",
                    "typeString": "uint256"
                  },
                  "typeName": {
                    "id": 22,
                    "name": "uint",
                    "nodeType": "ElementaryTypeName",
                    "src": "218:4:0",
                    "typeDescriptions": {
                      "typeIdentifier": "t_uint256",
                      "typeString": "uint256"
                    }
                  },
                  "value": null,
                  "visibility": "internal"
                }
              ],
              "src": "217:6:0"
            },
            "scope": 109,
            "src": "167:84:0",
            "stateMutability": "pure",
            "superFunction": null,
            "visibility": "public"
          },
          {
            "body": {
              "id": 50,
              "nodeType": "Block",
              "src": "316:49:0",
              "statements": [
                {
                  "expression": {
                    "argumentTypes": null,
                    "arguments": [
                      {
                        "argumentTypes": null,
                        "arguments": [
                          {
                            "argumentTypes": null,
                            "id": 41,
                            "name": "x",
                            "nodeType": "Identifier",
                            "overloadedDeclarations": [],
                            "referencedDeclaration": 32,
                            "src": "342:1:0",
                            "typeDescriptions": {
                              "typeIdentifier": "t_uint256",
                              "typeString": "uint256"
                            }
                          },
                          {
                            "argumentTypes": null,
                            "id": 42,
                            "name": "x",
                            "nodeType": "Identifier",
                            "overloadedDeclarations": [],
                            "referencedDeclaration": 32,
                            "src": "344:1:0",
                            "typeDescriptions": {
                              "typeIdentifier": "t_uint256",
                              "typeString": "uint256"
                            }
                          }
                        ],
                        "expression": {
                          "argumentTypes": [
                            {
                              "typeIdentifier": "t_uint256",
                              "typeString": "uint256"
                            },
                            {
                              "typeIdentifier": "t_uint256",
                              "typeString": "uint256"
                            }
                          ],
                          "id": 40,
                          "name": "mult",
                          "nodeType": "Identifier",
                          "overloadedDeclarations": [],
                          "referencedDeclaration": 30,
                          "src": "337:4:0",
                          "typeDescriptions": {
                            "typeIdentifier": "t_function_internal_pure$_t_uint256_$_t_uint256_$returns$_t_uint256_$",
                            "typeString": "function (uint256,uint256) pure returns (uint256)"
                          }
                        },
                        "id": 43,
                        "isConstant": false,
                        "isLValue": false,
                        "isPure": false,
                        "kind": "functionCall",
                        "lValueRequested": false,
                        "names": [],
                        "nodeType": "FunctionCall",
                        "src": "337:9:0",
                        "typeDescriptions": {
                          "typeIdentifier": "t_uint256",
                          "typeString": "uint256"
                        }
                      },
                      {
                        "argumentTypes": null,
                        "arguments": [
                          {
                            "argumentTypes": null,
                            "id": 45,
                            "name": "y",
                            "nodeType": "Identifier",
                            "overloadedDeclarations": [],
                            "referencedDeclaration": 34,
                            "src": "353:1:0",
                            "typeDescriptions": {
                              "typeIdentifier": "t_uint256",
                              "typeString": "uint256"
                            }
                          },
                          {
                            "argumentTypes": null,
                            "id": 46,
                            "name": "y",
                            "nodeType": "Identifier",
                            "overloadedDeclarations": [],
                            "referencedDeclaration": 34,
                            "src": "355:1:0",
                            "typeDescriptions": {
                              "typeIdentifier": "t_uint256",
                              "typeString": "uint256"
                            }
                          }
                        ],
                        "expression": {
                          "argumentTypes": [
                            {
                              "typeIdentifier": "t_uint256",
                              "typeString": "uint256"
                            },
                            {
                              "typeIdentifier": "t_uint256",
                              "typeString": "uint256"
                            }
                          ],
                          "id": 44,
                          "name": "mult",
                          "nodeType": "Identifier",
                          "overloadedDeclarations": [],
                          "referencedDeclaration": 30,
                          "src": "348:4:0",
                          "typeDescriptions": {
                            "typeIdentifier": "t_function_internal_pure$_t_uint256_$_t_uint256_$returns$_t_uint256_$",
                            "typeString": "function (uint256,uint256) pure returns (uint256)"
                          }
                        },
                        "id": 47,
                        "isConstant": false,
                        "isLValue": false,
                        "isPure": false,
                        "kind": "functionCall",
                        "lValueRequested": false,
                        "names": [],
                        "nodeType": "FunctionCall",
                        "src": "348:9:0",
                        "typeDescriptions": {
                          "typeIdentifier": "t_uint256",
                          "typeString": "uint256"
                        }
                      }
                    ],
                    "expression": {
                      "argumentTypes": [
                        {
                          "typeIdentifier": "t_uint256",
                          "typeString": "uint256"
                        },
                        {
                          "typeIdentifier": "t_uint256",
                          "typeString": "uint256"
                        }
                      ],
                      "id": 39,
                      "name": "add",
                      "nodeType": "Identifier",
                      "overloadedDeclarations": [],
                      "referencedDeclaration": 16,
                      "src": "333:3:0",
                      "typeDescriptions": {
                        "typeIdentifier": "t_function_internal_pure$_t_uint256_$_t_uint256_$returns$_t_uint256_$",
                        "typeString": "function (uint256,uint256) pure returns (uint256)"
                      }
                    },
                    "id": 48,
                    "isConstant": false,
                    "isLValue": false,
                    "isPure": false,
                    "kind": "functionCall",
                    "lValueRequested": false,
                    "names": [],
                    "nodeType": "FunctionCall",
                    "src": "333:25:0",
                    "typeDescriptions": {
                      "typeIdentifier": "t_uint256",
                      "typeString": "uint256"
                    }
                  },
                  "functionReturnParameters": 38,
                  "id": 49,
                  "nodeType": "Return",
                  "src": "326:32:0"
                }
              ]
            },
            "documentation": null,
            "id": 51,
            "implemented": true,
            "kind": "function",
            "modifiers": [],
            "name": "pythag",
            "nodeType": "FunctionDefinition",
            "parameters": {
              "id": 35,
              "nodeType": "ParameterList",
              "parameters": [
                {
                  "constant": false,
                  "id": 32,
                  "name": "x",
                  "nodeType": "VariableDeclaration",
                  "scope": 51,
                  "src": "273:6:0",
                  "stateVariable": false,
                  "storageLocation": "default",
                  "typeDescriptions": {
                    "typeIdentifier": "t_uint256",
                    "typeString": "uint256"
                  },
                  "typeName": {
                    "id": 31,
                    "name": "uint",
                    "nodeType": "ElementaryTypeName",
                    "src": "273:4:0",
                    "typeDescriptions": {
                      "typeIdentifier": "t_uint256",
                      "typeString": "uint256"
                    }
                  },
                  "value": null,
                  "visibility": "internal"
                },
                {
                  "constant": false,
                  "id": 34,
                  "name": "y",
                  "nodeType": "VariableDeclaration",
                  "scope": 51,
                  "src": "281:6:0",
                  "stateVariable": false,
                  "storageLocation": "default",
                  "typeDescriptions": {
                    "typeIdentifier": "t_uint256",
                    "typeString": "uint256"
                  },
                  "typeName": {
                    "id": 33,
                    "name": "uint",
                    "nodeType": "ElementaryTypeName",
                    "src": "281:4:0",
                    "typeDescriptions": {
                      "typeIdentifier": "t_uint256",
                      "typeString": "uint256"
                    }
                  },
                  "value": null,
                  "visibility": "internal"
                }
              ],
              "src": "272:16:0"
            },
            "returnParameters": {
              "id": 38,
              "nodeType": "ParameterList",
              "parameters": [
                {
                  "constant": false,
                  "id": 37,
                  "name": "",
                  "nodeType": "VariableDeclaration",
                  "scope": 51,
                  "src": "310:4:0",
                  "stateVariable": false,
                  "storageLocation": "default",
                  "typeDescriptions": {
                    "typeIdentifier": "t_uint256",
                    "typeString": "uint256"
                  },
                  "typeName": {
                    "id": 36,
                    "name": "uint",
                    "nodeType": "ElementaryTypeName",
                    "src": "310:4:0",
                    "typeDescriptions": {
                      "typeIdentifier": "t_uint256",
                      "typeString": "uint256"
                    }
                  },
                  "value": null,
                  "visibility": "internal"
                }
              ],
              "src": "309:6:0"
            },
            "scope": 109,
            "src": "257:108:0",
            "stateMutability": "pure",
            "superFunction": null,
            "visibility": "public"
          },
          {
            "body": {
              "id": 70,
              "nodeType": "Block",
              "src": "419:111:0",
              "statements": [
                {
                  "assignments": [
                    57
                  ],
                  "declarations": [
                    {
                      "constant": false,
                      "id": 57,
                      "name": "txCount",
                      "nodeType": "VariableDeclaration",
                      "scope": 70,
                      "src": "429:15:0",
                      "stateVariable": false,
                      "storageLocation": "default",
                      "typeDescriptions": {
                        "typeIdentifier": "t_uint256",
                        "typeString": "uint256"
                      },
                      "typeName": {
                        "id": 56,
                        "name": "uint256",
                        "nodeType": "ElementaryTypeName",
                        "src": "429:7:0",
                        "typeDescriptions": {
                          "typeIdentifier": "t_uint256",
                          "typeString": "uint256"
                        }
                      },
                      "value": null,
                      "visibility": "internal"
                    }
                  ],
                  "id": 67,
                  "initialValue": {
                    "argumentTypes": null,
                    "arguments": [
                      {
                        "argumentTypes": null,
                        "expression": {
                          "argumentTypes": null,
                          "id": 64,
                          "name": "msg",
                          "nodeType": "Identifier",
                          "overloadedDeclarations": [],
                          "referencedDeclaration": 373,
                          "src": "488:3:0",
                          "typeDescriptions": {
                            "typeIdentifier": "t_magic_message",
                            "typeString": "msg"
                          }
                        },
                        "id": 65,
                        "isConstant": false,
                        "isLValue": false,
                        "isPure": false,
                        "lValueRequested": false,
                        "memberName": "sender",
                        "nodeType": "MemberAccess",
                        "referencedDeclaration": null,
                        "src": "488:10:0",
                        "typeDescriptions": {
                          "typeIdentifier": "t_address_payable",
                          "typeString": "address payable"
                        }
                      }
                    ],
                    "expression": {
                      "argumentTypes": [
                        {
                          "typeIdentifier": "t_address_payable",
                          "typeString": "address payable"
                        }
                      ],
                      "expression": {
                        "argumentTypes": null,
                        "arguments": [
                          {
                            "argumentTypes": null,
                            "arguments": [
                              {
                                "argumentTypes": null,
                                "hexValue": "313030",
                                "id": 60,
                                "isConstant": false,
                                "isLValue": false,
                                "isPure": true,
                                "kind": "number",
                                "lValueRequested": false,
                                "nodeType": "Literal",
                                "src": "462:3:0",
                                "subdenomination": null,
                                "typeDescriptions": {
                                  "typeIdentifier": "t_rational_100_by_1",
                                  "typeString": "int_const 100"
                                },
                                "value": "100"
                              }
                            ],
                            "expression": {
                              "argumentTypes": [
                                {
                                  "typeIdentifier": "t_rational_100_by_1",
                                  "typeString": "int_const 100"
                                }
                              ],
                              "id": 59,
                              "isConstant": false,
                              "isLValue": false,
                              "isPure": true,
                              "lValueRequested": false,
                              "nodeType": "ElementaryTypeNameExpression",
                              "src": "454:7:0",
                              "typeDescriptions": {
                                "typeIdentifier": "t_type$_t_address_$",
                                "typeString": "type(address)"
                              },
                              "typeName": "address"
                            },
                            "id": 61,
                            "isConstant": false,
                            "isLValue": false,
                            "isPure": true,
                            "kind": "typeConversion",
                            "lValueRequested": false,
                            "names": [],
                            "nodeType": "FunctionCall",
                            "src": "454:12:0",
                            "typeDescriptions": {
                              "typeIdentifier": "t_address_payable",
                              "typeString": "address payable"
                            }
                          }
                        ],
                        "expression": {
                          "argumentTypes": [
                            {
                              "typeIdentifier": "t_address_payable",
                              "typeString": "address payable"
                            }
                          ],
                          "id": 58,
                          "name": "ArbSys",
                          "nodeType": "Identifier",
                          "overloadedDeclarations": [],
                          "referencedDeclaration": 293,
                          "src": "447:6:0",
                          "typeDescriptions": {
                            "typeIdentifier": "t_type$_t_contract$_ArbSys_$293_$",
                            "typeString": "type(contract ArbSys)"
                          }
                        },
                        "id": 62,
                        "isConstant": false,
                        "isLValue": false,
                        "isPure": true,
                        "kind": "typeConversion",
                        "lValueRequested": false,
                        "names": [],
                        "nodeType": "FunctionCall",
                        "src": "447:20:0",
                        "typeDescriptions": {
                          "typeIdentifier": "t_contract$_ArbSys_$293",
                          "typeString": "contract ArbSys"
                        }
                      },
                      "id": 63,
                      "isConstant": false,
                      "isLValue": false,
                      "isPure": false,
                      "lValueRequested": false,
                      "memberName": "getTransactionCount",
                      "nodeType": "MemberAccess",
                      "referencedDeclaration": 270,
                      "src": "447:40:0",
                      "typeDescriptions": {
                        "typeIdentifier": "t_function_external_view$_t_address_$returns$_t_uint256_$",
                        "typeString": "function (address) view external returns (uint256)"
                      }
                    },
                    "id": 66,
                    "isConstant": false,
                    "isLValue": false,
                    "isPure": false,
                    "kind": "functionCall",
                    "lValueRequested": false,
                    "names": [],
                    "nodeType": "FunctionCall",
                    "src": "447:52:0",
                    "typeDescriptions": {
                      "typeIdentifier": "t_uint256",
                      "typeString": "uint256"
                    }
                  },
                  "nodeType": "VariableDeclarationStatement",
                  "src": "429:70:0"
                },
                {
                  "expression": {
                    "argumentTypes": null,
                    "id": 68,
                    "name": "txCount",
                    "nodeType": "Identifier",
                    "overloadedDeclarations": [],
                    "referencedDeclaration": 57,
                    "src": "516:7:0",
                    "typeDescriptions": {
                      "typeIdentifier": "t_uint256",
                      "typeString": "uint256"
                    }
                  },
                  "functionReturnParameters": 55,
                  "id": 69,
                  "nodeType": "Return",
                  "src": "509:14:0"
                }
              ]
            },
            "documentation": null,
            "id": 71,
            "implemented": true,
            "kind": "function",
            "modifiers": [],
            "name": "getSeqNum",
            "nodeType": "FunctionDefinition",
            "parameters": {
              "id": 52,
              "nodeType": "ParameterList",
              "parameters": [],
              "src": "389:2:0"
            },
            "returnParameters": {
              "id": 55,
              "nodeType": "ParameterList",
              "parameters": [
                {
                  "constant": false,
                  "id": 54,
                  "name": "",
                  "nodeType": "VariableDeclaration",
                  "scope": 71,
                  "src": "413:4:0",
                  "stateVariable": false,
                  "storageLocation": "default",
                  "typeDescriptions": {
                    "typeIdentifier": "t_uint256",
                    "typeString": "uint256"
                  },
                  "typeName": {
                    "id": 53,
                    "name": "uint",
                    "nodeType": "ElementaryTypeName",
                    "src": "413:4:0",
                    "typeDescriptions": {
                      "typeIdentifier": "t_uint256",
                      "typeString": "uint256"
                    }
                  },
                  "value": null,
                  "visibility": "internal"
                }
              ],
              "src": "412:6:0"
            },
            "scope": 109,
            "src": "371:159:0",
            "stateMutability": "view",
            "superFunction": null,
            "visibility": "public"
          },
          {
            "body": {
              "id": 89,
              "nodeType": "Block",
              "src": "576:74:0",
              "statements": [
                {
                  "expression": {
                    "argumentTypes": null,
                    "arguments": [
                      {
                        "argumentTypes": null,
                        "arguments": [
                          {
                            "argumentTypes": null,
                            "hexValue": "31303235",
                            "id": 85,
                            "isConstant": false,
                            "isLValue": false,
                            "isPure": true,
                            "kind": "number",
                            "lValueRequested": false,
                            "nodeType": "Literal",
                            "src": "637:4:0",
                            "subdenomination": null,
                            "typeDescriptions": {
                              "typeIdentifier": "t_rational_1025_by_1",
                              "typeString": "int_const 1025"
                            },
                            "value": "1025"
                          }
                        ],
                        "expression": {
                          "argumentTypes": [
                            {
                              "typeIdentifier": "t_rational_1025_by_1",
                              "typeString": "int_const 1025"
                            }
                          ],
                          "id": 84,
                          "isConstant": false,
                          "isLValue": false,
                          "isPure": true,
                          "lValueRequested": false,
                          "nodeType": "ElementaryTypeNameExpression",
                          "src": "629:7:0",
                          "typeDescriptions": {
                            "typeIdentifier": "t_type$_t_address_$",
                            "typeString": "type(address)"
                          },
                          "typeName": "address"
                        },
                        "id": 86,
                        "isConstant": false,
                        "isLValue": false,
                        "isPure": true,
                        "kind": "typeConversion",
                        "lValueRequested": false,
                        "names": [],
                        "nodeType": "FunctionCall",
                        "src": "629:13:0",
                        "typeDescriptions": {
                          "typeIdentifier": "t_address_payable",
                          "typeString": "address payable"
                        }
                      }
                    ],
                    "expression": {
                      "argumentTypes": [
                        {
                          "typeIdentifier": "t_address_payable",
                          "typeString": "address payable"
                        }
                      ],
                      "arguments": [
                        {
                          "argumentTypes": null,
                          "expression": {
                            "argumentTypes": null,
                            "id": 81,
                            "name": "msg",
                            "nodeType": "Identifier",
                            "overloadedDeclarations": [],
                            "referencedDeclaration": 373,
                            "src": "618:3:0",
                            "typeDescriptions": {
                              "typeIdentifier": "t_magic_message",
                              "typeString": "msg"
                            }
                          },
                          "id": 82,
                          "isConstant": false,
                          "isLValue": false,
                          "isPure": false,
                          "lValueRequested": false,
                          "memberName": "value",
                          "nodeType": "MemberAccess",
                          "referencedDeclaration": null,
                          "src": "618:9:0",
                          "typeDescriptions": {
                            "typeIdentifier": "t_uint256",
                            "typeString": "uint256"
                          }
                        }
                      ],
                      "expression": {
                        "argumentTypes": [
                          {
                            "typeIdentifier": "t_uint256",
                            "typeString": "uint256"
                          }
                        ],
                        "expression": {
                          "argumentTypes": null,
                          "expression": {
                            "argumentTypes": null,
                            "arguments": [
                              {
                                "argumentTypes": null,
                                "arguments": [
                                  {
                                    "argumentTypes": null,
                                    "hexValue": "313030",
                                    "id": 76,
                                    "isConstant": false,
                                    "isLValue": false,
                                    "isPure": true,
                                    "kind": "number",
                                    "lValueRequested": false,
                                    "nodeType": "Literal",
                                    "src": "594:3:0",
                                    "subdenomination": null,
                                    "typeDescriptions": {
                                      "typeIdentifier": "t_rational_100_by_1",
                                      "typeString": "int_const 100"
                                    },
                                    "value": "100"
                                  }
                                ],
                                "expression": {
                                  "argumentTypes": [
                                    {
                                      "typeIdentifier": "t_rational_100_by_1",
                                      "typeString": "int_const 100"
                                    }
                                  ],
                                  "id": 75,
                                  "isConstant": false,
                                  "isLValue": false,
                                  "isPure": true,
                                  "lValueRequested": false,
                                  "nodeType": "ElementaryTypeNameExpression",
                                  "src": "586:7:0",
                                  "typeDescriptions": {
                                    "typeIdentifier": "t_type$_t_address_$",
                                    "typeString": "type(address)"
                                  },
                                  "typeName": "address"
                                },
                                "id": 77,
                                "isConstant": false,
                                "isLValue": false,
                                "isPure": true,
                                "kind": "typeConversion",
                                "lValueRequested": false,
                                "names": [],
                                "nodeType": "FunctionCall",
                                "src": "586:12:0",
                                "typeDescriptions": {
                                  "typeIdentifier": "t_address_payable",
                                  "typeString": "address payable"
                                }
                              }
                            ],
                            "expression": {
                              "argumentTypes": [
                                {
                                  "typeIdentifier": "t_address_payable",
                                  "typeString": "address payable"
                                }
                              ],
                              "id": 74,
                              "name": "ArbSys",
                              "nodeType": "Identifier",
                              "overloadedDeclarations": [],
                              "referencedDeclaration": 293,
                              "src": "579:6:0",
                              "typeDescriptions": {
                                "typeIdentifier": "t_type$_t_contract$_ArbSys_$293_$",
                                "typeString": "type(contract ArbSys)"
                              }
                            },
                            "id": 78,
                            "isConstant": false,
                            "isLValue": false,
                            "isPure": true,
                            "kind": "typeConversion",
                            "lValueRequested": false,
                            "names": [],
                            "nodeType": "FunctionCall",
                            "src": "579:20:0",
                            "typeDescriptions": {
                              "typeIdentifier": "t_contract$_ArbSys_$293",
                              "typeString": "contract ArbSys"
                            }
                          },
                          "id": 79,
                          "isConstant": false,
                          "isLValue": false,
                          "isPure": false,
                          "lValueRequested": false,
                          "memberName": "withdrawEth",
                          "nodeType": "MemberAccess",
                          "referencedDeclaration": 263,
                          "src": "579:32:0",
                          "typeDescriptions": {
                            "typeIdentifier": "t_function_external_payable$_t_address_$returns$__$",
                            "typeString": "function (address) payable external"
                          }
                        },
                        "id": 80,
                        "isConstant": false,
                        "isLValue": false,
                        "isPure": false,
                        "lValueRequested": false,
                        "memberName": "value",
                        "nodeType": "MemberAccess",
                        "referencedDeclaration": null,
                        "src": "579:38:0",
                        "typeDescriptions": {
                          "typeIdentifier": "t_function_setvalue_pure$_t_uint256_$returns$_t_function_external_payable$_t_address_$returns$__$value_$",
                          "typeString": "function (uint256) pure returns (function (address) payable external)"
                        }
                      },
                      "id": 83,
                      "isConstant": false,
                      "isLValue": false,
                      "isPure": false,
                      "kind": "functionCall",
                      "lValueRequested": false,
                      "names": [],
                      "nodeType": "FunctionCall",
                      "src": "579:49:0",
                      "typeDescriptions": {
                        "typeIdentifier": "t_function_external_payable$_t_address_$returns$__$value",
                        "typeString": "function (address) payable external"
                      }
                    },
                    "id": 87,
                    "isConstant": false,
                    "isLValue": false,
                    "isPure": false,
                    "kind": "functionCall",
                    "lValueRequested": false,
                    "names": [],
                    "nodeType": "FunctionCall",
                    "src": "579:64:0",
                    "typeDescriptions": {
                      "typeIdentifier": "t_tuple$__$",
                      "typeString": "tuple()"
                    }
                  },
                  "id": 88,
                  "nodeType": "ExpressionStatement",
                  "src": "579:64:0"
                }
              ]
            },
            "documentation": null,
            "id": 90,
            "implemented": true,
            "kind": "function",
            "modifiers": [],
            "name": "withdrawMyEth",
            "nodeType": "FunctionDefinition",
            "parameters": {
              "id": 72,
              "nodeType": "ParameterList",
              "parameters": [],
              "src": "558:2:0"
            },
            "returnParameters": {
              "id": 73,
              "nodeType": "ParameterList",
              "parameters": [],
              "src": "576:0:0"
            },
            "scope": 109,
            "src": "536:114:0",
            "stateMutability": "payable",
            "superFunction": null,
            "visibility": "public"
          },
          {
            "body": {
              "id": 107,
              "nodeType": "Block",
              "src": "687:69:0",
              "statements": [
                {
                  "expression": {
                    "argumentTypes": null,
                    "arguments": [
                      {
                        "argumentTypes": null,
                        "arguments": [
                          {
                            "argumentTypes": null,
                            "hexValue": "31303235",
                            "id": 103,
                            "isConstant": false,
                            "isLValue": false,
                            "isPure": true,
                            "kind": "number",
                            "lValueRequested": false,
                            "nodeType": "Literal",
                            "src": "743:4:0",
                            "subdenomination": null,
                            "typeDescriptions": {
                              "typeIdentifier": "t_rational_1025_by_1",
                              "typeString": "int_const 1025"
                            },
                            "value": "1025"
                          }
                        ],
                        "expression": {
                          "argumentTypes": [
                            {
                              "typeIdentifier": "t_rational_1025_by_1",
                              "typeString": "int_const 1025"
                            }
                          ],
                          "id": 102,
                          "isConstant": false,
                          "isLValue": false,
                          "isPure": true,
                          "lValueRequested": false,
                          "nodeType": "ElementaryTypeNameExpression",
                          "src": "735:7:0",
                          "typeDescriptions": {
                            "typeIdentifier": "t_type$_t_address_$",
                            "typeString": "type(address)"
                          },
                          "typeName": "address"
                        },
                        "id": 104,
                        "isConstant": false,
                        "isLValue": false,
                        "isPure": true,
                        "kind": "typeConversion",
                        "lValueRequested": false,
                        "names": [],
                        "nodeType": "FunctionCall",
                        "src": "735:13:0",
                        "typeDescriptions": {
                          "typeIdentifier": "t_address_payable",
                          "typeString": "address payable"
                        }
                      }
                    ],
                    "expression": {
                      "argumentTypes": [
                        {
                          "typeIdentifier": "t_address_payable",
                          "typeString": "address payable"
                        }
                      ],
                      "arguments": [
                        {
                          "argumentTypes": null,
                          "hexValue": "35303030",
                          "id": 100,
                          "isConstant": false,
                          "isLValue": false,
                          "isPure": true,
                          "kind": "number",
                          "lValueRequested": false,
                          "nodeType": "Literal",
                          "src": "729:4:0",
                          "subdenomination": null,
                          "typeDescriptions": {
                            "typeIdentifier": "t_rational_5000_by_1",
                            "typeString": "int_const 5000"
                          },
                          "value": "5000"
                        }
                      ],
                      "expression": {
                        "argumentTypes": [
                          {
                            "typeIdentifier": "t_rational_5000_by_1",
                            "typeString": "int_const 5000"
                          }
                        ],
                        "expression": {
                          "argumentTypes": null,
                          "expression": {
                            "argumentTypes": null,
                            "arguments": [
                              {
                                "argumentTypes": null,
                                "arguments": [
                                  {
                                    "argumentTypes": null,
                                    "hexValue": "313030",
                                    "id": 95,
                                    "isConstant": false,
                                    "isLValue": false,
                                    "isPure": true,
                                    "kind": "number",
                                    "lValueRequested": false,
                                    "nodeType": "Literal",
                                    "src": "705:3:0",
                                    "subdenomination": null,
                                    "typeDescriptions": {
                                      "typeIdentifier": "t_rational_100_by_1",
                                      "typeString": "int_const 100"
                                    },
                                    "value": "100"
                                  }
                                ],
                                "expression": {
                                  "argumentTypes": [
                                    {
                                      "typeIdentifier": "t_rational_100_by_1",
                                      "typeString": "int_const 100"
                                    }
                                  ],
                                  "id": 94,
                                  "isConstant": false,
                                  "isLValue": false,
                                  "isPure": true,
                                  "lValueRequested": false,
                                  "nodeType": "ElementaryTypeNameExpression",
                                  "src": "697:7:0",
                                  "typeDescriptions": {
                                    "typeIdentifier": "t_type$_t_address_$",
                                    "typeString": "type(address)"
                                  },
                                  "typeName": "address"
                                },
                                "id": 96,
                                "isConstant": false,
                                "isLValue": false,
                                "isPure": true,
                                "kind": "typeConversion",
                                "lValueRequested": false,
                                "names": [],
                                "nodeType": "FunctionCall",
                                "src": "697:12:0",
                                "typeDescriptions": {
                                  "typeIdentifier": "t_address_payable",
                                  "typeString": "address payable"
                                }
                              }
                            ],
                            "expression": {
                              "argumentTypes": [
                                {
                                  "typeIdentifier": "t_address_payable",
                                  "typeString": "address payable"
                                }
                              ],
                              "id": 93,
                              "name": "ArbSys",
                              "nodeType": "Identifier",
                              "overloadedDeclarations": [],
                              "referencedDeclaration": 293,
                              "src": "690:6:0",
                              "typeDescriptions": {
                                "typeIdentifier": "t_type$_t_contract$_ArbSys_$293_$",
                                "typeString": "type(contract ArbSys)"
                              }
                            },
                            "id": 97,
                            "isConstant": false,
                            "isLValue": false,
                            "isPure": true,
                            "kind": "typeConversion",
                            "lValueRequested": false,
                            "names": [],
                            "nodeType": "FunctionCall",
                            "src": "690:20:0",
                            "typeDescriptions": {
                              "typeIdentifier": "t_contract$_ArbSys_$293",
                              "typeString": "contract ArbSys"
                            }
                          },
                          "id": 98,
                          "isConstant": false,
                          "isLValue": false,
                          "isPure": false,
                          "lValueRequested": false,
                          "memberName": "withdrawEth",
                          "nodeType": "MemberAccess",
                          "referencedDeclaration": 263,
                          "src": "690:32:0",
                          "typeDescriptions": {
                            "typeIdentifier": "t_function_external_payable$_t_address_$returns$__$",
                            "typeString": "function (address) payable external"
                          }
                        },
                        "id": 99,
                        "isConstant": false,
                        "isLValue": false,
                        "isPure": false,
                        "lValueRequested": false,
                        "memberName": "value",
                        "nodeType": "MemberAccess",
                        "referencedDeclaration": null,
                        "src": "690:38:0",
                        "typeDescriptions": {
                          "typeIdentifier": "t_function_setvalue_pure$_t_uint256_$returns$_t_function_external_payable$_t_address_$returns$__$value_$",
                          "typeString": "function (uint256) pure returns (function (address) payable external)"
                        }
                      },
                      "id": 101,
                      "isConstant": false,
                      "isLValue": false,
                      "isPure": false,
                      "kind": "functionCall",
                      "lValueRequested": false,
                      "names": [],
                      "nodeType": "FunctionCall",
                      "src": "690:44:0",
                      "typeDescriptions": {
                        "typeIdentifier": "t_function_external_payable$_t_address_$returns$__$value",
                        "typeString": "function (address) payable external"
                      }
                    },
                    "id": 105,
                    "isConstant": false,
                    "isLValue": false,
                    "isPure": false,
                    "kind": "functionCall",
                    "lValueRequested": false,
                    "names": [],
                    "nodeType": "FunctionCall",
                    "src": "690:59:0",
                    "typeDescriptions": {
                      "typeIdentifier": "t_tuple$__$",
                      "typeString": "tuple()"
                    }
                  },
                  "id": 106,
                  "nodeType": "ExpressionStatement",
                  "src": "690:59:0"
                }
              ]
            },
            "documentation": null,
            "id": 108,
            "implemented": true,
            "kind": "function",
            "modifiers": [],
            "name": "withdraw5000",
            "nodeType": "FunctionDefinition",
            "parameters": {
              "id": 91,
              "nodeType": "ParameterList",
              "parameters": [],
              "src": "677:2:0"
            },
            "returnParameters": {
              "id": 92,
              "nodeType": "ParameterList",
              "parameters": [],
              "src": "687:0:0"
            },
            "scope": 109,
            "src": "656:100:0",
            "stateMutability": "nonpayable",
            "superFunction": null,
            "visibility": "public"
          }
        ],
        "scope": 110,
        "src": "59:699:0"
      }
    ],
    "src": "0:759:0"
  },
  "compiler": {
    "name": "solc",
    "version": "0.5.10+commit.5a6ea5b1.Emscripten.clang"
  },
  "networks": {},
  "schemaVersion": "3.3.1",
<<<<<<< HEAD
  "updatedAt": "2020-12-11T15:31:41.299Z",
=======
  "updatedAt": "2020-12-11T21:20:59.369Z",
>>>>>>> fe43893d
  "devdoc": {
    "methods": {}
  },
  "userdoc": {
    "methods": {}
  }
}<|MERGE_RESOLUTION|>--- conflicted
+++ resolved
@@ -103,9 +103,9 @@
       "type": "function"
     }
   ],
-  "metadata": "{\"compiler\":{\"version\":\"0.5.10+commit.5a6ea5b1\"},\"language\":\"Solidity\",\"output\":{\"abi\":[{\"constant\":false,\"inputs\":[],\"name\":\"withdraw5000\",\"outputs\":[],\"payable\":false,\"stateMutability\":\"nonpayable\",\"type\":\"function\"},{\"constant\":false,\"inputs\":[],\"name\":\"withdrawMyEth\",\"outputs\":[],\"payable\":true,\"stateMutability\":\"payable\",\"type\":\"function\"},{\"constant\":true,\"inputs\":[],\"name\":\"getSeqNum\",\"outputs\":[{\"name\":\"\",\"type\":\"uint256\"}],\"payable\":false,\"stateMutability\":\"view\",\"type\":\"function\"},{\"constant\":true,\"inputs\":[{\"name\":\"x\",\"type\":\"uint256\"},{\"name\":\"y\",\"type\":\"uint256\"}],\"name\":\"add\",\"outputs\":[{\"name\":\"\",\"type\":\"uint256\"}],\"payable\":false,\"stateMutability\":\"pure\",\"type\":\"function\"},{\"constant\":true,\"inputs\":[{\"name\":\"x\",\"type\":\"uint256\"},{\"name\":\"y\",\"type\":\"uint256\"}],\"name\":\"mult\",\"outputs\":[{\"name\":\"\",\"type\":\"uint256\"}],\"payable\":false,\"stateMutability\":\"pure\",\"type\":\"function\"},{\"constant\":true,\"inputs\":[{\"name\":\"x\",\"type\":\"uint256\"},{\"name\":\"y\",\"type\":\"uint256\"}],\"name\":\"pythag\",\"outputs\":[{\"name\":\"\",\"type\":\"uint256\"}],\"payable\":false,\"stateMutability\":\"pure\",\"type\":\"function\"}],\"devdoc\":{\"methods\":{}},\"userdoc\":{\"methods\":{}}},\"settings\":{\"compilationTarget\":{\"/Users/ed/OffchainLabs/arb-os/contracts/add/contracts/Add.sol\":\"Add\"},\"evmVersion\":\"petersburg\",\"libraries\":{},\"optimizer\":{\"enabled\":false,\"runs\":200},\"remappings\":[]},\"sources\":{\"/Users/ed/OffchainLabs/arb-os/contracts/add/contracts/Add.sol\":{\"keccak256\":\"0xfe66f009f8c157f1999afce8fee8462bf3be2d59812e01ba68021acd702192f5\",\"urls\":[\"bzzr://61097fc51729798f3203a8e671b845499a29ab73f8f66eb5797ebaeaac0de6fc\",\"dweb:/ipfs/QmaPtm9dJcTF9r4tuAAranznpoEZXBRn31MjpizR3nz5sZ\"]},\"/Users/ed/OffchainLabs/arb-os/contracts/add/contracts/ArbSys.sol\":{\"keccak256\":\"0xf6ec157bef3032dee74b074c139cee46700ee25000450f3ddfcac5d337c095b5\",\"urls\":[\"bzzr://af193ea52dc611248557ca97f45810209d47adadee8e5621d4c454920f3da7a3\",\"dweb:/ipfs/QmQLgDdp8tbjTv6Uh8szEB33ZcCsLQPLRRH2VXTqTqAC6v\"]}},\"version\":1}",
-  "bytecode": "0x608060405234801561001057600080fd5b50610427806100206000396000f3fe6080604052600436106100555760003560e01c806325b21b2e1461005a57806349c1cc7b146100715780636d15c4571461007b578063771602f7146100a65780639aa727f6146100ff578063e4156bc514610158575b600080fd5b34801561006657600080fd5b5061006f6101b1565b005b610079610250565b005b34801561008757600080fd5b506100906102ed565b6040518082815260200191505060405180910390f35b3480156100b257600080fd5b506100e9600480360360408110156100c957600080fd5b8101908080359060200190929190803590602001909291905050506103b2565b6040518082815260200191505060405180910390f35b34801561010b57600080fd5b506101426004803603604081101561012257600080fd5b8101908080359060200190929190803590602001909291905050506103bf565b6040518082815260200191505060405180910390f35b34801561016457600080fd5b5061019b6004803603604081101561017b57600080fd5b8101908080359060200190929190803590602001909291905050506103cc565b6040518082815260200191505060405180910390f35b606473ffffffffffffffffffffffffffffffffffffffff166325e160636113886104016040518363ffffffff1660e01b8152600401808273ffffffffffffffffffffffffffffffffffffffff1673ffffffffffffffffffffffffffffffffffffffff1681526020019150506000604051808303818588803b15801561023557600080fd5b505af1158015610249573d6000803e3d6000fd5b5050505050565b606473ffffffffffffffffffffffffffffffffffffffff166325e16063346104016040518363ffffffff1660e01b8152600401808273ffffffffffffffffffffffffffffffffffffffff1673ffffffffffffffffffffffffffffffffffffffff1681526020019150506000604051808303818588803b1580156102d257600080fd5b505af11580156102e6573d6000803e3d6000fd5b5050505050565b600080606473ffffffffffffffffffffffffffffffffffffffff166323ca0cd2336040518263ffffffff1660e01b8152600401808273ffffffffffffffffffffffffffffffffffffffff1673ffffffffffffffffffffffffffffffffffffffff16815260200191505060206040518083038186803b15801561036e57600080fd5b505afa158015610382573d6000803e3d6000fd5b505050506040513d602081101561039857600080fd5b810190808051906020019092919050505090508091505090565b6000818301905092915050565b6000818302905092915050565b60006103ea6103db84856103bf565b6103e584856103bf565b6103b2565b90509291505056fea265627a7a72305820fb9adc1c67978926e7c913ed8efc89a1abf3020d09a9131d9747aa436be86a7e64736f6c634300050a0032",
-  "deployedBytecode": "0x6080604052600436106100555760003560e01c806325b21b2e1461005a57806349c1cc7b146100715780636d15c4571461007b578063771602f7146100a65780639aa727f6146100ff578063e4156bc514610158575b600080fd5b34801561006657600080fd5b5061006f6101b1565b005b610079610250565b005b34801561008757600080fd5b506100906102ed565b6040518082815260200191505060405180910390f35b3480156100b257600080fd5b506100e9600480360360408110156100c957600080fd5b8101908080359060200190929190803590602001909291905050506103b2565b6040518082815260200191505060405180910390f35b34801561010b57600080fd5b506101426004803603604081101561012257600080fd5b8101908080359060200190929190803590602001909291905050506103bf565b6040518082815260200191505060405180910390f35b34801561016457600080fd5b5061019b6004803603604081101561017b57600080fd5b8101908080359060200190929190803590602001909291905050506103cc565b6040518082815260200191505060405180910390f35b606473ffffffffffffffffffffffffffffffffffffffff166325e160636113886104016040518363ffffffff1660e01b8152600401808273ffffffffffffffffffffffffffffffffffffffff1673ffffffffffffffffffffffffffffffffffffffff1681526020019150506000604051808303818588803b15801561023557600080fd5b505af1158015610249573d6000803e3d6000fd5b5050505050565b606473ffffffffffffffffffffffffffffffffffffffff166325e16063346104016040518363ffffffff1660e01b8152600401808273ffffffffffffffffffffffffffffffffffffffff1673ffffffffffffffffffffffffffffffffffffffff1681526020019150506000604051808303818588803b1580156102d257600080fd5b505af11580156102e6573d6000803e3d6000fd5b5050505050565b600080606473ffffffffffffffffffffffffffffffffffffffff166323ca0cd2336040518263ffffffff1660e01b8152600401808273ffffffffffffffffffffffffffffffffffffffff1673ffffffffffffffffffffffffffffffffffffffff16815260200191505060206040518083038186803b15801561036e57600080fd5b505afa158015610382573d6000803e3d6000fd5b505050506040513d602081101561039857600080fd5b810190808051906020019092919050505090508091505090565b6000818301905092915050565b6000818302905092915050565b60006103ea6103db84856103bf565b6103e584856103bf565b6103b2565b90509291505056fea265627a7a72305820fb9adc1c67978926e7c913ed8efc89a1abf3020d09a9131d9747aa436be86a7e64736f6c634300050a0032",
+  "metadata": "{\"compiler\":{\"version\":\"0.5.10+commit.5a6ea5b1\"},\"language\":\"Solidity\",\"output\":{\"abi\":[{\"constant\":false,\"inputs\":[],\"name\":\"withdraw5000\",\"outputs\":[],\"payable\":false,\"stateMutability\":\"nonpayable\",\"type\":\"function\"},{\"constant\":false,\"inputs\":[],\"name\":\"withdrawMyEth\",\"outputs\":[],\"payable\":true,\"stateMutability\":\"payable\",\"type\":\"function\"},{\"constant\":true,\"inputs\":[],\"name\":\"getSeqNum\",\"outputs\":[{\"name\":\"\",\"type\":\"uint256\"}],\"payable\":false,\"stateMutability\":\"view\",\"type\":\"function\"},{\"constant\":true,\"inputs\":[{\"name\":\"x\",\"type\":\"uint256\"},{\"name\":\"y\",\"type\":\"uint256\"}],\"name\":\"add\",\"outputs\":[{\"name\":\"\",\"type\":\"uint256\"}],\"payable\":false,\"stateMutability\":\"pure\",\"type\":\"function\"},{\"constant\":true,\"inputs\":[{\"name\":\"x\",\"type\":\"uint256\"},{\"name\":\"y\",\"type\":\"uint256\"}],\"name\":\"mult\",\"outputs\":[{\"name\":\"\",\"type\":\"uint256\"}],\"payable\":false,\"stateMutability\":\"pure\",\"type\":\"function\"},{\"constant\":true,\"inputs\":[{\"name\":\"x\",\"type\":\"uint256\"},{\"name\":\"y\",\"type\":\"uint256\"}],\"name\":\"pythag\",\"outputs\":[{\"name\":\"\",\"type\":\"uint256\"}],\"payable\":false,\"stateMutability\":\"pure\",\"type\":\"function\"}],\"devdoc\":{\"methods\":{}},\"userdoc\":{\"methods\":{}}},\"settings\":{\"compilationTarget\":{\"/Users/ed/OffchainLabs/arb-os/contracts/add/contracts/Add.sol\":\"Add\"},\"evmVersion\":\"petersburg\",\"libraries\":{},\"optimizer\":{\"enabled\":false,\"runs\":200},\"remappings\":[]},\"sources\":{\"/Users/ed/OffchainLabs/arb-os/contracts/add/contracts/Add.sol\":{\"keccak256\":\"0xfe66f009f8c157f1999afce8fee8462bf3be2d59812e01ba68021acd702192f5\",\"urls\":[\"bzzr://61097fc51729798f3203a8e671b845499a29ab73f8f66eb5797ebaeaac0de6fc\",\"dweb:/ipfs/QmaPtm9dJcTF9r4tuAAranznpoEZXBRn31MjpizR3nz5sZ\"]},\"/Users/ed/OffchainLabs/arb-os/contracts/add/contracts/ArbSys.sol\":{\"keccak256\":\"0x14c78e0e91d9aba28d94e0698754a153f0af282989c193c2d8031969057c6cc8\",\"urls\":[\"bzzr://148e5182456510c664a02ee552538e8d4c1e3bb20c1f8e57840c16abc7916c68\",\"dweb:/ipfs/QmTjkQAd3bbH7UXnH8Xz3PoK1XQnYCk9DEkMLUtZ8EsANo\"]}},\"version\":1}",
+  "bytecode": "0x608060405234801561001057600080fd5b50610427806100206000396000f3fe6080604052600436106100555760003560e01c806325b21b2e1461005a57806349c1cc7b146100715780636d15c4571461007b578063771602f7146100a65780639aa727f6146100ff578063e4156bc514610158575b600080fd5b34801561006657600080fd5b5061006f6101b1565b005b610079610250565b005b34801561008757600080fd5b506100906102ed565b6040518082815260200191505060405180910390f35b3480156100b257600080fd5b506100e9600480360360408110156100c957600080fd5b8101908080359060200190929190803590602001909291905050506103b2565b6040518082815260200191505060405180910390f35b34801561010b57600080fd5b506101426004803603604081101561012257600080fd5b8101908080359060200190929190803590602001909291905050506103bf565b6040518082815260200191505060405180910390f35b34801561016457600080fd5b5061019b6004803603604081101561017b57600080fd5b8101908080359060200190929190803590602001909291905050506103cc565b6040518082815260200191505060405180910390f35b606473ffffffffffffffffffffffffffffffffffffffff166325e160636113886104016040518363ffffffff1660e01b8152600401808273ffffffffffffffffffffffffffffffffffffffff1673ffffffffffffffffffffffffffffffffffffffff1681526020019150506000604051808303818588803b15801561023557600080fd5b505af1158015610249573d6000803e3d6000fd5b5050505050565b606473ffffffffffffffffffffffffffffffffffffffff166325e16063346104016040518363ffffffff1660e01b8152600401808273ffffffffffffffffffffffffffffffffffffffff1673ffffffffffffffffffffffffffffffffffffffff1681526020019150506000604051808303818588803b1580156102d257600080fd5b505af11580156102e6573d6000803e3d6000fd5b5050505050565b600080606473ffffffffffffffffffffffffffffffffffffffff166323ca0cd2336040518263ffffffff1660e01b8152600401808273ffffffffffffffffffffffffffffffffffffffff1673ffffffffffffffffffffffffffffffffffffffff16815260200191505060206040518083038186803b15801561036e57600080fd5b505afa158015610382573d6000803e3d6000fd5b505050506040513d602081101561039857600080fd5b810190808051906020019092919050505090508091505090565b6000818301905092915050565b6000818302905092915050565b60006103ea6103db84856103bf565b6103e584856103bf565b6103b2565b90509291505056fea265627a7a723058205de02499383eaad4717c7f3197f5f6f1ccf1e670968e44773fc6937d0bda8f0b64736f6c634300050a0032",
+  "deployedBytecode": "0x6080604052600436106100555760003560e01c806325b21b2e1461005a57806349c1cc7b146100715780636d15c4571461007b578063771602f7146100a65780639aa727f6146100ff578063e4156bc514610158575b600080fd5b34801561006657600080fd5b5061006f6101b1565b005b610079610250565b005b34801561008757600080fd5b506100906102ed565b6040518082815260200191505060405180910390f35b3480156100b257600080fd5b506100e9600480360360408110156100c957600080fd5b8101908080359060200190929190803590602001909291905050506103b2565b6040518082815260200191505060405180910390f35b34801561010b57600080fd5b506101426004803603604081101561012257600080fd5b8101908080359060200190929190803590602001909291905050506103bf565b6040518082815260200191505060405180910390f35b34801561016457600080fd5b5061019b6004803603604081101561017b57600080fd5b8101908080359060200190929190803590602001909291905050506103cc565b6040518082815260200191505060405180910390f35b606473ffffffffffffffffffffffffffffffffffffffff166325e160636113886104016040518363ffffffff1660e01b8152600401808273ffffffffffffffffffffffffffffffffffffffff1673ffffffffffffffffffffffffffffffffffffffff1681526020019150506000604051808303818588803b15801561023557600080fd5b505af1158015610249573d6000803e3d6000fd5b5050505050565b606473ffffffffffffffffffffffffffffffffffffffff166325e16063346104016040518363ffffffff1660e01b8152600401808273ffffffffffffffffffffffffffffffffffffffff1673ffffffffffffffffffffffffffffffffffffffff1681526020019150506000604051808303818588803b1580156102d257600080fd5b505af11580156102e6573d6000803e3d6000fd5b5050505050565b600080606473ffffffffffffffffffffffffffffffffffffffff166323ca0cd2336040518263ffffffff1660e01b8152600401808273ffffffffffffffffffffffffffffffffffffffff1673ffffffffffffffffffffffffffffffffffffffff16815260200191505060206040518083038186803b15801561036e57600080fd5b505afa158015610382573d6000803e3d6000fd5b505050506040513d602081101561039857600080fd5b810190808051906020019092919050505090508091505090565b6000818301905092915050565b6000818302905092915050565b60006103ea6103db84856103bf565b6103e584856103bf565b6103b2565b90509291505056fea265627a7a723058205de02499383eaad4717c7f3197f5f6f1ccf1e670968e44773fc6937d0bda8f0b64736f6c634300050a0032",
   "sourceMap": "59:699:0:-;;;;8:9:-1;5:2;;;30:1;27;20:12;5:2;59:699:0;;;;;;;",
   "deployedSourceMap": "59:699:0:-;;;;;;;;;;;;;;;;;;;;;;;;;;;;;;;;;;;;;;;;;;;;;;656:100;;8:9:-1;5:2;;;30:1;27;20:12;5:2;656:100:0;;;:::i;:::-;;536:114;;;:::i;:::-;;371:159;;8:9:-1;5:2;;;30:1;27;20:12;5:2;371:159:0;;;:::i;:::-;;;;;;;;;;;;;;;;;;;78:83;;8:9:-1;5:2;;;30:1;27;20:12;5:2;78:83:0;;;;;;13:2:-1;8:3;5:11;2:2;;;29:1;26;19:12;2:2;78:83:0;;;;;;;;;;;;;;;;;;;;;;;;;;:::i;:::-;;;;;;;;;;;;;;;;;;;167:84;;8:9:-1;5:2;;;30:1;27;20:12;5:2;167:84:0;;;;;;13:2:-1;8:3;5:11;2:2;;;29:1;26;19:12;2:2;167:84:0;;;;;;;;;;;;;;;;;;;;;;;;;;:::i;:::-;;;;;;;;;;;;;;;;;;;257:108;;8:9:-1;5:2;;;30:1;27;20:12;5:2;257:108:0;;;;;;13:2:-1;8:3;5:11;2:2;;;29:1;26;19:12;2:2;257:108:0;;;;;;;;;;;;;;;;;;;;;;;;;;:::i;:::-;;;;;;;;;;;;;;;;;;;656:100;705:3;690:32;;;729:4;743;690:59;;;;;;;;;;;;;;;;;;;;;;;;;;;;;;;;;;;;8:9:-1;5:2;;;30:1;27;20:12;5:2;690:59:0;;;;8:9:-1;5:2;;;45:16;42:1;39;24:38;77:16;74:1;67:27;5:2;690:59:0;;;;;656:100::o;536:114::-;594:3;579:32;;;618:9;637:4;579:64;;;;;;;;;;;;;;;;;;;;;;;;;;;;;;;;;;;;8:9:-1;5:2;;;30:1;27;20:12;5:2;579:64:0;;;;8:9:-1;5:2;;;45:16;42:1;39;24:38;77:16;74:1;67:27;5:2;579:64:0;;;;;536:114::o;371:159::-;413:4;429:15;462:3;447:40;;;488:10;447:52;;;;;;;;;;;;;;;;;;;;;;;;;;;;;;;;;;;8:9:-1;5:2;;;30:1;27;20:12;5:2;447:52:0;;;;8:9:-1;5:2;;;45:16;42:1;39;24:38;77:16;74:1;67:27;5:2;447:52:0;;;;;;;13:2:-1;8:3;5:11;2:2;;;29:1;26;19:12;2:2;447:52:0;;;;;;;;;;;;;;;;429:70;;516:7;509:14;;;371:159;:::o;78:83::-;128:4;153:1;151;:3;144:10;;78:83;;;;:::o;167:84::-;218:4;243:1;241;:3;234:10;;167:84;;;;:::o;257:108::-;310:4;333:25;337:9;342:1;344;337:4;:9::i;:::-;348;353:1;355;348:4;:9::i;:::-;333:3;:25::i;:::-;326:32;;257:108;;;;:::o",
   "source": "pragma solidity >=0.4.21 <0.7.0;\n\nimport \"./ArbSys.sol\";\n\n\ncontract Add {\n    function add(uint x, uint y) public pure returns (uint) {\n        return x+y;\n    }\n\n    function mult(uint x, uint y) public pure returns (uint) {\n        return x*y;\n    }\n\n    function pythag(uint x, uint y) public pure returns (uint) {\n        return add(mult(x,x), mult(y,y));\n    }\n\n    function getSeqNum() public view returns (uint) {\n        uint256 txCount = ArbSys(address(100)).getTransactionCount(msg.sender);\n        return txCount;\n    }\n\n    function withdrawMyEth() public payable {\n\tArbSys(address(100)).withdrawEth.value(msg.value)(address(1025));\n    }\n\n    function withdraw5000() public {\n\tArbSys(address(100)).withdrawEth.value(5000)(address(1025));\n    }\n}\n",
@@ -140,7 +140,7 @@
         "id": 2,
         "nodeType": "ImportDirective",
         "scope": 110,
-        "sourceUnit": 294,
+        "sourceUnit": 270,
         "src": "34:22:0",
         "symbolAliases": [],
         "unitAlias": ""
@@ -827,7 +827,7 @@
                           "name": "msg",
                           "nodeType": "Identifier",
                           "overloadedDeclarations": [],
-                          "referencedDeclaration": 373,
+                          "referencedDeclaration": 349,
                           "src": "488:3:0",
                           "typeDescriptions": {
                             "typeIdentifier": "t_magic_message",
@@ -927,10 +927,10 @@
                           "name": "ArbSys",
                           "nodeType": "Identifier",
                           "overloadedDeclarations": [],
-                          "referencedDeclaration": 293,
+                          "referencedDeclaration": 269,
                           "src": "447:6:0",
                           "typeDescriptions": {
-                            "typeIdentifier": "t_type$_t_contract$_ArbSys_$293_$",
+                            "typeIdentifier": "t_type$_t_contract$_ArbSys_$269_$",
                             "typeString": "type(contract ArbSys)"
                           }
                         },
@@ -944,7 +944,7 @@
                         "nodeType": "FunctionCall",
                         "src": "447:20:0",
                         "typeDescriptions": {
-                          "typeIdentifier": "t_contract$_ArbSys_$293",
+                          "typeIdentifier": "t_contract$_ArbSys_$269",
                           "typeString": "contract ArbSys"
                         }
                       },
@@ -955,7 +955,7 @@
                       "lValueRequested": false,
                       "memberName": "getTransactionCount",
                       "nodeType": "MemberAccess",
-                      "referencedDeclaration": 270,
+                      "referencedDeclaration": 246,
                       "src": "447:40:0",
                       "typeDescriptions": {
                         "typeIdentifier": "t_function_external_view$_t_address_$returns$_t_uint256_$",
@@ -1135,7 +1135,7 @@
                             "name": "msg",
                             "nodeType": "Identifier",
                             "overloadedDeclarations": [],
-                            "referencedDeclaration": 373,
+                            "referencedDeclaration": 349,
                             "src": "618:3:0",
                             "typeDescriptions": {
                               "typeIdentifier": "t_magic_message",
@@ -1237,10 +1237,10 @@
                               "name": "ArbSys",
                               "nodeType": "Identifier",
                               "overloadedDeclarations": [],
-                              "referencedDeclaration": 293,
+                              "referencedDeclaration": 269,
                               "src": "579:6:0",
                               "typeDescriptions": {
-                                "typeIdentifier": "t_type$_t_contract$_ArbSys_$293_$",
+                                "typeIdentifier": "t_type$_t_contract$_ArbSys_$269_$",
                                 "typeString": "type(contract ArbSys)"
                               }
                             },
@@ -1254,7 +1254,7 @@
                             "nodeType": "FunctionCall",
                             "src": "579:20:0",
                             "typeDescriptions": {
-                              "typeIdentifier": "t_contract$_ArbSys_$293",
+                              "typeIdentifier": "t_contract$_ArbSys_$269",
                               "typeString": "contract ArbSys"
                             }
                           },
@@ -1265,7 +1265,7 @@
                           "lValueRequested": false,
                           "memberName": "withdrawEth",
                           "nodeType": "MemberAccess",
-                          "referencedDeclaration": 263,
+                          "referencedDeclaration": 239,
                           "src": "579:32:0",
                           "typeDescriptions": {
                             "typeIdentifier": "t_function_external_payable$_t_address_$returns$__$",
@@ -1519,10 +1519,10 @@
                               "name": "ArbSys",
                               "nodeType": "Identifier",
                               "overloadedDeclarations": [],
-                              "referencedDeclaration": 293,
+                              "referencedDeclaration": 269,
                               "src": "690:6:0",
                               "typeDescriptions": {
-                                "typeIdentifier": "t_type$_t_contract$_ArbSys_$293_$",
+                                "typeIdentifier": "t_type$_t_contract$_ArbSys_$269_$",
                                 "typeString": "type(contract ArbSys)"
                               }
                             },
@@ -1536,7 +1536,7 @@
                             "nodeType": "FunctionCall",
                             "src": "690:20:0",
                             "typeDescriptions": {
-                              "typeIdentifier": "t_contract$_ArbSys_$293",
+                              "typeIdentifier": "t_contract$_ArbSys_$269",
                               "typeString": "contract ArbSys"
                             }
                           },
@@ -1547,7 +1547,7 @@
                           "lValueRequested": false,
                           "memberName": "withdrawEth",
                           "nodeType": "MemberAccess",
-                          "referencedDeclaration": 263,
+                          "referencedDeclaration": 239,
                           "src": "690:32:0",
                           "typeDescriptions": {
                             "typeIdentifier": "t_function_external_payable$_t_address_$returns$__$",
@@ -1664,7 +1664,7 @@
         "id": 2,
         "nodeType": "ImportDirective",
         "scope": 110,
-        "sourceUnit": 294,
+        "sourceUnit": 270,
         "src": "34:22:0",
         "symbolAliases": [],
         "unitAlias": ""
@@ -2351,7 +2351,7 @@
                           "name": "msg",
                           "nodeType": "Identifier",
                           "overloadedDeclarations": [],
-                          "referencedDeclaration": 373,
+                          "referencedDeclaration": 349,
                           "src": "488:3:0",
                           "typeDescriptions": {
                             "typeIdentifier": "t_magic_message",
@@ -2451,10 +2451,10 @@
                           "name": "ArbSys",
                           "nodeType": "Identifier",
                           "overloadedDeclarations": [],
-                          "referencedDeclaration": 293,
+                          "referencedDeclaration": 269,
                           "src": "447:6:0",
                           "typeDescriptions": {
-                            "typeIdentifier": "t_type$_t_contract$_ArbSys_$293_$",
+                            "typeIdentifier": "t_type$_t_contract$_ArbSys_$269_$",
                             "typeString": "type(contract ArbSys)"
                           }
                         },
@@ -2468,7 +2468,7 @@
                         "nodeType": "FunctionCall",
                         "src": "447:20:0",
                         "typeDescriptions": {
-                          "typeIdentifier": "t_contract$_ArbSys_$293",
+                          "typeIdentifier": "t_contract$_ArbSys_$269",
                           "typeString": "contract ArbSys"
                         }
                       },
@@ -2479,7 +2479,7 @@
                       "lValueRequested": false,
                       "memberName": "getTransactionCount",
                       "nodeType": "MemberAccess",
-                      "referencedDeclaration": 270,
+                      "referencedDeclaration": 246,
                       "src": "447:40:0",
                       "typeDescriptions": {
                         "typeIdentifier": "t_function_external_view$_t_address_$returns$_t_uint256_$",
@@ -2659,7 +2659,7 @@
                             "name": "msg",
                             "nodeType": "Identifier",
                             "overloadedDeclarations": [],
-                            "referencedDeclaration": 373,
+                            "referencedDeclaration": 349,
                             "src": "618:3:0",
                             "typeDescriptions": {
                               "typeIdentifier": "t_magic_message",
@@ -2761,10 +2761,10 @@
                               "name": "ArbSys",
                               "nodeType": "Identifier",
                               "overloadedDeclarations": [],
-                              "referencedDeclaration": 293,
+                              "referencedDeclaration": 269,
                               "src": "579:6:0",
                               "typeDescriptions": {
-                                "typeIdentifier": "t_type$_t_contract$_ArbSys_$293_$",
+                                "typeIdentifier": "t_type$_t_contract$_ArbSys_$269_$",
                                 "typeString": "type(contract ArbSys)"
                               }
                             },
@@ -2778,7 +2778,7 @@
                             "nodeType": "FunctionCall",
                             "src": "579:20:0",
                             "typeDescriptions": {
-                              "typeIdentifier": "t_contract$_ArbSys_$293",
+                              "typeIdentifier": "t_contract$_ArbSys_$269",
                               "typeString": "contract ArbSys"
                             }
                           },
@@ -2789,7 +2789,7 @@
                           "lValueRequested": false,
                           "memberName": "withdrawEth",
                           "nodeType": "MemberAccess",
-                          "referencedDeclaration": 263,
+                          "referencedDeclaration": 239,
                           "src": "579:32:0",
                           "typeDescriptions": {
                             "typeIdentifier": "t_function_external_payable$_t_address_$returns$__$",
@@ -3043,10 +3043,10 @@
                               "name": "ArbSys",
                               "nodeType": "Identifier",
                               "overloadedDeclarations": [],
-                              "referencedDeclaration": 293,
+                              "referencedDeclaration": 269,
                               "src": "690:6:0",
                               "typeDescriptions": {
-                                "typeIdentifier": "t_type$_t_contract$_ArbSys_$293_$",
+                                "typeIdentifier": "t_type$_t_contract$_ArbSys_$269_$",
                                 "typeString": "type(contract ArbSys)"
                               }
                             },
@@ -3060,7 +3060,7 @@
                             "nodeType": "FunctionCall",
                             "src": "690:20:0",
                             "typeDescriptions": {
-                              "typeIdentifier": "t_contract$_ArbSys_$293",
+                              "typeIdentifier": "t_contract$_ArbSys_$269",
                               "typeString": "contract ArbSys"
                             }
                           },
@@ -3071,7 +3071,7 @@
                           "lValueRequested": false,
                           "memberName": "withdrawEth",
                           "nodeType": "MemberAccess",
-                          "referencedDeclaration": 263,
+                          "referencedDeclaration": 239,
                           "src": "690:32:0",
                           "typeDescriptions": {
                             "typeIdentifier": "t_function_external_payable$_t_address_$returns$__$",
@@ -3164,11 +3164,7 @@
   },
   "networks": {},
   "schemaVersion": "3.3.1",
-<<<<<<< HEAD
-  "updatedAt": "2020-12-11T15:31:41.299Z",
-=======
   "updatedAt": "2020-12-11T21:20:59.369Z",
->>>>>>> fe43893d
   "devdoc": {
     "methods": {}
   },
