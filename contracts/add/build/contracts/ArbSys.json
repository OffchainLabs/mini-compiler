--- conflicted
+++ resolved
@@ -1363,11 +1363,7 @@
   },
   "networks": {},
   "schemaVersion": "3.3.1",
-<<<<<<< HEAD
-  "updatedAt": "2020-11-26T12:16:25.543Z",
-=======
   "updatedAt": "2020-10-31T18:04:38.827Z",
->>>>>>> ba9752ce
   "devdoc": {
     "methods": {}
   },
