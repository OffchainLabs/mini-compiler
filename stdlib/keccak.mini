//
// Copyright 2020, Offchain Labs, Inc.
//
// Licensed under the Apache License, Version 2.0 (the "License");
// you may not use this file except in compliance with the License.
// You may obtain a copy of the License at
//
//    http://www.apache.org/licenses/LICENSE-2.0
//
// Unless required by applicable law or agreed to in writing, software
// distributed under the License is distributed on an "AS IS" BASIS,
// WITHOUT WARRANTIES OR CONDITIONS OF ANY KIND, either express or implied.
// See the License for the specific language governing permissions and
// limitations under the License.
//

import type ByteArray;
import func bytearray_new(size: uint) -> ByteArray;
import func bytearray_get256(ba: ByteArray, offset: uint) -> uint;
import func bytearray_set256(ba: ByteArray, offset: uint, val: uint) -> ByteArray;
import func bytearray_get64(ba: ByteArray, offset: uint) -> uint;
import func bytearray_set64(ba: ByteArray, offset: uint, val: uint) -> ByteArray;
import func bytearray_getByte(ba: ByteArray, offset: uint) -> uint;
import func bytearray_setByte(ba: ByteArray, offset: uint, val: uint) -> ByteArray;
import func bytearray_copy(src: ByteArray, srcOffset: uint, dest: ByteArray, destOffset: uint, nbytes: uint) -> ByteArray;


<<<<<<< HEAD
public impure func keccak256(ba: ByteArray, offset: uint, nbytes: uint) -> bytes32 {
    let origNbytes = nbytes;   // DEBUG
=======
public func keccak256(ba: ByteArray, offset: uint, nbytes: uint) -> bytes32 {
>>>>>>> b795ec2f
    if (nbytes == 32) {
        return hash(bytearray_get256(ba, offset));
    }
    if (nbytes == 64) {
        return hash(
            bytes32(bytearray_get256(ba, offset)),
            bytes32(bytearray_get256(ba, offset+32))
        );
    }

    let accumulator = unsafecast<[7]uint>((0,0,0,0,0,0,0));

    // Process as many complete 136-byte blocks as we can
    while (nbytes >= 136) {
        // Process one complete block
        accumulator = asm(keccak_xorblock(accumulator, ba, offset),) [7]uint { keccakf };
        offset = offset+136;
        nbytes = nbytes-136;
    }

    // Build a bytearray to hold the final block
    let lastBlock = bytearray_new(136);
    lastBlock = bytearray_copy(ba, offset, lastBlock, 0, nbytes);

    // Add padding to fill the final block
    if (nbytes == 135) {
        // only one byte of padding needed
        lastBlock = bytearray_setByte(lastBlock, 135, 0x81);
    } else {
        // padding is 0x01 0x00* 0x80
        // take advantage of the fact that lastBlock is already zero-filled
        lastBlock = bytearray_setByte(
            bytearray_setByte(lastBlock, 135, 0x80),
            nbytes,
            0x01
        );
    }

    // Process the final block
    accumulator = asm(keccak_xorblock(accumulator, lastBlock, 0),) [7]uint { keccakf };

    // Extract the return value, with properly adjusted endianness
<<<<<<< HEAD
    let ret = bytes32(
        flipEndian64(accumulator[3]) + 0x10000000000000000 * (
            flipEndian64(accumulator[2]) + 0x10000000000000000 * (
                flipEndian64(accumulator[1]) + 0x10000000000000000 * flipEndian64(accumulator[0])
            )
        )
    );
    return ret;
}

func keccak_xorblock_save(accumulator: [25]uint, ba: ByteArray, offset: uint) -> [25]uint {
    let i = 0;
    while (i < 4) {
        let word = bytearray_get256(ba, offset+32*i);
        let val = accumulator[4*i] & (word & 0xffffffffffffffff);  //DEBUG
        accumulator = accumulator 
            with { [4*i] = accumulator[4*i] ^ flipEndian64(word & 0xffffffffffffffff) }
            with { [4*i+1] = accumulator[4*i+1] ^ flipEndian64((word/0x10000000000000000) & 0xffffffffffffffff) }
            with { [4*i+2] = accumulator[4*i+2] ^ flipEndian64((word/0x100000000000000000000000000000000) & 0xffffffffffffffff) }
            with { [4*i+3] = accumulator[4*i+3] ^ flipEndian64((word/0x1000000000000000000000000000000000000000000000000) & 0xffffffffffffffff) };
        i = i+1;
    }
    return accumulator with { [16] = accumulator[16] ^ flipEndian64(bytearray_get64(ba, offset+128)) };
=======
    return bytes32(flipEndian256(accumulator[0]));
>>>>>>> b795ec2f
}

func keccak_xorblock(accumulator: [7]uint, ba: ByteArray, offset: uint) -> [7]uint {
    return accumulator with {
        [0] = accumulator[0] ^ flipEndian256(bytearray_get256(ba, offset))
    } with {
        [1] = accumulator[1] ^ flipEndian256(bytearray_get256(ba, offset+32))
    } with {
        [2] = accumulator[2] ^ flipEndian256(bytearray_get256(ba, offset+32*2))
    } with {
        [3] = accumulator[3] ^ flipEndian256(bytearray_get256(ba, offset+32*3))
    } with {
        [4] = accumulator[4] ^ flipEndian64(bytearray_get64(ba, offset+32*4))
    };
}

public func keccak_permutation(s: [7]uint) -> [7]uint {
    return asm(s,) [7]uint { keccakf };
}

func flipEndian64(x: uint) -> uint {
    x = ((x & 0xffffffff) * 0x100000000) | ((x / 0x100000000) & 0xffffffff);
    x = ((x & 0xffff0000ffff) * 0x10000) | ((x / 0x10000) & 0xffff0000ffff);
    x = ((x & 0xff00ff00ff00ff) * 0x100) | ((x / 0x100) & 0xff00ff00ff00ff);
    return x;
}

func flipEndian256(x: uint) -> uint {
    let acc = 0;
    let i = 0;
    while (i < 4) {
        acc = 0x10000000000000000 * acc + flipEndian64(x & 0xffffffffffffffff);
        x = x / 0x10000000000000000;
        i = i+1;
    }
    return acc;
}<|MERGE_RESOLUTION|>--- conflicted
+++ resolved
@@ -25,12 +25,8 @@
 import func bytearray_copy(src: ByteArray, srcOffset: uint, dest: ByteArray, destOffset: uint, nbytes: uint) -> ByteArray;
 
 
-<<<<<<< HEAD
-public impure func keccak256(ba: ByteArray, offset: uint, nbytes: uint) -> bytes32 {
-    let origNbytes = nbytes;   // DEBUG
-=======
+
 public func keccak256(ba: ByteArray, offset: uint, nbytes: uint) -> bytes32 {
->>>>>>> b795ec2f
     if (nbytes == 32) {
         return hash(bytearray_get256(ba, offset));
     }
@@ -73,33 +69,7 @@
     accumulator = asm(keccak_xorblock(accumulator, lastBlock, 0),) [7]uint { keccakf };
 
     // Extract the return value, with properly adjusted endianness
-<<<<<<< HEAD
-    let ret = bytes32(
-        flipEndian64(accumulator[3]) + 0x10000000000000000 * (
-            flipEndian64(accumulator[2]) + 0x10000000000000000 * (
-                flipEndian64(accumulator[1]) + 0x10000000000000000 * flipEndian64(accumulator[0])
-            )
-        )
-    );
-    return ret;
-}
-
-func keccak_xorblock_save(accumulator: [25]uint, ba: ByteArray, offset: uint) -> [25]uint {
-    let i = 0;
-    while (i < 4) {
-        let word = bytearray_get256(ba, offset+32*i);
-        let val = accumulator[4*i] & (word & 0xffffffffffffffff);  //DEBUG
-        accumulator = accumulator 
-            with { [4*i] = accumulator[4*i] ^ flipEndian64(word & 0xffffffffffffffff) }
-            with { [4*i+1] = accumulator[4*i+1] ^ flipEndian64((word/0x10000000000000000) & 0xffffffffffffffff) }
-            with { [4*i+2] = accumulator[4*i+2] ^ flipEndian64((word/0x100000000000000000000000000000000) & 0xffffffffffffffff) }
-            with { [4*i+3] = accumulator[4*i+3] ^ flipEndian64((word/0x1000000000000000000000000000000000000000000000000) & 0xffffffffffffffff) };
-        i = i+1;
-    }
-    return accumulator with { [16] = accumulator[16] ^ flipEndian64(bytearray_get64(ba, offset+128)) };
-=======
     return bytes32(flipEndian256(accumulator[0]));
->>>>>>> b795ec2f
 }
 
 func keccak_xorblock(accumulator: [7]uint, ba: ByteArray, offset: uint) -> [7]uint {
