--- conflicted
+++ resolved
@@ -48,24 +48,12 @@
         nbytes = nbytes-136;
     }
 
-<<<<<<< HEAD
-    // finish the last block, with padding
-    // approach is to build a bytearray to hold this block
+    // Build a bytearray to hold the final block
     let lastBlock = bytearray_new(136);
     lastBlock = bytearray_copy(ba, offset, lastBlock, 0, nbytes);
     if (nbytes == 135) {
-        // add one byte of padding
+        // only one byte of padding needed
         lastBlock = bytearray_setByte(lastBlock, 135, 0x81);
-=======
-    // Build a bytearray to hold the final block
-    let lastBlock = bytearray_new(136, false);
-    lastBlock = bytearray_copy(ba, offset, lastBlock, 0, nbytes)?;
-
-    // Add padding to fill the final block
-    if (nbytes == 135) {
-        // only one byte of padding needed
-        lastBlock = bytearray_setByte(lastBlock, 135, 0x81)?;
->>>>>>> ef658fd8
     } else {
         // padding is 0x01 0x00* 0x80
         // take advantage of the fact that lastBlock is already zero-filled
@@ -81,12 +69,8 @@
         keccak_xorblock(accumulator, lastBlock, 0)
     );
 
-<<<<<<< HEAD
+    // Extract the return value, with properly adjusted endianness
     return bytes32(
-=======
-    // Extract the return value, with properly adjusted endianness
-    return Some(bytes32(
->>>>>>> ef658fd8
         flipEndian64(accumulator[3]) + 0x10000000000000000 * (
             flipEndian64(accumulator[2]) + 0x10000000000000000 * (
                 flipEndian64(accumulator[1]) + 0x10000000000000000 * flipEndian64(accumulator[0])
@@ -110,12 +94,8 @@
     return accumulator with { [16] = accumulator[16] ^ flipEndian64(bytearray_get64(ba, offset+128)) };
 }
 
-<<<<<<< HEAD
 func keccak_xorblock(accumulator: [25]uint, ba: ByteArray, offset: uint) -> [25]uint {
-=======
-func keccak_xorblock(accumulator: [25]uint, ba: ByteArray, offset: uint) -> option<[25]uint> {
     // XOR data for a block into the accumulator, with appropriate endianness
->>>>>>> ef658fd8
     let i = 0;
     while (i < 17) {
         let word = 0;
