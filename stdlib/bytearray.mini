--- conflicted
+++ resolved
@@ -299,13 +299,6 @@
     toOffset: uint,
     nbytes: uint,
 ) -> ByteArray {
-<<<<<<< HEAD
-    // for now, make this a no-op if the to or from side would overflow 256-bit uint offset
-    if ((toOffset+nbytes < toOffset) || (fromOffset+nbytes < fromOffset)) {
-        return to;
-    }
-
-=======
     if ((fromOffset >= 0x100000000000000000000000000000000)
         || (toOffset >= 0x100000000000000000000000000000000)
         || (nbytes >= 0x100000000000000000000000000000000) ) {
@@ -313,7 +306,6 @@
     }
 
     // TODO: optimize this to exploit alignment and speed up the endgame
->>>>>>> d1810cf0
     while (nbytes >= 32) {
         let val = bytearray_get256(from, fromOffset);
         to = bytearray_set256(to, toOffset, val);
