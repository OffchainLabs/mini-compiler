
// This file is machine-generated. Don't edit it unless you know what you're doing.

use impl2::set_newGlobal1_onUpgrade;
use impl2::set_newGlobal2_onUpgrade;
use impl2::set_newGlobal3_onUpgrade;


type GlobalsBeforeUpgrade = struct {
    global1: uint,
    global2: option<int>,
    _jump_table: any,
}

type GlobalsAfterUpgrade = struct {
    newGlobal1: option<int>,
    newGlobal2: uint,
    newGlobal3: (uint, uint, ),
    _jump_table: any,
}

public impure func remapGlobalsForUpgrade(input_globals: GlobalsBeforeUpgrade) -> (GlobalsAfterUpgrade, uint) {
    let newGlobal1 = set_newGlobal1_onUpgrade(input_globals);
    let newGlobal2 = set_newGlobal2_onUpgrade(input_globals);
    let newGlobal3 = set_newGlobal3_onUpgrade(input_globals);
    let _jump_table = (asm() GlobalsAfterUpgrade { rget })._jump_table;
    return (struct {
        newGlobal1: newGlobal1,
        newGlobal2: newGlobal2,
        newGlobal3: newGlobal3,
        _jump_table: _jump_table,
<<<<<<< HEAD
    }, 33);
=======
    }, 35);
>>>>>>> d8bfd71c
}


func __dummy__() { return; }

<|MERGE_RESOLUTION|>--- conflicted
+++ resolved
@@ -29,11 +29,7 @@
         newGlobal2: newGlobal2,
         newGlobal3: newGlobal3,
         _jump_table: _jump_table,
-<<<<<<< HEAD
-    }, 33);
-=======
     }, 35);
->>>>>>> d8bfd71c
 }
 
 
