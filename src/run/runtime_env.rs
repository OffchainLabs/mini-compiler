--- conflicted
+++ resolved
@@ -33,7 +33,6 @@
 }
 
 impl RuntimeEnvironment {
-<<<<<<< HEAD
     pub fn new(
         chain_address: Uint256,
         charging_policy: Option<(Uint256, Uint256, Uint256)>,
@@ -47,11 +46,6 @@
         )
     }
 
-=======
-    pub fn new(chain_address: Uint256) -> Self {
-        RuntimeEnvironment::new_options(chain_address, None)
-    }
-
     pub fn new_options(
         chain_address: Uint256,
         sequencer_info: Option<(Uint256, Uint256, Uint256)>,
@@ -65,7 +59,6 @@
         )
     }
 
->>>>>>> 8179d7bc
     pub fn _new_with_owner(chain_address: Uint256, owner: Option<Uint256>) -> Self {
         RuntimeEnvironment::new_with_blocknum_timestamp(
             chain_address,
@@ -80,11 +73,8 @@
         chain_address: Uint256,
         blocknum: Uint256,
         timestamp: Uint256,
-<<<<<<< HEAD
         charging_policy: Option<(Uint256, Uint256, Uint256)>,
-=======
         sequencer_info: Option<(Uint256, Uint256, Uint256)>,
->>>>>>> 8179d7bc
         owner: Option<Uint256>,
     ) -> Self {
         let mut ret = RuntimeEnvironment {
@@ -101,13 +91,7 @@
             compressor: TxCompressor::new(),
             charging_policy,
         };
-<<<<<<< HEAD
-        ret.insert_l1_message(4, chain_address, &ret.get_params_bytes(owner));
-        ret
-    }
-
-    fn get_params_bytes(&self, owner: Option<Uint256>) -> Vec<u8> {
-=======
+
         ret.insert_l1_message(
             4,
             chain_address,
@@ -120,7 +104,6 @@
         sequencer_info: Option<(Uint256, Uint256, Uint256)>,
         owner: Option<Uint256>,
     ) -> Vec<u8> {
->>>>>>> 8179d7bc
         let mut buf = Vec::new();
         buf.extend(Uint256::from_u64(3 * 60 * 60 * 1000).to_bytes_be()); // grace period in ticks
         buf.extend(Uint256::from_u64(100_000_000 / 1000).to_bytes_be()); // arbgas speed limit per tick
