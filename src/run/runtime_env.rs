--- conflicted
+++ resolved
@@ -201,12 +201,6 @@
             ),
         )
     }
-
-    /*
-    pub fn new_batch(&self) -> Vec<u8> {
-        vec![3u8]
-    }
-     */
 
     pub fn make_signed_l2_message(
         &mut self,
@@ -370,7 +364,6 @@
     }
 }
 
-<<<<<<< HEAD
 #[derive(Debug, Clone)]
 pub enum TxBatchType {
     SequencerBatch,
@@ -445,7 +438,9 @@
 
     pub fn send(&self, rt_env: &mut RuntimeEnvironment) {
         rt_env.insert_l2_message(self.batch_sender.clone(), &self.buf);
-=======
+    }
+}
+
 #[derive(Clone, Debug)]
 pub struct ArbosReceipt {
     request: Value,
@@ -585,7 +580,6 @@
 
     pub fn get_gas_used_so_far(&self) -> Uint256 {
         self.gas_so_far.clone()
->>>>>>> 23ab3109
     }
 }
 
