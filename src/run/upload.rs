/*
 * Copyright 2021, Offchain Labs, Inc. All rights reserved.
 */

use crate::evm::abi::{AbiForContract, ArbSys, _ArbOwner};
use crate::evm::test_contract_path;
use crate::link::LinkedProgram;
use crate::mavm::{AVMOpcode, Instruction};
use crate::run::{load_from_file, RuntimeEnvironment};
use crate::uint256::Uint256;
use ethers_signers::Signer;
use rustc_hex::ToHex;
use serde::{Deserialize, Serialize};
use std::fmt;
use std::fs::File;
use std::io::Read;
use std::path::Path;

#[derive(Clone, PartialEq, Eq, Debug)]
pub struct CodeUploader {
    build_buffer: Vec<u8>,
    instructions: Vec<Vec<u8>>,
    num_so_far: usize,
    num_total: usize,
}

impl CodeUploader {
    pub fn _new(num_total: usize) -> Self {
        Self {
            build_buffer: vec![],
            instructions: vec![],
            num_so_far: 0,
            num_total,
        }
    }

    pub fn _new_from_file(path: &Path) -> Self {
        let mut file = match File::open(&path) {
            Err(why) => panic!("couldn't open {}: {:?}", path.display(), why),
            Ok(file) => file,
        };

        let mut s = String::new();
        s = match file.read_to_string(&mut s) {
            Err(why) => panic!("couldn't read {}: {:?}", path.display(), why),
            Ok(_) => s,
        };

        let parse_result: Result<LinkedProgram, serde_json::Error> = serde_json::from_str(&s);
        match parse_result {
            Ok(prog) => {
                let code_len = prog.code.len();
                let mut ret = CodeUploader::_new(code_len);
                for i in 0..prog.code.len() {
                    ret._serialize_one(&prog.code[code_len - 1 - i]);
                }
                ret
            }
            Err(_) => {
                panic!();
            }
        }
    }

    pub fn _push_byte(&mut self, b: u8) {
        self.build_buffer.push(b);
    }

    pub fn _push_bytes(&mut self, b: &[u8]) {
        self.build_buffer.extend(b);
    }

    pub fn _serialize_one(&mut self, insn: &Instruction<AVMOpcode>) {
        insn._upload(self);
        self.num_so_far = self.num_so_far + 1;
        self._finish_batch();
    }

    pub fn _translate_pc(&self, pc: usize) -> usize {
        self.num_total - pc
    }

    fn _finish_batch(&mut self) {
        if self.build_buffer.len() > 0 {
            self.instructions.push(self.build_buffer.clone());
            self.build_buffer = vec![];
        }
    }

    pub fn _finalize(&mut self) -> Vec<Vec<u8>> {
        self.instructions.clone()
    }

    pub fn _to_flat_vec(&self) -> Vec<u8> {
        let mut ret = vec![];
        for insn in &self.instructions {
            ret.extend(insn);
        }
        ret
    }

    pub fn _to_code_for_upload(&self) -> CodeForUpload {
        let mut insns = vec![];
        for batch in &self.instructions {
            insns.push(batch.to_hex());
        }
        CodeForUpload {
            instructions: insns,
        }
    }

    pub fn _to_json(&self) -> serde_json::Result<String> {
        self._to_code_for_upload()._to_json()
    }

    pub fn _from_json(s: &str) -> Self {
        let cfu = CodeForUpload::_from_json(s);
        let num = cfu.instructions.clone().len();
        CodeUploader {
            build_buffer: vec![],
            instructions: cfu
                .instructions
                .into_iter()
                .map(|s| hex::decode(s).unwrap())
                .collect(),
            num_so_far: num,
            num_total: num,
        }
    }
}

impl fmt::Display for CodeUploader {
    fn fmt(&self, f: &mut fmt::Formatter) -> fmt::Result {
        for insn in &self.instructions {
            for b in insn {
                write!(f, "{:2x} ", b)?;
            }
            write!(f, "\n")?;
        }
        Ok(())
    }
}

#[derive(Serialize, Deserialize)]
pub struct CodeForUpload {
    instructions: Vec<String>,
}

impl CodeForUpload {
    pub fn _new(insns: Vec<Vec<u8>>) -> Self {
        CodeForUpload {
            instructions: insns.into_iter().map(|v| hex::encode(v)).collect(),
        }
    }

    pub fn _to_json(&self) -> serde_json::Result<String> {
        serde_json::to_string(&self)
    }

    pub fn _from_json(s: &str) -> Self {
        let parse_result: Result<Self, serde_json::Error> = serde_json::from_str(s);
        parse_result.unwrap()
    }
}

#[test]
fn test_code_upload_prep() {
    let uploader = CodeUploader::_new_from_file(Path::new("arb_os/arbos.mexe"));
    assert!(uploader.num_total > 5000);
    assert_eq!(uploader.num_total, uploader.num_so_far);
    let reconstituted = CodeUploader::_from_json(&uploader.clone()._to_json().unwrap());
    assert_eq!(uploader, reconstituted);
}

#[test]
fn _test_upgrade_arbos_to_different_version() {
    _test_upgrade_arbos_over_itself_impl().unwrap();
}

fn _test_upgrade_arbos_over_itself_impl() -> Result<(), ethabi::Error> {
    let rt_env = RuntimeEnvironment::new(Uint256::from_usize(1111), None);
    let mut machine = load_from_file(Path::new("arb_os/arbos_before.mexe"), rt_env);
    machine.start_at_zero();

    let wallet = machine.runtime_env.new_wallet();
    let my_addr = Uint256::from_bytes(wallet.address().as_bytes());

    let mut add_contract = AbiForContract::new_from_file(&test_contract_path("Add"))?;
    if add_contract
        .deploy(&[], &mut machine, Uint256::zero(), None, false)
        .is_err()
    {
        panic!("failed to deploy Add contract");
    }

    let arbowner = _ArbOwner::_new(&wallet, false);

    let arbsys_orig_binding = ArbSys::new(&wallet, false);
<<<<<<< HEAD
    assert_eq!(
        arbsys_orig_binding._arbos_version(&mut machine)?,
        Uint256::zero()
    );
=======
    assert_eq!(arbsys_orig_binding._arbos_version(&mut machine)?, Uint256::one());
>>>>>>> c9ae922a

    arbowner._give_ownership(&mut machine, my_addr, Some(Uint256::zero()))?;

    let uploader = CodeUploader::_new_from_file(Path::new("arb_os/arbos-upgrade.mexe"));
    arbowner._start_code_upload(&mut machine)?;

    let mut accum = vec![];
    for buf in uploader.instructions {
        accum.extend(buf);
        if (accum.len() > 3000) {
            arbowner._continue_code_upload(&mut machine, accum)?;
            accum = vec![];
        }
    }
    if (accum.len() > 0) {
        arbowner._continue_code_upload(&mut machine, accum)?;
    }

    arbowner._finish_code_upload_as_arbos_upgrade(&mut machine)?;

    let wallet2 = machine.runtime_env.new_wallet();
    let arbsys = ArbSys::new(&wallet2, false);
    let arbos_version = arbsys._arbos_version(&mut machine)?;
    assert_eq!(arbos_version, Uint256::one());
    let arbos_version_orig = arbsys_orig_binding._arbos_version(&mut machine)?;
    assert_eq!(arbos_version, arbos_version_orig);

    Ok(())
}<|MERGE_RESOLUTION|>--- conflicted
+++ resolved
@@ -196,14 +196,7 @@
     let arbowner = _ArbOwner::_new(&wallet, false);
 
     let arbsys_orig_binding = ArbSys::new(&wallet, false);
-<<<<<<< HEAD
-    assert_eq!(
-        arbsys_orig_binding._arbos_version(&mut machine)?,
-        Uint256::zero()
-    );
-=======
     assert_eq!(arbsys_orig_binding._arbos_version(&mut machine)?, Uint256::one());
->>>>>>> c9ae922a
 
     arbowner._give_ownership(&mut machine, my_addr, Some(Uint256::zero()))?;
 
