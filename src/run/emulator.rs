--- conflicted
+++ resolved
@@ -1666,7 +1666,38 @@
                         self.incr_pc();
                         Ok(true)
                     }
-<<<<<<< HEAD
+                    Opcode::AVMOpcode(AVMOpcode::EcAdd) => {
+                        let x0 = self.stack.pop_uint(&self.state)?;
+                        let x1 = self.stack.pop_uint(&self.state)?;
+                        let y0 = self.stack.pop_uint(&self.state)?;
+                        let y1 = self.stack.pop_uint(&self.state)?;
+                        let (z0, z1) = do_ecadd(x0, x1, y0, y1);
+                        self.stack.push_uint(z1);
+                        self.stack.push_uint(z0);
+                        self.incr_pc();
+                        Ok(true)
+                    }
+                    Opcode::AVMOpcode(AVMOpcode::EcMul) => {
+                        let x0 = self.stack.pop_uint(&self.state)?;
+                        let x1 = self.stack.pop_uint(&self.state)?;
+                        let n = self.stack.pop_uint(&self.state)?;
+                        let (z0, z1) = do_ecmul(x0, x1, n);
+                        self.stack.push_uint(z1);
+                        self.stack.push_uint(z0);
+                        self.incr_pc();
+                        Ok(true)
+                    }
+                    Opcode::AVMOpcode(AVMOpcode::EcPairing) => {
+                        let x = self.stack.pop(&self.state)?;
+                        if let Some(result) = do_ecpairing(x) {
+                            self.stack.push_bool(result);
+                            self.incr_pc();
+                            Ok(true)
+                        } else {
+                            Err(ExecutionError::new("invalid operand to EcPairing instruction", &self.state, None))
+                        }
+
+                    }
                     Opcode::AVMOpcode(AVMOpcode::NewBuffer) => {
                         let _size = self.stack.pop_uint(&self.state)?;
                         self.stack.push(Value::new_buffer(vec![0; 256]));
@@ -1737,45 +1768,7 @@
                         self.incr_pc();
                         Ok(true)
                     }
-                    Opcode::AVMOpcode(AVMOpcode::CopyBuffer8) => {
-                        Err(ExecutionError::new("unimplemented opcode", &self.state, None))
-                    }
-                    Opcode::GetLocal |  // these opcodes are for intermediate use in compilation only
-=======
-                    Opcode::AVMOpcode(AVMOpcode::EcAdd) => {
-                        let x0 = self.stack.pop_uint(&self.state)?;
-                        let x1 = self.stack.pop_uint(&self.state)?;
-                        let y0 = self.stack.pop_uint(&self.state)?;
-                        let y1 = self.stack.pop_uint(&self.state)?;
-                        let (z0, z1) = do_ecadd(x0, x1, y0, y1);
-                        self.stack.push_uint(z1);
-                        self.stack.push_uint(z0);
-                        self.incr_pc();
-                        Ok(true)
-                    }
-                    Opcode::AVMOpcode(AVMOpcode::EcMul) => {
-                        let x0 = self.stack.pop_uint(&self.state)?;
-                        let x1 = self.stack.pop_uint(&self.state)?;
-                        let n = self.stack.pop_uint(&self.state)?;
-                        let (z0, z1) = do_ecmul(x0, x1, n);
-                        self.stack.push_uint(z1);
-                        self.stack.push_uint(z0);
-                        self.incr_pc();
-                        Ok(true)
-                    }
-                    Opcode::AVMOpcode(AVMOpcode::EcPairing) => {
-                        let x = self.stack.pop(&self.state)?;
-                        if let Some(result) = do_ecpairing(x) {
-                            self.stack.push_bool(result);
-                            self.incr_pc();
-                            Ok(true)
-                        } else {
-                            Err(ExecutionError::new("invalid operand to EcPairing instruction", &self.state, None))
-                        }
-
-                    }
 					Opcode::GetLocal |  // these opcodes are for intermediate use in compilation only
->>>>>>> 370116f4
 					Opcode::SetLocal |  // they should never appear in fully compiled code
 					Opcode::MakeFrame(_, _) |
 					Opcode::Label(_) |
