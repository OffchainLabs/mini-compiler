/*
 * Copyright 2020, Offchain Labs, Inc. All rights reserved.
 */

//!Provides utilities for emulation of AVM bytecode.

use super::RuntimeEnvironment;
use crate::compile::{CompileError, DebugInfo};
use crate::link::LinkedProgram;
use crate::mavm::{AVMOpcode, Buffer, CodePt, Instruction, Value};
use crate::pos::{try_display_location, Location};
use crate::run::blake2b::blake2bf_instruction;
use crate::run::ripemd160port;
use crate::uint256::Uint256;
use crate::wasm::{process_wasm, JitWasm};
use clap::Clap;
use ethers_core::types::{Signature, H256};
use std::cmp::{max, Ordering};
use std::collections::{BTreeMap, HashMap};
use std::convert::TryInto;
use std::fmt;
use std::fs::File;
use std::io::{stdin, BufWriter, Write};
use std::path::Path;
use std::str::FromStr;

const MAX_PAIRING_SIZE: u64 = 30;

///Represents a stack of `Value`s
#[derive(Debug, Default, Clone)]
pub struct ValueStack {
    contents: im::Vector<Value>,
}

impl ValueStack {
    pub fn new() -> Self {
        ValueStack {
            contents: im::Vector::new(),
        }
    }

    pub fn is_empty(&self) -> bool {
        self.contents.len() == 0
    }

    pub fn num_items(&self) -> usize {
        self.contents.len()
    }

    ///Pushes val to the top of self.
    pub fn push(&mut self, val: Value) {
        self.contents.push_back(val);
    }

    ///Pushes a `Value` created from val to the top of self.
    pub fn push_uint(&mut self, val: Uint256) {
        self.push(Value::Int(val))
    }

    ///Pushes a `Value` created from val to the top of self.
    pub fn push_usize(&mut self, val: usize) {
        self.push_uint(Uint256::from_usize(val));
    }

    ///Pushes a `Value` created from val to the top of self.
    pub fn push_codepoint(&mut self, val: CodePt) {
        self.push(Value::CodePoint(val));
    }

    ///Pushes a `Value` created from val to the top of self.
    pub fn push_bool(&mut self, val: bool) {
        self.push_uint(if val { Uint256::one() } else { Uint256::zero() })
    }

    pub fn push_buffer(&mut self, val: Buffer) {
        self.push(Value::Buffer(val));
    }

    ///Returns the `Value` on the top of self, or None if self is empty.
    pub fn top(&self) -> Option<Value> {
        if self.is_empty() {
            None
        } else {
            Some(self.contents[self.contents.len() - 1].clone())
        }
    }

    pub fn nth(&self, n: usize) -> Option<Value> {
        if self.num_items() > n {
            Some(self.contents[self.contents.len() - 1 - n].clone())
        } else {
            None
        }
    }

    ///Pops the top value off the stack and returns it, or if the stack is empty returns an
    /// `ExecutionError`.
    pub fn pop(&mut self, state: &MachineState) -> Result<Value, ExecutionError> {
        match self.contents.pop_back() {
            Some(v) => Ok(v),
            None => Err(ExecutionError::new("stack underflow", state, None)),
        }
    }

    ///If the top `Value` on the stack is a code point, pops the value and returns it as a `CodePt`,
    /// otherwise returns an `ExecutionError`.
    pub fn pop_codepoint(&mut self, state: &MachineState) -> Result<CodePt, ExecutionError> {
        let val = self.pop(state)?;
        if let Value::CodePoint(cp) = val {
            Ok(cp)
        } else {
            Err(ExecutionError::new(
                "expected CodePoint on stack",
                state,
                Some(val),
            ))
        }
    }

    ///If the top `Value` on the stack is a wasm code point, pops the value and returns it as a `WasmCodePt`,
    /// otherwise returns an `ExecutionError`.
    pub fn pop_wasm_codepoint(
        &mut self,
        state: &MachineState,
    ) -> Result<(Value, usize), ExecutionError> {
        let val = self.pop(state)?;
        if let Value::WasmCodePoint(cp, buf) = val {
            Ok((*cp, buf))
        } else {
            Err(ExecutionError::new(
                "expected WasmCodePoint on stack",
                state,
                Some(val),
            ))
        }
    }

    ///If the top `Value` on the stack is an integer, pops the value and returns it as a `Uint256`,
    /// otherwise returns an `ExecutionError`.
    pub fn pop_uint(&mut self, state: &MachineState) -> Result<Uint256, ExecutionError> {
        let val = self.pop(state)?;
        if let Value::Int(i) = val {
            Ok(i)
        } else {
            Err(ExecutionError::new(
                "expected integer on stack",
                state,
                Some(val),
            ))
        }
    }

    ///If the top `Value` on the stack is not greater than the max usize, pops the value and returns
    /// it as a `usize`, otherwise returns an `ExecutionError`
    pub fn pop_usize(&mut self, state: &MachineState) -> Result<usize, ExecutionError> {
        let val = self.pop_uint(state)?;
        match val.to_usize() {
            Some(u) => Ok(u),
            None => Err(ExecutionError::new(
                "expected small integer on stack",
                state,
                Some(Value::Int(val)),
            )),
        }
    }

    ///If the top `Value` on self is a tuple, pops the `Value` and returns the contained values of
    /// self as a vector. Otherwise returns an `ExecutionError`.
    pub fn pop_tuple(&mut self, state: &MachineState) -> Result<Vec<Value>, ExecutionError> {
        let val = self.pop(state)?;
        if let Value::Tuple(v) = val {
            let vs = &*v;
            Ok(vs.to_vec())
        } else {
            Err(ExecutionError::new(
                "expected tuple on stack",
                state,
                Some(val),
            ))
        }
    }

    ///If the top `Value` on self is a buffer, pops the `Value` and returns it as a vector.
    /// Otherwise returns an `ExecutionError`.
    pub fn pop_buffer(&mut self, state: &MachineState) -> Result<Buffer, ExecutionError> {
        let val = self.pop(state)?;
        if let Value::Buffer(v) = val {
            Ok(v.clone())
        } else {
            Err(ExecutionError::new(
                "expected buffer on stack",
                state,
                Some(val),
            ))
        }
    }

    ///Returns a list of all CodePoint `Value`s as `CodePt`s, this is used for generating stack
    /// traces, as all code points on the aux stack represent the start of a call frame.
    pub fn all_codepts(&self) -> Vec<CodePt> {
        self.contents
            .iter()
            .filter_map(|item| {
                if let Value::CodePoint(cp) = item {
                    Some(*cp)
                } else {
                    None
                }
            })
            .collect()
    }
}

impl fmt::Display for ValueStack {
    fn fmt(&self, f: &mut fmt::Formatter<'_>) -> fmt::Result {
        writeln!(f, "Stack[")?;
        for i in self.contents.iter().rev() {
            if let Value::Tuple(_) = i {
                writeln!(f, "Tuple;;")?;
            } else {
                writeln!(f, "{};;", i)?;
            }
        }
        write!(f, "]")
    }
}

///Represents an error encountered during runtime.
///
/// StoppedErr is for errors encountered when the `Machine` is not running, RunningErr is for when
/// the machine is running, and Wrapped adds additional context to its contained error.
#[derive(Clone, Debug)]
pub enum ExecutionError {
    StoppedErr(&'static str),
    Wrapped(&'static str, Box<ExecutionError>),
    RunningErr(&'static str, CodePt, Option<Value>),
}

impl ExecutionError {
    fn new(why: &'static str, state: &MachineState, val: Option<Value>) -> Self {
        match state {
            MachineState::Stopped => ExecutionError::StoppedErr(why),
            MachineState::Error(e) => ExecutionError::Wrapped(why, Box::new(e.clone())),
            MachineState::Running(cp) => ExecutionError::RunningErr(why, *cp, val),
        }
    }
}

impl fmt::Display for ExecutionError {
    fn fmt(&self, f: &mut fmt::Formatter<'_>) -> fmt::Result {
        match self {
            ExecutionError::StoppedErr(s) => writeln!(f, "error with machine stopped: {}", s),
            ExecutionError::Wrapped(s, bee) => writeln!(f, "{} ({})", s, *bee),
            ExecutionError::RunningErr(s, cp, ov) => match ov {
                Some(val) => writeln!(f, "{} ({}) with value {}", s, cp, val),
                None => writeln!(f, "{} ({})", s, cp),
            },
        }
    }
}

///Represents the state of the containing `Machine`.
///
/// Running is used during execution, Stopped occurs when the program exits normally, and Error
/// occurs when the `Machine` encounters a runtime error.
#[derive(Clone, Debug)]
pub enum MachineState {
    Stopped,
    Error(ExecutionError),
    Running(CodePt), // pc
}

impl MachineState {
    ///Returns true if self is the Running variant.
    pub fn is_running(&self) -> bool {
        if let MachineState::Running(_) = self {
            true
        } else {
            false
        }
    }
}

///Holds AVM bytecode in a list of segments, the runtime is held on segment 0.
#[derive(Debug)]
struct CodeStore {
    segments: Vec<Vec<Instruction<AVMOpcode>>>,
}

impl CodeStore {
    fn new(runtime: Vec<Instruction<AVMOpcode>>) -> Self {
        CodeStore {
            segments: vec![runtime],
        }
    }

    #[allow(dead_code)]
    fn segment_size(&self, seg_num: usize) -> Option<usize> {
        match self.segments.get(seg_num) {
            Some(seg) => Some(seg.len()),
            None => None,
        }
    }

    ///Gets the size of the first code segment.
    fn runtime_segment_size(&self) -> usize {
        self.segments[0].len()
    }

    ///Returns the `Instruction` that codept points to, or None if codept points to an invalid
    /// location.
    ///
    /// Panics if codept is not an Internal or InSegment reference.
    fn get_insn(&self, codept: CodePt) -> Option<&Instruction<AVMOpcode>> {
        match codept {
            CodePt::Internal(pc) => self.segments[0].get(pc),
            CodePt::InSegment(seg_num, pc) => {
                if seg_num < self.segments.len() {
                    self.segments[seg_num].get(pc)
                } else {
                    None
                }
            }
            _ => {
                panic!("unlinked codepoint reference in running code: {}", codept);
            }
        }
    }

    ///Creates a new code segment containing a single panic instruction, returns a `CodePt` pointing
    /// to the start of that segment.
    fn create_segment(&mut self) -> CodePt {
        self.segments.push(vec![Instruction::from_opcode(
            AVMOpcode::Zero,
            DebugInfo::default(),
        )]);
        CodePt::new_in_segment(self.segments.len() - 1, 0)
    }

    ///Appends an instruction with opcode derived from op, and immediate from imm, to the end of the
    /// code segment pointed to by codept.
    ///
    /// The codept argument must point to a code segment, and must point to the end of that segment,
    /// also op must be the numeric representation of some AVM opcode, if these conditions aren't
    /// met the function will panic.
    fn push_insn(&mut self, op: usize, imm: Option<Value>, codept: CodePt) -> Option<CodePt> {
        if let CodePt::InSegment(seg_num, old_offset) = codept {
            if seg_num >= self.segments.len() {
                panic!("bad segment number in push_insn");
            //None
            } else {
                let segment = &mut self.segments[seg_num];
                if old_offset == segment.len() - 1 {
                    if let Some(opcode) = AVMOpcode::from_number(op) {
                        segment.push(Instruction::new(opcode, imm, DebugInfo::default()));
                        Some(CodePt::new_in_segment(seg_num, old_offset + 1))
                    } else {
                        panic!(
                            "bad opcode number {} in push_insn at length {}",
                            op,
                            segment.len()
                        );
                        //None
                    }
                } else {
                    unimplemented!("branching segments");
                }
            }
        } else {
            panic!("invalid codepoint in push_insn: {}", codept);
        }
    }
}

#[derive(Debug, Clone)]
enum ProfilerEvent {
    EnterFunc(u64),
    CallFunc(CodePt, usize),
    Return(CodePt, usize),
}

///Records how much gas was used at each source location in a run of a `Machine`. Gas used by any
/// instructions without an associated location are added to the unknown_gas field.
#[derive(Debug, Clone, Default)]
pub struct ProfilerData {
    data: HashMap<String, BTreeMap<(usize, usize), u64>>,
    stack_tree: HashMap<CodePt, (Vec<ProfilerEvent>, Option<Location>)>,
    unknown_gas: u64,
    file_name_chart: BTreeMap<u64, String>,
}

impl ProfilerData {
    ///Gets a reference to the gas cost at a given location if it has been recorded, or None
    /// otherwise.
    ///
    /// The chart argument is used to convert the file ID in the location to a filename.
    fn get_mut(
        &mut self,
        loc: &Option<Location>,
        chart: &BTreeMap<u64, String>,
    ) -> Option<&mut u64> {
        if let Some(loc) = loc {
            let filename = chart.get(&loc.file_id)?;
            self.data
                .get_mut(filename)?
                .get_mut(&(loc.line.to_usize(), loc.column.to_usize()))
        } else {
            Some(&mut self.unknown_gas)
        }
    }
    ///Inserts gas into the entry corresponding to loc. Returns the previous value at that location
    /// if it exists.
    ///
    /// The chart argument is used to convert the file ID in the location to a filename.
    fn insert(
        &mut self,
        loc: &Option<Location>,
        gas: u64,
        chart: &BTreeMap<u64, String>,
    ) -> Option<u64> {
        if let Some(loc) = loc {
            let filename = match chart.get(&loc.file_id) {
                Some(name) => name,
                None => {
                    let old_unknown_gas = self.unknown_gas;
                    self.unknown_gas = gas;
                    return Some(old_unknown_gas);
                }
            };
            let btree = match self.data.get_mut(filename) {
                Some(tree) => tree,
                None => {
                    self.data.insert(filename.clone(), BTreeMap::new());
                    self.data.get_mut(filename)?
                }
            };
            btree.insert((loc.line.to_usize(), loc.column.to_usize()), gas)
        } else {
            let old_unknown_gas = self.unknown_gas;
            self.unknown_gas = gas;
            Some(old_unknown_gas)
        }
    }

    ///Starts a profiler session from self.  Allows the user to view the gas cost per file and view
    /// the gas used over a range of lines.
    ///
    /// Use exit to exit the profiler.
    pub fn profiler_session(&self) {
        let mut formatted_data = BTreeMap::new();
        for (func, (events, location)) in &self.stack_tree {
            let mut callers: BTreeMap<CodePt, (u64, Option<Location>)> = BTreeMap::new();
            let mut in_func = false;
            let mut in_callstack = false;
            let mut in_func_gas = 0;
            let mut current_call: Option<(CodePt, (u64, Option<Location>))> = None;
            let mut called: BTreeMap<CodePt, (u64, Option<Location>)> = BTreeMap::new();
            let mut start_point = 0;
            let mut call_start = 0;
            for event in events {
                self.handle_event(
                    event,
                    &mut in_func,
                    &mut start_point,
                    &mut in_callstack,
                    &mut call_start,
                    &mut current_call,
                    &mut called,
                    &mut in_func_gas,
                    &mut callers,
                )
            }
            formatted_data.insert(in_func_gas, (called, callers, func, location));
        }
        for (in_func_gas, (called, callers, func, location)) in formatted_data.iter().rev() {
            if let Some(loc) = location {
                println!(
                    "Func ({}, {}, {}): {}",
                    self.file_name_chart
                        .get(&loc.file_id)
                        .unwrap_or(&"unknown file".to_string()),
                    loc.line,
                    loc.column,
                    in_func_gas
                );
            } else {
                println!("Unknown func at {}: {}", func, in_func_gas);
            }
            let callers: BTreeMap<_, _> = callers
                .into_iter()
                .map(|(cpt, (gas, loc))| (gas, (cpt, loc)))
                .collect();
            let total_callers = callers.iter().map(|x| *x.0).sum::<u64>();
            for (gas, (caller, location)) in callers.into_iter().rev() {
                if let Some(loc) = location {
                    println!(
                        "    Called by ({}, {}, {}), for {}",
                        self.file_name_chart
                            .get(&loc.file_id)
                            .unwrap_or(&"unknown file".to_string()),
                        loc.line,
                        loc.column,
                        gas
                    );
                } else {
                    println!("    Called by unknown function at {}, for {}", caller, gas);
                }
            }
            let called: BTreeMap<_, _> = called
                .into_iter()
                .map(|(cpt, (gas, loc))| (gas, (cpt, loc)))
                .collect();
            let total_called = called.iter().map(|x| *x.0).sum::<u64>();
            for (gas, (called, location)) in called.into_iter().rev() {
                if let Some(loc) = location {
                    println!(
                        "    Calls ({}, {}, {}), for {}",
                        self.file_name_chart
                            .get(&loc.file_id)
                            .unwrap_or(&"unknown file".to_string()),
                        loc.line,
                        loc.column,
                        gas
                    );
                } else {
                    println!("    Calls unknown func at {}, for {}", called, gas);
                }
            }
            if total_callers != total_called + *in_func_gas {
                println!(
                    "Invariant fails: {} {}",
                    total_callers,
                    total_called + *in_func_gas
                )
            }
        }
        let file_gas_costs: Vec<(String, u64)> = self
            .data
            .iter()
            .map(|(name, tree)| (name.clone(), tree.values().sum()))
            .collect();
        let mut total = 0;
        println!("Per file gas cost usage:");
        for (filename, gas_cost) in &file_gas_costs {
            total += gas_cost;
            println!("{}: {};", filename, gas_cost);
        }
        println!("unknown_file: {}", self.unknown_gas);
        total += self.unknown_gas;
        println!("Total: {}", total);
        loop {
            println!("Enter file to examine");
            let mut command = String::new();
            if stdin().read_line(&mut command).is_ok() {
                match self.menu(command) {
                    Ok(ProfilerAction::Exit) => return,
                    Ok(ProfilerAction::Change) => continue,
                    Err(message) => {
                        println!("{}", message);
                        continue;
                    }
                }
            } else {
                println!("Error reading line, aborting");
                return;
            }
        }
    }

    fn handle_event(
        &self,
        event: &ProfilerEvent,
        in_func: &mut bool,
        start_point: &mut u64,
        in_callstack: &mut bool,
        call_start: &mut u64,
        current_call: &mut Option<(CodePt, (u64, Option<Location>))>,
        called: &mut BTreeMap<CodePt, (u64, Option<Location>)>,
        in_func_gas: &mut u64,
        callers: &mut BTreeMap<CodePt, (u64, Option<Location>)>,
    ) {
        match event {
            ProfilerEvent::EnterFunc(x) => {
                if !*in_func {
                    *in_func = true;
                    *start_point = *x;
                    if !*in_callstack {
                        *in_callstack = true;
                        *call_start = *x;
                    }
                    if let Some((func, (start, loc))) = &current_call {
                        if let Some(entry) = called.get_mut(func) {
                            (*entry).0 += *x - *start;
                        } else {
                            called.insert(*func, (*x - *start, *loc));
                        }
                    }
                    *current_call = None;
                } else {
                    panic!("Enter func event found when already in function");
                }
            }
            ProfilerEvent::CallFunc(x, y) => {
                if *in_func {
                    *in_func = false;
                    let end_point = if let Some((funcy, _)) = self.stack_tree.get(x) {
                        if let Some(event) = funcy.get(*y) {
                            match event {
                                ProfilerEvent::EnterFunc(x) => *x,
                                _ => panic!("Invalid event linked on function call"),
                            }
                        } else {
                            panic!("Linked event from function call out of bounds");
                        }
                    } else {
                        panic!("Function call links to invalid codepoint");
                    };
                    *current_call = Some((
                        *x,
                        (
                            end_point,
                            *self.stack_tree.get(x).map(|(_, l)| l).unwrap_or(&None),
                        ),
                    ));
                    *in_func_gas += end_point - *start_point;
                }
            }
            ProfilerEvent::Return(x, y) => {
                if *in_func {
                    let end_point = if let Some((funcy, _)) = self.stack_tree.get(x) {
                        if let Some(event) = funcy.get(*y) {
                            match event {
                                ProfilerEvent::EnterFunc(x) => *x,
                                _ => panic!("Invalid event linked on return"),
                            }
                        } else {
                            panic!("Linked event from function call out of bounds");
                        }
                    } else {
                        panic!("Return links to invalid codepoint");
                    };
                    *in_func = false;
                    *in_func_gas += end_point - *start_point;
                    *in_callstack = false;
                    let locy = *self.stack_tree.get(x).map(|(_, l)| l).unwrap_or(&None);
                    if let Some(entry) = callers.get_mut(x) {
                        (*entry).0 += end_point - *call_start;
                    } else {
                        callers.insert(*x, (end_point - *call_start, locy));
                    }
                }
            }
        }
    }

    fn menu(&self, mut command: String) -> Result<ProfilerAction, String> {
        let trimmed_command = command.trim_end();
        if "exit" == trimmed_command {
            return Ok(ProfilerAction::Exit);
        }
        if let Some(tree) = self.data.get(trimmed_command) {
            loop {
                command.clear();
                let res = stdin().read_line(&mut command);
                if res.is_err() {
                    println!("Error reading line");
                    continue;
                }
                if command.trim_end() == "change" {
                    break Ok(ProfilerAction::Change);
                }
                let start_row = match command.trim_end().parse::<usize>() {
                    Ok(u) => u,
                    Err(_) => {
                        println!("Invalid line number");
                        continue;
                    }
                };
                command.clear();
                let res = stdin().read_line(&mut command);
                if res.is_err() {
                    println!("Error reading line");
                    continue;
                }
                let end_row = match command.trim_end().parse::<usize>() {
                    Ok(u) => u,
                    Err(_) => {
                        println!("Invalid line number");
                        continue;
                    }
                };
                if start_row > end_row {
                    println!("Invalid range");
                    continue;
                }
                let area_cost: u64 = tree
                    .range((max(start_row, 1) - 1, 0)..(end_row, 0))
                    .map(|(_, val)| *val)
                    .sum();
                println!("ArbGas cost of region: {}", area_cost);
            }
        } else {
            Err(format!("Could not find file \"{}\"", trimmed_command))
        }
    }
}

pub enum ProfilerAction {
    Exit,
    Change,
}

#[derive(PartialEq, Debug, Clap)]
pub enum ProfilerMode {
    Never,
    PostBoot,
    Always,
}

impl FromStr for ProfilerMode {
    type Err = CompileError;

    fn from_str(s: &str) -> Result<Self, Self::Err> {
        match &(s.to_lowercase())[..] {
            "never" => Ok(ProfilerMode::Never),
            "always" => Ok(ProfilerMode::Always),
            "post" => Ok(ProfilerMode::PostBoot),
            _ => Err(CompileError::new("Invalid profiler mode".to_string(), None)),
        }
    }
}

///Represents the state of execution of a AVM program including the code it is compiled from.
#[derive(Debug)]
pub struct Machine {
    pub stack: ValueStack,
    aux_stack: ValueStack,
    pub state: MachineState,
    code: CodeStore,
    static_val: Value,
    pub register: Value,
    err_codepoint: CodePt,
    arb_gas_remaining: Uint256,
    pub runtime_env: RuntimeEnvironment,
    file_name_chart: BTreeMap<u64, String>,
    total_gas_usage: Uint256,
    trace_writer: Option<BufWriter<File>>,
    wasm_instances: Vec<JitWasm>,
    counter: usize,
}

impl Machine {
    pub fn new(program: LinkedProgram, env: RuntimeEnvironment) -> Self {
        Machine {
            stack: ValueStack::new(),
            aux_stack: ValueStack::new(),
            state: MachineState::Stopped,
            code: CodeStore::new(program.code.into_iter().map(|insn| insn.into()).collect()),
            static_val: program.static_val,
            register: Value::none(),
            err_codepoint: CodePt::Null,
            arb_gas_remaining: Uint256::zero().bitwise_neg(),
            runtime_env: env,
            file_name_chart: program.file_name_chart,
            total_gas_usage: Uint256::zero(),
            trace_writer: None,
            wasm_instances: Vec::new(),
            counter: 0,
        }
    }

    #[cfg(test)]
    pub fn stack_top(&self) -> Option<&Value> {
        self.stack.contents.last()
    }

    ///Pushes 0 to the stack and sets the program counter to the first instruction. Used by the EVM
    /// compiler.
    pub fn start_at_zero(&mut self) {
        self.state = MachineState::Running(CodePt::Internal(0));
    }

    ///Returns a stack trace of the current state of the machine.
    pub fn get_stack_trace(&self) -> StackTrace {
        StackTrace {
            trace: self.aux_stack.all_codepts(),
        }
    }

    ///Adds a trace writer to the machine
    pub fn add_trace_writer(&mut self, filename: &str) {
        self.trace_writer = Some(BufWriter::new(File::create(Path::new(filename)).unwrap()));
    }

    ///Returns the value of the ArbGasRemaining register
    pub fn get_total_gas_usage(&self) -> Uint256 {
        self.total_gas_usage.clone()
    }

    ///Sets the state of the machine to call the function at func_addr with args.
    ///
    /// Returns the stop location of the program counter, calculated by `runtime_segment_size`.
    pub fn call_state(&mut self, func_addr: CodePt, args: Vec<Value>) -> CodePt {
        let stop_pc = CodePt::new_internal(self.code.runtime_segment_size());
        for i in args.into_iter().rev() {
            self.stack.push(i);
        }
        self.stack.push(Value::CodePoint(stop_pc));
        self.state = MachineState::Running(func_addr);
        stop_pc
    }

    ///Calls the function at address func_addr and runs until the program counter advances by the
    /// result of `runtime_segment_size`, or an error is encountered.
    ///
    /// If the machine stops normally, then returns the stack contents, otherwise returns an
    /// `ExecutionError`
    pub fn test_call(
        &mut self,
        func_addr: CodePt,
        args: Vec<Value>,
        debug: bool,
    ) -> Result<ValueStack, ExecutionError> {
        let stop_pc = self.call_state(func_addr, args);
        let cost = if debug {
            self.debug(Some(stop_pc))
        } else {
            self.run(Some(stop_pc))
        };
        println!("ArbGas cost of call: {}", cost);
        if let Some(ret_val) = self.stack.top() {
            println!("Stack top: {}", ret_val);
        }
        match &self.state {
            MachineState::Stopped => {
                Err(ExecutionError::new("execution stopped", &self.state, None))
            }
            MachineState::Error(e) => Err(e.clone()),
            MachineState::Running(_) => Ok(self.stack.clone()),
        }
    }

    ///If the machine is running returns the `CodePt` that represents the current program counter,
    /// otherwise produces an `ExecutionError`.
    pub fn get_pc(&self) -> Result<CodePt, ExecutionError> {
        if let MachineState::Running(pc) = &self.state {
            Ok(*pc)
        } else {
            Err(ExecutionError::new(
                "tried to get PC of non-running machine",
                &self.state,
                None,
            ))
        }
    }

    ///Increments self's program counter.
    ///
    /// Panics if self is not running or the current program counter is an external reference.
    pub fn incr_pc(&mut self) {
        if let MachineState::Running(pc) = &self.state {
            if let Some(new_pc) = pc.incr() {
                self.state = MachineState::Running(new_pc);
            } else {
                panic!("machine PC was set of external CodePt")
            }
        } else {
            panic!("tried to increment PC of non-running machine")
        }
    }

    ///Returns the `Instruction` pointed to by self's program counter if it exists, and None
    /// otherwise.
    pub fn next_opcode(&self) -> Option<Instruction<AVMOpcode>> {
        if let MachineState::Running(pc) = self.state {
            if let Some(insn) = self.code.get_insn(pc) {
                Some(insn.clone())
            } else {
                None
            }
        } else {
            None
        }
    }

    ///Starts the debugger, execution will end when the program counter of self reaches stop_pc, or
    /// an error state is reached.
    ///
    /// Returns the total gas used by the machine.
    pub fn debug(&mut self, stop_pc: Option<CodePt>) -> u64 {
        println!("Blank line or \"step\" to run one opcode, \"set break\" followed by a \
         line number to resume program until that line, \"show static\" to show the static contents.");
        let mut breakpoint = true;
        let mut break_line = 0;
        let mut break_gas_amount = 0u64;
        let mut gas_cost = 0;
        let mut show_aux = true;
        let mut show_reg = true;
        while self.state.is_running() {
            if let Some(gas) = self.next_op_gas() {
                gas_cost += gas;
            } else {
                println!("Warning: next opcode does not have a gas cost")
            }
            if !breakpoint {
                if let Some(insn) = self.next_opcode() {
                    if insn.debug_info.attributes.breakpoint {
                        breakpoint = true;
                    }
                    if let Some(location) = insn.debug_info.location {
                        if location.line() == break_line {
                            breakpoint = true;
                        }
                    }
                }
                if self.total_gas_usage > Uint256::from_u64(break_gas_amount)
                    && break_gas_amount > 0
                {
                    breakpoint = true;
                }
            }
            if breakpoint {
                if let Ok(pc) = self.get_pc() {
                    println!("PC: {}", pc);
                }
                println!("Stack contents: {}", self.stack);
                if show_aux {
                    println!("Aux-stack contents: {}", self.aux_stack);
                }
                if show_reg {
                    println!("Register contents: {}", self.register);
                }
                if !self.stack.is_empty() {
                    println!("Stack size: {}", self.stack.num_items());
                }
                if !self.stack.is_empty() {
                    // println!("Stack top: {}", self.stack.top().unwrap());
                }
                if let Some(code) = self.next_opcode() {
                    if code.debug_info.attributes.breakpoint {
                        println!("We hit a breakpoint!");
                    }
                    println!("Next Opcode: {}", code.opcode);
                    if let Some(imm) = code.immediate {
                        println!("Immediate: {}", imm);
                    }
                    if let Some(str) = code.debug_str {
                        println!("*************************** Debug: {}", str);
                    }
                    if let Some(location) = code.debug_info.location {
                            let line = location.line.to_usize();
                        let column = location.column.to_usize();
                        if let Some(filename) = self.file_name_chart.get(&location.file_id) {
                            println!(
                                "Origin: (Line: {}, Column: {}, File: {})",
                                line, column, filename
                            );
                        } else {
                            println!(
                                "Origin: (Line: {}, Column: {}, Unknown File ID: {})",
                                line, column, location.file_id
                            );
                        }
                    }
                }
                println!();
                let mut exit = false;
                loop {
                    let mut debugger_state = String::new();
                    std::io::stdin().read_line(&mut debugger_state).unwrap();
                    match debugger_state.as_str() {
                        "\n" | "step\n" => exit = true,
                        "set break\n" => {
                            breakpoint = false;
                            loop {
                                let mut debugger_state = String::new();
                                std::io::stdin().read_line(&mut debugger_state).unwrap();
                                if let Ok(val) = str::parse(&debugger_state.trim()) {
                                    break_line = val;
                                    exit = true;
                                    break;
                                } else {
                                    println!("Could not parse input as number");
                                }
                            }
                        }
                        "break at gas\n" => {
                            breakpoint = false;
                            loop {
                                let mut debugger_state = String::new();
                                std::io::stdin().read_line(&mut debugger_state).unwrap();
                                if let Ok(val) = str::parse(&debugger_state.trim()) {
                                    break_gas_amount = val;
                                    exit = true;
                                    break;
                                } else {
                                    println!("Could not parse input as number");
                                }
                            }
                        }
                        "show static\n" => println!("Static contents: {}", self.static_val),
                        "r\n" | "run\n" => {
                            breakpoint = false;
                            exit = true;
                        }
                        "toggle aux\n" => {
                            show_aux = !show_aux;
                        }
                        "toggle reg\n" => {
                            show_reg = !show_reg;
                        }
                        _ => println!("invalid input"),
                    }
                    if exit {
                        break;
                    }
                }
            }
            if let Some(spc) = stop_pc {
                if let MachineState::Running(pc) = self.state {
                    if pc == spc {
                        return gas_cost;
                    }
                }
            }
            match self.run_one(false) {
                Ok(false) => {
                    return gas_cost;
                }
                Err(e) => {
                    self.state = MachineState::Error(e);
                    return gas_cost;
                }
                _ => {}
            }
        }
        gas_cost
    }

    ///Runs self until the program counter reaches stop_pc, an error state is encountered or the
    /// machine reaches a stopped state for any other reason.  Returns the total gas used by self.
    pub fn run(&mut self, stop_pc: Option<CodePt>) -> u64 {
        let mut gas_used = 0;
        let orig_gas = self.total_gas_usage.clone().to_u64().unwrap();
        while self.state.is_running() {
            if let Some(spc) = stop_pc {
                if let MachineState::Running(pc) = self.state {
                    if pc == spc {
                        let final_gas = self.total_gas_usage.clone().to_u64().unwrap();
                        // gas_used
                        return final_gas - orig_gas
                        // return gas_used;
                    }
                }
            }
            let gas_this_instruction = if let Some(gas) = self.next_op_gas() {
                gas_used += gas;
                gas
            } else {
                println!("Warning: next opcode does not have a gas cost");
                1
            };

            let cp = self.get_pc();

            if let Ok(codept) = cp {
                if let Some(trace_writer) = &mut self.trace_writer {
                    let res = match codept {
                        CodePt::Internal(pc) => Some((
                            0,
                            pc as u64,
                            self.code.get_insn(codept).unwrap().opcode.to_number(),
                        )),
                        CodePt::InSegment(seg_num, rev_pc) => Some((
                            seg_num as u64,
                            (self.code.segment_size(seg_num).unwrap() as u64) - 1 - (rev_pc as u64),
                            self.code.get_insn(codept).unwrap().opcode.to_number(),
                        )),
                        _ => None,
                    };
                    if let Some((seg_num, pc, opcode)) = res {
                        write!(trace_writer, "{} {} {}", seg_num, pc, opcode)
                            .expect("failed to write PC trace file");
                        if !self.stack.is_empty() {
                            let val = self.stack.top().unwrap();
                            if let Value::Int(ui) = val {
                                write!(trace_writer, " {}", ui.avm_hash()).unwrap();
                            }
                            if self.stack.num_items() > 1 {
                                let val = self.stack.nth(1).unwrap();
                                if let Value::Int(ui) = val {
                                    write!(trace_writer, " {}", ui.avm_hash()).unwrap();
                                }
                            }
                        }
                        write!(trace_writer, "\n").unwrap();
                    }
                }
            }

            match self.run_one(false) {
                Ok(still_runnable) => {
                    if !still_runnable {
<<<<<<< HEAD
                        let final_gas = self.total_gas_usage.clone().to_u64().unwrap();
                        return final_gas - orig_gas
                        // return gas_used;
=======
                        self.total_gas_usage = self
                            .total_gas_usage
                            .sub(&Uint256::from_u64(gas_this_instruction))
                            .unwrap();
                        return gas_used - gas_this_instruction;
>>>>>>> e570a477
                    }
                }
                Err(e) => {
                    self.state = MachineState::Error(e);
                    return gas_used;
                }
            }
        }
        let final_gas = self.total_gas_usage.clone().to_u64().unwrap();
        // gas_used
        final_gas - orig_gas
    }

    ///Generates a `ProfilerData` from a run of self with args from address 0.
    pub fn profile_gen(&mut self, args: Vec<Value>, mode: ProfilerMode) -> ProfilerData {
        assert_ne!(mode, ProfilerMode::Never);
        self.call_state(CodePt::new_internal(0), args);
        let mut loc_map = ProfilerData::default();
        loc_map.file_name_chart = self.file_name_chart.clone();
        loc_map.stack_tree.insert(
            CodePt::new_internal(0),
            (
                vec![ProfilerEvent::EnterFunc(0)],
                self.code
                    .get_insn(CodePt::new_internal(0))
                    .map(|insn| insn.debug_info.location)
                    .unwrap_or(None),
            ),
        );
        let mut stack_len = 0;
        let mut current_codepoint = CodePt::new_internal(0);
        let mut total_gas = 0;
        let mut stack = vec![];
        let mut profile_enabled = mode == ProfilerMode::Always;
        while let Some(insn) = self.next_opcode() {
            if insn.opcode == AVMOpcode::Inbox {
                profile_enabled = true;
            }
            if profile_enabled {
                self.gen_step(
                    insn,
                    &mut loc_map,
                    &mut total_gas,
                    &mut stack_len,
                    &mut stack,
                    &mut current_codepoint,
                );
            }
            match self.run_one(false) {
                Ok(false) => {
                    return loc_map;
                }
                Err(e) => {
                    self.state = MachineState::Error(e);
                    return loc_map;
                }
                _ => {}
            }
        }
        loc_map
    }

    fn gen_step(
        &self,
        insn: Instruction<AVMOpcode>,
        loc_map: &mut ProfilerData,
        total_gas: &mut u64,
        stack_len: &mut usize,
        stack: &mut Vec<CodePt>,
        current_codepoint: &mut CodePt,
    ) {
        let loc = insn.debug_info.location;
        let next_op_gas = self.next_op_gas().unwrap_or(0);
        if let Some(gas_cost) = loc_map.get_mut(&loc, &self.file_name_chart) {
            *gas_cost += next_op_gas;
        } else {
            loc_map.insert(&loc, next_op_gas, &self.file_name_chart);
        }
        *total_gas += next_op_gas;
        let alt_stack = self.get_stack_trace().trace;
        match (*stack_len).cmp(&stack.len()) {
            Ordering::Less => {
                stack.pop();
                let mut next_len = loc_map
                    .stack_tree
                    .get(stack.last().unwrap_or(&CodePt::new_internal(0)))
                    .map(|something| something.0.len())
                    .unwrap_or(0);
                if *stack.last().unwrap_or(&CodePt::new_internal(0)) == *current_codepoint {
                    next_len += 1;
                }
                if let Some((func_info, _)) = loc_map.stack_tree.get_mut(&current_codepoint) {
                    func_info.push(ProfilerEvent::Return(
                        *stack.last().unwrap_or(&CodePt::new_internal(0)),
                        next_len,
                    ));
                    *current_codepoint = *stack.last().unwrap_or(&CodePt::new_internal(0));
                } else {
                    panic!("Internal error: returned from untracked function");
                }
                if let Some((func_info, _)) = loc_map.stack_tree.get_mut(&current_codepoint) {
                    func_info.push(ProfilerEvent::EnterFunc(*total_gas));
                } else {
                    panic!("Internal error: returned to untracked function");
                }
            }
            Ordering::Equal => {}
            Ordering::Greater => {
                stack.push(self.get_pc().unwrap_or(CodePt::new_internal(0)));
                let mut zero_codept = CodePt::new_internal(0);
                let next_codepoint = stack.last_mut().unwrap_or(&mut zero_codept);
                match next_codepoint {
                    //next_codepoint initializes to the first codepoint with a new codepoint on the
                    //auxstack, so the location of this codepoint is not the start of the function
                    //if the function has no arguments, by going back one codepoint, we hit the
                    //start of the function, and dont go far enough back to hit locations in the
                    //previous function
                    CodePt::Internal(k) => *k -= 1,
                    _ => {}
                }
                let next_len =
                    if let Some((next_info, _)) = loc_map.stack_tree.get_mut(next_codepoint) {
                        if *next_codepoint == *current_codepoint {
                            next_info.len() + 1
                        } else {
                            next_info.len()
                        }
                    } else {
                        loc_map.stack_tree.insert(
                            *next_codepoint,
                            (
                                vec![],
                                self.code
                                    .get_insn(*next_codepoint)
                                    .map(|insn| insn.debug_info.location)
                                    .unwrap_or(None),
                            ),
                        );
                        0
                    };
                if let Some((func_info, _)) = loc_map.stack_tree.get_mut(&current_codepoint) {
                    func_info.push(ProfilerEvent::CallFunc(*next_codepoint, next_len))
                } else {
                    panic!("Internal error: calling from an untracked function");
                }
                *current_codepoint = *next_codepoint;
                if let Some((func_info, _)) = loc_map.stack_tree.get_mut(&current_codepoint) {
                    func_info.push(ProfilerEvent::EnterFunc(*total_gas));
                } else {
                    panic!("Internal error: called function not properly initialized");
                }
            }
        }
        *stack_len = alt_stack.len();
    }

    ///If the opcode has a specified gas cost returns the gas cost, otherwise returns None.
    pub(crate) fn next_op_gas(&self) -> Option<u64> {
        if let MachineState::Running(pc) = self.state {
            Some(match self.code.get_insn(pc)?.opcode {
<<<<<<< HEAD
                Opcode::AVMOpcode(AVMOpcode::Plus) => 3,
                Opcode::AVMOpcode(AVMOpcode::Mul) => 3,
                Opcode::AVMOpcode(AVMOpcode::Minus) => 3,
                Opcode::AVMOpcode(AVMOpcode::Div) => 4,
                Opcode::AVMOpcode(AVMOpcode::Sdiv) => 7,
                Opcode::AVMOpcode(AVMOpcode::Mod) => 4,
                Opcode::AVMOpcode(AVMOpcode::Smod) => 7,
                Opcode::AVMOpcode(AVMOpcode::AddMod) => 4,
                Opcode::AVMOpcode(AVMOpcode::MulMod) => 4,
                Opcode::AVMOpcode(AVMOpcode::Exp) => 25,
                Opcode::AVMOpcode(AVMOpcode::SignExtend) => 7,
                Opcode::AVMOpcode(AVMOpcode::LessThan) => 2,
                Opcode::AVMOpcode(AVMOpcode::GreaterThan) => 2,
                Opcode::AVMOpcode(AVMOpcode::SLessThan) => 2,
                Opcode::AVMOpcode(AVMOpcode::SGreaterThan) => 2,
                Opcode::AVMOpcode(AVMOpcode::Equal) => 2,
                Opcode::AVMOpcode(AVMOpcode::IsZero) => 1,
                Opcode::AVMOpcode(AVMOpcode::BitwiseAnd) => 2,
                Opcode::AVMOpcode(AVMOpcode::BitwiseOr) => 2,
                Opcode::AVMOpcode(AVMOpcode::BitwiseXor) => 2,
                Opcode::AVMOpcode(AVMOpcode::BitwiseNeg) => 1,
                Opcode::AVMOpcode(AVMOpcode::Byte) => 4,
                Opcode::AVMOpcode(AVMOpcode::ShiftLeft) => 4,
                Opcode::AVMOpcode(AVMOpcode::ShiftRight) => 4,
                Opcode::AVMOpcode(AVMOpcode::ShiftArith) => 4,
                Opcode::AVMOpcode(AVMOpcode::Hash) => 7,
                Opcode::AVMOpcode(AVMOpcode::Type) => 3,
                Opcode::AVMOpcode(AVMOpcode::Hash2) => 8,
                Opcode::AVMOpcode(AVMOpcode::Keccakf) => 600,
                Opcode::AVMOpcode(AVMOpcode::Sha256f) => 250,
                Opcode::AVMOpcode(AVMOpcode::Ripemd160f) => 250, //TODO: measure and update this
                Opcode::AVMOpcode(AVMOpcode::Pop) => 1,
                Opcode::AVMOpcode(AVMOpcode::PushStatic) => 1,
                Opcode::AVMOpcode(AVMOpcode::Rget) => 1,
                Opcode::AVMOpcode(AVMOpcode::Rset) => 2,
                Opcode::AVMOpcode(AVMOpcode::Jump) => 4,
                Opcode::AVMOpcode(AVMOpcode::Cjump) => 4,
                Opcode::AVMOpcode(AVMOpcode::StackEmpty) => 2,
                Opcode::AVMOpcode(AVMOpcode::GetPC) => 1,
                Opcode::AVMOpcode(AVMOpcode::AuxPush) => 1,
                Opcode::AVMOpcode(AVMOpcode::AuxPop) => 1,
                Opcode::AVMOpcode(AVMOpcode::AuxStackEmpty) => 2,
                Opcode::AVMOpcode(AVMOpcode::Noop) => 1,
                Opcode::AVMOpcode(AVMOpcode::ErrPush) => 1,
                Opcode::AVMOpcode(AVMOpcode::ErrSet) => 1,
                Opcode::AVMOpcode(AVMOpcode::Dup0) => 1,
                Opcode::AVMOpcode(AVMOpcode::Dup1) => 1,
                Opcode::AVMOpcode(AVMOpcode::Dup2) => 1,
                Opcode::AVMOpcode(AVMOpcode::Swap1) => 1,
                Opcode::AVMOpcode(AVMOpcode::Swap2) => 1,
                Opcode::AVMOpcode(AVMOpcode::Tget) => 2,
                Opcode::AVMOpcode(AVMOpcode::Tset) => 40,
                Opcode::AVMOpcode(AVMOpcode::Tlen) => 2,
                Opcode::AVMOpcode(AVMOpcode::Xget) => 3,
                Opcode::AVMOpcode(AVMOpcode::Xset) => 41,
                Opcode::AVMOpcode(AVMOpcode::Breakpoint) => 100,
                Opcode::AVMOpcode(AVMOpcode::Log) => 100,
                Opcode::AVMOpcode(AVMOpcode::Send) => 100,
                Opcode::AVMOpcode(AVMOpcode::InboxPeek) => 40,
                Opcode::AVMOpcode(AVMOpcode::Inbox) => 40,
                Opcode::AVMOpcode(AVMOpcode::Panic) => 5,
                Opcode::AVMOpcode(AVMOpcode::Halt) => 10,
                Opcode::AVMOpcode(AVMOpcode::ErrCodePoint) => 25,
                Opcode::AVMOpcode(AVMOpcode::PushInsn) => 25,
                Opcode::AVMOpcode(AVMOpcode::PushInsnImm) => 25,
                Opcode::AVMOpcode(AVMOpcode::OpenInsn) => 25,
                Opcode::AVMOpcode(AVMOpcode::DebugPrint) => 1,
                Opcode::AVMOpcode(AVMOpcode::GetGas) => 1,
                Opcode::AVMOpcode(AVMOpcode::SetGas) => 0,
                Opcode::AVMOpcode(AVMOpcode::EcRecover) => 20_000,
                Opcode::AVMOpcode(AVMOpcode::EcAdd) => 3500,
                Opcode::AVMOpcode(AVMOpcode::EcMul) => 82_000,
                Opcode::AVMOpcode(AVMOpcode::EcPairing) => self.gas_for_pairing(),
                Opcode::AVMOpcode(AVMOpcode::Sideload) => 10,
                Opcode::AVMOpcode(AVMOpcode::NewBuffer) => 1,
                Opcode::AVMOpcode(AVMOpcode::GetBuffer8) => 10,
                Opcode::AVMOpcode(AVMOpcode::GetBuffer64) => 10,
                Opcode::AVMOpcode(AVMOpcode::GetBuffer256) => 10,
                Opcode::AVMOpcode(AVMOpcode::SetBuffer8) => 100,
                Opcode::AVMOpcode(AVMOpcode::SetBuffer64) => 100,
                Opcode::AVMOpcode(AVMOpcode::SetBuffer256) => 100,
                Opcode::AVMOpcode(AVMOpcode::RunWasm) => 1000000,
                Opcode::AVMOpcode(AVMOpcode::CompileWasm) => 100,
                Opcode::AVMOpcode(AVMOpcode::MakeWasm) => 100,
                _ => return None,
=======
                AVMOpcode::Zero => 5,
                AVMOpcode::Plus => 3,
                AVMOpcode::Mul => 3,
                AVMOpcode::Minus => 3,
                AVMOpcode::Div => 4,
                AVMOpcode::Sdiv => 7,
                AVMOpcode::Mod => 4,
                AVMOpcode::Smod => 7,
                AVMOpcode::AddMod => 4,
                AVMOpcode::MulMod => 4,
                AVMOpcode::Exp => 25,
                AVMOpcode::SignExtend => 7,
                AVMOpcode::LessThan => 2,
                AVMOpcode::GreaterThan => 2,
                AVMOpcode::SLessThan => 2,
                AVMOpcode::SGreaterThan => 2,
                AVMOpcode::Equal => 2,
                AVMOpcode::IsZero => 1,
                AVMOpcode::BitwiseAnd => 2,
                AVMOpcode::BitwiseOr => 2,
                AVMOpcode::BitwiseXor => 2,
                AVMOpcode::BitwiseNeg => 1,
                AVMOpcode::Byte => 4,
                AVMOpcode::ShiftLeft => 4,
                AVMOpcode::ShiftRight => 4,
                AVMOpcode::ShiftArith => 4,
                AVMOpcode::Hash => 7,
                AVMOpcode::Type => 3,
                AVMOpcode::Hash2 => 8,
                AVMOpcode::Keccakf => 600,
                AVMOpcode::Sha256f => 250,
                AVMOpcode::Ripemd160f => 250, //TODO: measure and update this
                AVMOpcode::Blake2f => self.gas_for_blake2f(),
                AVMOpcode::Pop => 1,
                AVMOpcode::PushStatic => 1,
                AVMOpcode::Rget => 1,
                AVMOpcode::Rset => 2,
                AVMOpcode::Jump => 4,
                AVMOpcode::Cjump => 4,
                AVMOpcode::StackEmpty => 2,
                AVMOpcode::GetPC => 1,
                AVMOpcode::AuxPush => 1,
                AVMOpcode::AuxPop => 1,
                AVMOpcode::AuxStackEmpty => 2,
                AVMOpcode::Noop => 1,
                AVMOpcode::ErrPush => 1,
                AVMOpcode::ErrSet => 1,
                AVMOpcode::Dup0 => 1,
                AVMOpcode::Dup1 => 1,
                AVMOpcode::Dup2 => 1,
                AVMOpcode::Swap1 => 1,
                AVMOpcode::Swap2 => 1,
                AVMOpcode::Tget => 2,
                AVMOpcode::Tset => 40,
                AVMOpcode::Tlen => 2,
                AVMOpcode::Xget => 3,
                AVMOpcode::Xset => 41,
                AVMOpcode::Breakpoint => 100,
                AVMOpcode::Log => 100,
                AVMOpcode::Send => 100,
                AVMOpcode::InboxPeek => 40,
                AVMOpcode::Inbox => 40,
                AVMOpcode::Panic => 5,
                AVMOpcode::Halt => 10,
                AVMOpcode::ErrCodePoint => 25,
                AVMOpcode::PushInsn => 25,
                AVMOpcode::PushInsnImm => 25,
                AVMOpcode::OpenInsn => 25,
                AVMOpcode::DebugPrint => 1,
                AVMOpcode::GetGas => 1,
                AVMOpcode::SetGas => 1,
                AVMOpcode::EcRecover => 20_000,
                AVMOpcode::EcAdd => 3500,
                AVMOpcode::EcMul => 82_000,
                AVMOpcode::EcPairing => self.gas_for_pairing(),
                AVMOpcode::Sideload => 10,
                AVMOpcode::NewBuffer => 1,
                AVMOpcode::GetBuffer8 => 10,
                AVMOpcode::GetBuffer64 => 10,
                AVMOpcode::GetBuffer256 => 10,
                AVMOpcode::SetBuffer8 => 100,
                AVMOpcode::SetBuffer64 => 100,
                AVMOpcode::SetBuffer256 => 100,
>>>>>>> e570a477
            })
        } else {
            None
        }
    }

    fn gas_for_pairing(&self) -> u64 {
        if let Some(val) = self.stack.contents.get(0) {
            let mut v = val;
            for i in 0..MAX_PAIRING_SIZE {
                if let Value::Tuple(tup) = v {
                    if tup.len() != 2 {
                        return 1000 + i * 500_000;
                    } else {
                        v = &tup[1];
                    }
                } else {
                    return 1000 + i * 500_000;
                }
            }
            1000 + MAX_PAIRING_SIZE * 500_000
        } else {
            1000
        }
    }

    fn gas_for_blake2f(&self) -> u64 {
        if let Some(val) = self.stack.contents.get(0) {
            if let Value::Buffer(buf) = val {
                let mut num_rounds = u32::from_be_bytes(buf.as_bytes(4).try_into().unwrap());
                if num_rounds > 0xffff {
                    num_rounds = 0xffff;
                }
                10 * (num_rounds as u64)
            } else {
                10
            }
        } else {
            10
        }
    }

    ///Runs the instruction pointed to by the program counter, returns either a bool indicating
    /// whether the instruction was blocked if execution does not hit an error state, or an
    /// `ExecutionError` if an error was encountered.
    pub fn run_one(&mut self, _debug: bool) -> Result<bool, ExecutionError> {
        match self.run_one_dont_catch_errors(_debug) {
            Ok(b) => Ok(b),
            Err(e) => {
                if self.err_codepoint == CodePt::Null {
                    Err(e)
                } else {
                    self.state = MachineState::Running(self.err_codepoint);
                    Ok(true)
                }
            }
        }
    }

    fn run_one_dont_catch_errors(&mut self, _debug: bool) -> Result<bool, ExecutionError> {
        if let MachineState::Running(pc) = self.state {
            if let Some(insn) = self.code.get_insn(pc) {
                let _stack_len = self.stack.num_items();
                if let Some(val) = &insn.immediate {
                    self.stack.push(val.clone());
                }
                let gas_remaining_before = if let Some(gas) = self.next_op_gas() {
                    let gas256 = Uint256::from_u64(gas);
                    let gas_remaining_before = self.arb_gas_remaining.clone();
                    if let Some(remaining) = self.arb_gas_remaining.sub(&gas256) {
                        self.arb_gas_remaining = remaining;
                        self.total_gas_usage = self.total_gas_usage.add(&gas256);
                    } else {
                        self.arb_gas_remaining = Uint256::max_uint();
                        return Err(ExecutionError::new("Out of ArbGas", &self.state, None));
                    }
<<<<<<< HEAD
                }
                if let Some(str) = &insn.debug_str {
                    self.counter = self.counter + 1;
                    // println!("{}, stack sz {}", str, stack_len);
                    println!("{}", str);
                    if self.counter % 100000 == 0 {
                        println!("Wasm instruction {}", self.counter);
                    }
                }
=======
                    gas_remaining_before
                } else {
                    self.arb_gas_remaining.clone()
                };
>>>>>>> e570a477
                match insn.opcode {
                    AVMOpcode::Noop => {
                        self.incr_pc();
                        Ok(true)
                    }
                    AVMOpcode::Zero | AVMOpcode::Panic => {
                        Err(ExecutionError::new("panicked", &self.state, None))
                    }
                    AVMOpcode::Jump => {
                        self.state = MachineState::Running(self.stack.pop_codepoint(&self.state)?);
                        Ok(true)
                    }
                    AVMOpcode::Cjump => {
                        let cp = self.stack.pop_codepoint(&self.state)?;
                        let cond = self.stack.pop_uint(&self.state)?;
                        if cond != Uint256::zero() {
                            self.state = MachineState::Running(cp);
                        } else {
                            self.incr_pc();
                        }
                        Ok(true)
                    }
                    AVMOpcode::GetPC => {
                        self.stack.push_codepoint(self.get_pc()?);
                        self.incr_pc();
                        Ok(true)
                    }
                    AVMOpcode::Rget => {
                        self.stack.push(self.register.clone());
                        self.incr_pc();
                        Ok(true)
                    }
                    AVMOpcode::Rset => {
                        let val = self.stack.pop(&self.state)?;
                        self.register = val;
                        self.incr_pc();
                        Ok(true)
                    }
                    AVMOpcode::PushStatic => {
                        self.stack.push(self.static_val.clone());
                        self.incr_pc();
                        Ok(true)
                    }
                    AVMOpcode::Tset => {
                        let idx = self.stack.pop_usize(&self.state)?;
                        let tup = self.stack.pop_tuple(&self.state)?;
                        let val = self.stack.pop(&self.state)?;
                        let mut newv = Vec::new();
                        for v in tup {
                            newv.push(v);
                        }
                        if idx < newv.len() {
                            newv[idx] = val;
                            self.stack.push(Value::new_tuple(newv));
                            self.incr_pc();
                            Ok(true)
                        } else {
                            Err(ExecutionError::new(
                                "index out of bounds in Tset",
                                &self.state,
                                None,
                            ))
                        }
                    }
                    AVMOpcode::Tget => {
                        let idx = self.stack.pop_usize(&self.state)?;
                        let tup = self.stack.pop_tuple(&self.state)?;
                        if idx < tup.len() {
                            self.stack.push(tup[idx].clone());
                            self.incr_pc();
                            Ok(true)
                        } else {
                            Err(ExecutionError::new(
                                "index out of bounds in Tget",
                                &self.state,
                                None,
                            ))
                        }
                    }
                    AVMOpcode::Tlen => {
                        let tup = self.stack.pop_tuple(&self.state)?;
                        self.stack.push_usize(tup.len());
                        self.incr_pc();
                        Ok(true)
                    }
                    AVMOpcode::Pop => {
                        let _ = self.stack.pop(&self.state)?;
                        self.incr_pc();
                        Ok(true)
                    }
                    AVMOpcode::StackEmpty => {
                        self.stack.push_bool(self.stack.is_empty());
                        self.incr_pc();
                        Ok(true)
                    }
                    AVMOpcode::AuxPush => {
                        self.aux_stack.push(self.stack.pop(&self.state)?);
                        self.incr_pc();
                        Ok(true)
                    }
                    AVMOpcode::AuxPop => {
                        self.stack.push(self.aux_stack.pop(&self.state)?);
                        self.incr_pc();
                        Ok(true)
                    }
                    AVMOpcode::AuxStackEmpty => {
                        self.stack.push_bool(self.aux_stack.is_empty());
                        self.incr_pc();
                        Ok(true)
                    }
                    AVMOpcode::Xget => {
                        let slot_num = self.stack.pop_usize(&self.state)?;
                        let aux_top = match self.aux_stack.top() {
                            Some(top) => top,
                            None => {
                                return Err(ExecutionError::new(
                                    "aux stack underflow",
                                    &self.state,
                                    None,
                                ));
                            }
                        };
                        if let Value::Tuple(v) = aux_top {
                            match v.get(slot_num) {
                                Some(val) => {
                                    self.stack.push(val.clone());
                                    self.incr_pc();
                                    Ok(true)
                                }
                                None => Err(ExecutionError::new(
                                    "tuple access out of bounds",
                                    &self.state,
                                    None,
                                )),
                            }
                        } else {
                            Err(ExecutionError::new(
                                "expected tuple on aux stack",
                                &self.state,
                                Some(aux_top),
                            ))
                        }
                    }
                    AVMOpcode::Xset => {
                        let slot_num = self.stack.pop_usize(&self.state)?;
                        let tup = self.aux_stack.pop_tuple(&self.state)?;
                        if slot_num < tup.len() {
                            let mut new_tup = tup;
                            new_tup[slot_num] = self.stack.pop(&self.state)?;
                            self.aux_stack.push(Value::new_tuple(new_tup));
                            self.incr_pc();
                            Ok(true)
                        } else {
                            Err(ExecutionError::new(
                                "tuple access out of bounds",
                                &self.state,
                                None,
                            ))
                        }
                    }
                    AVMOpcode::Dup0 => {
                        let top = self.stack.pop(&self.state)?;
                        self.stack.push(top.clone());
                        self.stack.push(top);
                        self.incr_pc();
                        Ok(true)
                    }
                    AVMOpcode::Dup1 => {
                        let top = self.stack.pop(&self.state)?;
                        let snd = self.stack.pop(&self.state)?;
                        self.stack.push(snd.clone());
                        self.stack.push(top);
                        self.stack.push(snd);
                        self.incr_pc();
                        Ok(true)
                    }
                    AVMOpcode::Dup2 => {
                        let top = self.stack.pop(&self.state)?;
                        let snd = self.stack.pop(&self.state)?;
                        let trd = self.stack.pop(&self.state)?;
                        self.stack.push(trd.clone());
                        self.stack.push(snd);
                        self.stack.push(top);
                        self.stack.push(trd);
                        self.incr_pc();
                        Ok(true)
                    }
                    AVMOpcode::Swap1 => {
                        let top = self.stack.pop(&self.state)?;
                        let snd = self.stack.pop(&self.state)?;
                        self.stack.push(top);
                        self.stack.push(snd);
                        self.incr_pc();
                        Ok(true)
                    }
                    AVMOpcode::Swap2 => {
                        let top = self.stack.pop(&self.state)?;
                        let snd = self.stack.pop(&self.state)?;
                        let trd = self.stack.pop(&self.state)?;
                        self.stack.push(top);
                        self.stack.push(snd);
                        self.stack.push(trd);
                        self.incr_pc();
                        Ok(true)
                    }
                    AVMOpcode::IsZero => {
                        let res = if (self.stack.pop_uint(&self.state)? == Uint256::zero()) {
                            1
                        } else {
                            0
                        };
                        self.stack.push(Value::Int(Uint256::from_usize(res)));
                        self.incr_pc();
                        Ok(true)
                    }
                    AVMOpcode::BitwiseNeg => {
                        let res = self.stack.pop_uint(&self.state)?.bitwise_neg();
                        self.stack.push_uint(res);
                        self.incr_pc();
                        Ok(true)
                    }
                    AVMOpcode::Hash => {
                        let res = self.stack.pop(&self.state)?.avm_hash();
                        self.stack.push(res);
                        self.incr_pc();
                        Ok(true)
                    }
                    AVMOpcode::Plus => {
                        let r1 = self.stack.pop_uint(&self.state)?;
                        let r2 = self.stack.pop_uint(&self.state)?;
                        self.stack.push_uint(r1.add(&r2));
                        self.incr_pc();
                        Ok(true)
                    }
                    AVMOpcode::Minus => {
                        let r1 = self.stack.pop_uint(&self.state)?;
                        let r2 = self.stack.pop_uint(&self.state)?;
                        self.stack.push_uint(r1.unchecked_sub(&r2));
                        self.incr_pc();
                        Ok(true)
                    }
                    AVMOpcode::Mul => {
                        let r1 = self.stack.pop_uint(&self.state)?;
                        let r2 = self.stack.pop_uint(&self.state)?;
                        self.stack.push_uint(r1.mul(&r2));
                        self.incr_pc();
                        Ok(true)
                    }
                    AVMOpcode::Div => {
                        let r1 = self.stack.pop_uint(&self.state)?;
                        let r2 = self.stack.pop_uint(&self.state)?;
                        let ores = r1.div(&r2);
                        match ores {
                            Some(res) => {
                                self.stack.push_uint(res);
                                self.incr_pc();
                                Ok(true)
                            }
                            None => Err(ExecutionError::new("divide by zero", &self.state, None)),
                        }
                    }
                    AVMOpcode::Mod => {
                        let r1 = self.stack.pop_uint(&self.state)?;
                        let r2 = self.stack.pop_uint(&self.state)?;
                        let ores = r1.modulo(&r2);
                        match ores {
                            Some(res) => {
                                self.stack.push_uint(res);
                                self.incr_pc();
                                Ok(true)
                            }
                            None => Err(ExecutionError::new("modulo by zero", &self.state, None)),
                        }
                    }
                    AVMOpcode::Sdiv => {
                        let r1 = self.stack.pop_uint(&self.state)?;
                        let r2 = self.stack.pop_uint(&self.state)?;
                        let ores = r1.sdiv(&r2);
                        match ores {
                            Some(res) => {
                                self.stack.push_uint(res);
                                self.incr_pc();
                                Ok(true)
                            }
                            None => Err(ExecutionError::new("divide by zero", &self.state, None)),
                        }
                    }
                    AVMOpcode::Smod => {
                        let r1 = self.stack.pop_uint(&self.state)?;
                        let r2 = self.stack.pop_uint(&self.state)?;
                        let ores = r1.smodulo(&r2);
                        match ores {
                            Some(res) => {
                                self.stack.push_uint(res);
                                self.incr_pc();
                                Ok(true)
                            }
                            None => Err(ExecutionError::new("modulo by zero", &self.state, None)),
                        }
                    }
                    AVMOpcode::AddMod => {
                        let r1 = self.stack.pop_uint(&self.state)?;
                        let r2 = self.stack.pop_uint(&self.state)?;
                        let r3 = self.stack.pop_uint(&self.state)?;
                        let ores = r1.add_mod(&r2, &r3);
                        match ores {
                            Some(res) => {
                                self.stack.push_uint(res);
                                self.incr_pc();
                                Ok(true)
                            }
                            None => Err(ExecutionError::new("modulo by zero", &self.state, None)),
                        }
                    }
                    AVMOpcode::MulMod => {
                        let r1 = self.stack.pop_uint(&self.state)?;
                        let r2 = self.stack.pop_uint(&self.state)?;
                        let r3 = self.stack.pop_uint(&self.state)?;
                        let ores = r1.mul_mod(&r2, &r3);
                        match ores {
                            Some(res) => {
                                self.stack.push_uint(res);
                                self.incr_pc();
                                Ok(true)
                            }
                            None => Err(ExecutionError::new("modulo by zero", &self.state, None)),
                        }
                    }
                    AVMOpcode::Exp => {
                        let r1 = self.stack.pop_uint(&self.state)?;
                        let r2 = self.stack.pop_uint(&self.state)?;
                        self.stack.push_uint(r1.exp(&r2));
                        self.incr_pc();
                        Ok(true)
                    }
                    AVMOpcode::SignExtend => {
                        let bnum = self.stack.pop_uint(&self.state)?;
                        let x = self.stack.pop_uint(&self.state)?;
                        let out = match bnum.to_usize() {
                            Some(ub) => {
                                if ub >= 31 {
                                    x
                                } else {
                                    let shifted_bit = Uint256::from_usize(2)
                                        .exp(&Uint256::from_usize(8 * ub + 7));
                                    let sign_bit = x.bitwise_and(&shifted_bit) != Uint256::zero();
                                    let mask = shifted_bit
                                        .mul(&Uint256::from_u64(2))
                                        .sub(&Uint256::one())
                                        .ok_or_else(|| {
                                            ExecutionError::new(
                                                "underflow in signextend",
                                                &self.state,
                                                None,
                                            )
                                        })?;
                                    if sign_bit {
                                        x.bitwise_or(&mask.bitwise_neg())
                                    } else {
                                        x.bitwise_and(&mask)
                                    }
                                }
                            }
                            None => x,
                        };
                        self.stack.push_uint(out);
                        self.incr_pc();
                        Ok(true)
                    }
                    AVMOpcode::LessThan => {
                        let r1 = self.stack.pop_uint(&self.state)?;
                        let r2 = self.stack.pop_uint(&self.state)?;
                        self.stack.push_usize(if r1 < r2 { 1 } else { 0 });
                        self.incr_pc();
                        Ok(true)
                    }
                    AVMOpcode::GreaterThan => {
                        let r1 = self.stack.pop_uint(&self.state)?;
                        let r2 = self.stack.pop_uint(&self.state)?;
                        self.stack.push_usize(if r1 > r2 { 1 } else { 0 });
                        self.incr_pc();
                        Ok(true)
                    }
                    AVMOpcode::SLessThan => {
                        let r1 = self.stack.pop_uint(&self.state)?;
                        let r2 = self.stack.pop_uint(&self.state)?;
                        self.stack
                            .push_usize(if r1.s_less_than(&r2) { 1 } else { 0 });
                        self.incr_pc();
                        Ok(true)
                    }
                    AVMOpcode::SGreaterThan => {
                        let r1 = self.stack.pop_uint(&self.state)?;
                        let r2 = self.stack.pop_uint(&self.state)?;
                        self.stack
                            .push_usize(if r2.s_less_than(&r1) { 1 } else { 0 });
                        self.incr_pc();
                        Ok(true)
                    }
                    AVMOpcode::Equal => {
                        let r1 = self.stack.pop(&self.state)?;
                        let r2 = self.stack.pop(&self.state)?;
                        self.stack.push_usize(if r1 == r2 { 1 } else { 0 });
                        self.incr_pc();
                        Ok(true)
                    }
                    AVMOpcode::Type => {
                        let val = self.stack.pop(&self.state)?;
                        self.stack.push_usize(val.type_insn_result());
                        self.incr_pc();
                        Ok(true)
                    }
                    AVMOpcode::BitwiseAnd => {
                        let r1 = self.stack.pop_uint(&self.state)?;
                        let r2 = self.stack.pop_uint(&self.state)?;
                        self.stack.push_uint(r1.bitwise_and(&r2));
                        self.incr_pc();
                        Ok(true)
                    }
                    AVMOpcode::BitwiseOr => {
                        let r1 = self.stack.pop_uint(&self.state)?;
                        let r2 = self.stack.pop_uint(&self.state)?;
                        self.stack.push_uint(r1.bitwise_or(&r2));
                        self.incr_pc();
                        Ok(true)
                    }
                    AVMOpcode::BitwiseXor => {
                        let r1 = self.stack.pop_uint(&self.state)?;
                        let r2 = self.stack.pop_uint(&self.state)?;
                        self.stack.push_uint(r1.bitwise_xor(&r2));
                        self.incr_pc();
                        Ok(true)
                    }
                    AVMOpcode::Byte => {
                        let r1 = self.stack.pop_uint(&self.state)?;
                        let r2 = self.stack.pop_uint(&self.state)?;
                        self.stack.push_uint(if r1 < Uint256::from_usize(32) {
                            let shift_factor = Uint256::from_u64(256)
                                .exp(&Uint256::from_usize(31 - r1.to_usize().unwrap()));
                            r2.div(&shift_factor)
                                .unwrap()
                                .bitwise_and(&Uint256::from_usize(255))
                        } else {
                            Uint256::zero()
                        });
                        self.incr_pc();
                        Ok(true)
                    }
                    AVMOpcode::ShiftLeft => {
                        let shift_big = self.stack.pop_uint(&self.state)?;
                        let value = self.stack.pop_uint(&self.state)?;
                        let result = if let Some(shift) = shift_big.to_usize() {
                            value.shift_left(shift)
                        } else {
                            Uint256::zero()
                        };
                        self.stack.push_uint(result);
                        self.incr_pc();
                        Ok(true)
                    }
                    AVMOpcode::ShiftRight => {
                        let shift_big = self.stack.pop_uint(&self.state)?;
                        let value = self.stack.pop_uint(&self.state)?;
                        let result = if let Some(shift) = shift_big.to_usize() {
                            value.shift_right(shift)
                        } else {
                            Uint256::zero()
                        };
                        self.stack.push_uint(result);
                        self.incr_pc();
                        Ok(true)
                    }
                    AVMOpcode::ShiftArith => {
                        let shift_big = self.stack.pop_uint(&self.state)?;
                        let value = self.stack.pop_uint(&self.state)?;
                        let result = if let Some(shift) = shift_big.to_usize() {
                            value.shift_arith(shift)
                        } else {
                            Uint256::zero()
                        };
                        self.stack.push_uint(result);
                        self.incr_pc();
                        Ok(true)
                    }
                    AVMOpcode::Hash2 => {
                        let r1 = self.stack.pop_uint(&self.state)?;
                        let r2 = self.stack.pop_uint(&self.state)?;
                        self.stack.push_uint(Uint256::avm_hash2(&r1, &r2));
                        self.incr_pc();
                        Ok(true)
                    }
                    AVMOpcode::Keccakf => {
                        let t1 = self.stack.pop_tuple(&self.state)?;
                        let t2 = tuple_keccak(t1, &self.state)?;
                        self.stack.push(Value::new_tuple(t2));
                        self.incr_pc();
                        Ok(true)
                    }
                    AVMOpcode::Sha256f => {
                        let t1 = self.stack.pop_uint(&self.state)?;
                        let t2 = self.stack.pop_uint(&self.state)?;
                        let t3 = self.stack.pop_uint(&self.state)?;
                        self.stack.push_uint(sha256_compression(t1, t2, t3));
                        self.incr_pc();
                        Ok(true)
                    }
                    AVMOpcode::Ripemd160f => {
                        let t1 = self.stack.pop_uint(&self.state)?;
                        let t2 = self.stack.pop_uint(&self.state)?;
                        let t3 = self.stack.pop_uint(&self.state)?;
                        self.stack.push_uint(ripemd160_compression(t1, t2, t3));
                        self.incr_pc();
                        Ok(true)
                    }
                    AVMOpcode::Blake2f => {
                        let t = self.stack.pop_buffer(&self.state)?;
                        self.stack.push_buffer(blake2bf_instruction(t));
                        self.incr_pc();
                        Ok(true)
                    }
                    AVMOpcode::Inbox => {
                        match self.runtime_env.get_from_inbox() {
                            Some(msg) => {
                                self.stack.push(msg);
                                self.incr_pc();
                                Ok(true)
                            }
                            None => {
                                self.arb_gas_remaining = gas_remaining_before;
                                Ok(false) // machine is blocked, waiting for message
                            }
                        }
                    }
                    AVMOpcode::InboxPeek => {
                        let bn = self.stack.pop_uint(&self.state)?;
                        match self.runtime_env.peek_at_inbox_head() {
                            Some(msg) => {
                                if let Value::Tuple(tup) = msg {
                                    if let Value::Int(msg_bn) = &tup[1] {
                                        self.stack.push_bool(bn == msg_bn.clone());
                                        self.incr_pc();
                                        Ok(true)
                                    } else {
                                        Err(ExecutionError::new(
                                            "inbox contents not a tuple",
                                            &self.state,
                                            None,
                                        ))
                                    }
                                } else {
                                    Err(ExecutionError::new(
                                        "blocknum not an integer",
                                        &self.state,
                                        None,
                                    ))
                                }
                            }
                            None => {
                                // machine is blocked, waiting for nonempty inbox
                                self.arb_gas_remaining = gas_remaining_before;
                                self.stack.push_uint(bn); // put stack back the way it was
                                Ok(false)
                            }
                        }
                    }
                    AVMOpcode::ErrCodePoint => {
                        self.stack
                            .push(Value::CodePoint(self.code.create_segment()));
                        self.incr_pc();
                        Ok(true)
                    }
                    AVMOpcode::Send => {
                        let size = self.stack.pop_uint(&self.state)?;
                        let buf = self.stack.pop_buffer(&self.state)?;
                        self.runtime_env.push_send(size, buf);
                        self.incr_pc();
                        Ok(true)
                    }
                    AVMOpcode::Log => {
                        let val = self.stack.pop(&self.state)?;
                        self.runtime_env.push_log(val);
                        self.incr_pc();
                        Ok(true)
                    }
                    AVMOpcode::ErrSet => {
                        let cp = self.stack.pop_codepoint(&self.state)?;
                        self.err_codepoint = cp;
                        self.incr_pc();
                        Ok(true)
                    }
                    AVMOpcode::ErrPush => {
                        self.stack.push_codepoint(self.err_codepoint);
                        self.incr_pc();
                        Ok(true)
                    }
                    AVMOpcode::PushInsn => {
                        let opcode = self.stack.pop_usize(&self.state)?;
                        let cp = self.stack.pop_codepoint(&self.state)?;
                        let new_cp = self.code.push_insn(opcode, None, cp);
                        if let Some(cp) = new_cp {
                            self.stack.push_codepoint(cp);
                            self.incr_pc();
                            Ok(true)
                        } else {
                            Err(ExecutionError::new(
                                "invalid args to PushInsn",
                                &self.state,
                                None,
                            ))
                        }
                    }
                    AVMOpcode::PushInsnImm => {
                        let opcode = self.stack.pop_usize(&self.state)?;
                        let imm = self.stack.pop(&self.state)?;
                        let cp = self.stack.pop_codepoint(&self.state)?;
                        let new_cp = self.code.push_insn(opcode, Some(imm), cp);
                        if let Some(cp) = new_cp {
                            self.stack.push_codepoint(cp);
                            self.incr_pc();
                            Ok(true)
                        } else {
                            Err(ExecutionError::new(
                                "invalid args to PushInsnImm",
                                &self.state,
                                None,
                            ))
                        }
                    }
                    AVMOpcode::OpenInsn => {
                        let insn = self
                            .code
                            .get_insn(self.stack.pop_codepoint(&self.state)?)
                            .unwrap();
                        if let Some(val) = &insn.immediate {
                            self.stack.push(Value::new_tuple(vec![val.clone()]));
                        } else {
                            self.stack.push(Value::none());
                        }
                        self.stack.push_usize(insn.opcode.to_number() as usize);
                        self.incr_pc();
                        Ok(true)
                    }
                    AVMOpcode::Breakpoint => {
                        self.incr_pc();
                        Ok(false)
                    }
                    AVMOpcode::Halt => {
                        self.state = MachineState::Stopped;
                        Ok(false)
                    }
                    AVMOpcode::DebugPrint => {
                        let r1 = self.stack.pop(&self.state)?;
                        println!("debugprint: {}", r1);
<<<<<<< HEAD
                        match r1 {
                            Value::Buffer(buf) => {
                                let mut res = vec![];
                                for i in 0..32 {
                                    res.push(buf.read_byte(i))
                                }
                                println!("Result {}", hex::encode(res));
                            },
                            _ => {},
                        };
                        println!("{}\n{}", try_display_location(insn.debug_info.location, &self.file_name_chart), self.arb_gas_remaining);
						self.incr_pc();
						Ok(true)
					}
                    Opcode::AVMOpcode(AVMOpcode::GetGas) => {
=======
                        println!(
                            "{}\n{}",
                            try_display_location(
                                insn.debug_info.location,
                                &self.file_name_chart,
                                true
                            ),
                            self.arb_gas_remaining
                        );
                        self.incr_pc();
                        Ok(true)
                    }
                    AVMOpcode::GetGas => {
>>>>>>> e570a477
                        self.stack.push(Value::Int(self.arb_gas_remaining.clone()));
                        self.incr_pc();
                        Ok(true)
                    }
                    AVMOpcode::SetGas => {
                        let gas = self.stack.pop_uint(&self.state)?;
                        self.arb_gas_remaining = gas;
                        self.incr_pc();
                        Ok(true)
                    }
                    AVMOpcode::Sideload => {
                        let _block_num = self.stack.pop_uint(&self.state)?;
                        self.stack.push(Value::none());
                        self.incr_pc();
                        Ok(true)
                    }
                    AVMOpcode::EcRecover => {
                        let first_half = self.stack.pop_uint(&self.state)?;
                        let second_half = self.stack.pop_uint(&self.state)?;
                        let recover_id = self.stack.pop_uint(&self.state)?;
                        let msg_hash = self.stack.pop_uint(&self.state)?;
                        let result = do_ecrecover(first_half, second_half, recover_id, msg_hash);
                        self.stack.push_uint(result);
                        self.incr_pc();
                        Ok(true)
                    }
                    AVMOpcode::EcAdd => {
                        let x0 = self.stack.pop_uint(&self.state)?;
                        let x1 = self.stack.pop_uint(&self.state)?;
                        let y0 = self.stack.pop_uint(&self.state)?;
                        let y1 = self.stack.pop_uint(&self.state)?;
                        let (z0, z1) = do_ecadd(x0, x1, y0, y1);
                        self.stack.push_uint(z1);
                        self.stack.push_uint(z0);
                        self.incr_pc();
                        Ok(true)
                    }
                    AVMOpcode::EcMul => {
                        let x0 = self.stack.pop_uint(&self.state)?;
                        let x1 = self.stack.pop_uint(&self.state)?;
                        let n = self.stack.pop_uint(&self.state)?;
                        let (z0, z1) = do_ecmul(x0, x1, n);
                        self.stack.push_uint(z1);
                        self.stack.push_uint(z0);
                        self.incr_pc();
                        Ok(true)
                    }
                    AVMOpcode::EcPairing => {
                        let x = self.stack.pop(&self.state)?;
                        if let Some(result) = do_ecpairing(x) {
                            self.stack.push_bool(result);
                            self.incr_pc();
                            Ok(true)
                        } else {
                            Err(ExecutionError::new(
                                "invalid operand to EcPairing instruction",
                                &self.state,
                                None,
                            ))
                        }
                    }
                    AVMOpcode::NewBuffer => {
                        // self.stack.push(Value::new_buffer(vec![0; 256]));
                        self.stack.push(Value::new_buffer(vec![]));
                        self.incr_pc();
                        Ok(true)
                    }
                    AVMOpcode::GetBuffer8 => {
                        let offset = self.stack.pop_usize(&self.state)?;
                        let buf = self.stack.pop_buffer(&self.state)?;
                        self.stack.push_usize(buf.read_byte(offset as u128).into());
                        self.incr_pc();
                        Ok(true)
                    }
                    AVMOpcode::GetBuffer64 => {
                        let offset = self.stack.pop_usize(&self.state)?;
                        let buf = self.stack.pop_buffer(&self.state)?;
                        if offset + 7 < offset {
                            return Err(ExecutionError::new(
                                "buffer overflow",
                                &self.state,
                                Some(Value::Int(Uint256::from_usize(offset))),
                            ));
                        }
                        let mut res = [0u8; 8];
                        for i in 0..8 {
                            res[i] = buf.read_byte((offset + i) as u128);
                        }
                        // println!("getting buffer offset {} value {:?}", offset, res);
                        self.stack.push_uint(Uint256::from_bytes(&res));
                        self.incr_pc();
                        Ok(true)
                    }
                    AVMOpcode::GetBuffer256 => {
                        let offset = self.stack.pop_usize(&self.state)?;
                        let buf = self.stack.pop_buffer(&self.state)?;
                        if offset + 31 < offset {
                            return Err(ExecutionError::new(
                                "buffer overflow",
                                &self.state,
                                Some(Value::Int(Uint256::from_usize(offset))),
                            ));
                        }
                        let mut res = [0u8; 32];
                        for i in 0..32 {
                            res[i] = buf.read_byte((offset + i) as u128);
                        }
                        self.stack.push_uint(Uint256::from_bytes(&res));
                        self.incr_pc();
                        Ok(true)
                    }
                    AVMOpcode::SetBuffer8 => {
                        let offset = self.stack.pop_usize(&self.state)?;
                        let val = self.stack.pop_uint(&self.state)?;
                        let buf = self.stack.pop_buffer(&self.state)?;
                        let bytes = val.to_bytes_be();
<<<<<<< HEAD
                        let nbuf = buf.set_byte(offset, bytes[31]);
                        // println!("setting buffer offset {} value {} bytes {:?}", offset, val, bytes[31]);
=======
                        let nbuf = buf.set_byte(offset as u128, bytes[31]);
>>>>>>> e570a477
                        self.stack.push(Value::copy_buffer(nbuf));
                        self.incr_pc();
                        Ok(true)
                    }
                    AVMOpcode::SetBuffer64 => {
                        let offset = self.stack.pop_usize(&self.state)?;
                        if offset + 7 < offset {
                            return Err(ExecutionError::new(
                                "buffer overflow",
                                &self.state,
                                Some(Value::Int(Uint256::from_usize(offset))),
                            ));
                        }
                        let val = self.stack.pop_uint(&self.state)?;
                        let buf = self.stack.pop_buffer(&self.state)?;
                        let mut nbuf = buf;
                        let bytes = val.to_bytes_be();
                        // println!("setting buffer offset {} value {} bytes {:?}", offset, val, bytes);
                        for i in 0..8 {
<<<<<<< HEAD
                            nbuf = nbuf.set_byte(offset+i, bytes[i+24]);
                        }
                        let mut res = [0u8; 8];
                        for i in 0..8 {
                            res[i] = nbuf.read_byte(offset+i);
=======
                            nbuf = nbuf.set_byte((offset + i) as u128, bytes[i]);
>>>>>>> e570a477
                        }
                        // println!("getting buffer offset {} value {:?}", offset, res);
                        self.stack.push(Value::copy_buffer(nbuf));
                        self.incr_pc();
                        Ok(true)
                    }
                    AVMOpcode::SetBuffer256 => {
                        let offset = self.stack.pop_usize(&self.state)?;
                        if offset + 31 < offset {
                            return Err(ExecutionError::new(
                                "buffer overflow",
                                &self.state,
                                Some(Value::Int(Uint256::from_usize(offset))),
                            ));
                        }
                        let val = self.stack.pop_uint(&self.state)?;
                        let buf = self.stack.pop_buffer(&self.state)?;
                        let mut nbuf = buf;
                        let bytes = val.to_bytes_be();
                        for i in 0..32 {
                            nbuf = nbuf.set_byte((offset + i) as u128, bytes[i]);
                        }
                        self.stack.push(Value::copy_buffer(nbuf));
                        self.incr_pc();
                        Ok(true)
                    }
<<<<<<< HEAD
                    Opcode::AVMOpcode(AVMOpcode::RunWasm) => {
                        let arg = self.stack.pop_usize(&self.state)?;
                        let buf = self.stack.pop_buffer(&self.state)?;
                        let (_, idx) = self.stack.pop_wasm_codepoint(&self.state)?;
                        // println!("Going to run JIT");
                        let (nbuf, len, gas_left) = self.wasm_instances[idx].run(buf, arg);

                        let gas256 = Uint256::from_u64(gas_left);
                        self.total_gas_usage = self.total_gas_usage.sub(&gas256).unwrap();
                        self.arb_gas_remaining = self.arb_gas_remaining.add(&gas256);

                        let values = vec![
                            Value::Int(Uint256::from_usize(len)),
                            Value::Buffer(nbuf),
                        ];

                        self.stack.push(Value::new_tuple(values));
                        self.incr_pc();
                        Ok(true)
                    }
                    Opcode::AVMOpcode(AVMOpcode::CompileWasm) => {
                        let offset = self.stack.pop_usize(&self.state)?;
                        let buf = self.stack.pop_buffer(&self.state)?;
                        let mut vec = vec![];
                        for i in 0..offset {
                            vec.push(buf.read_byte(i));
                        }
                        let init = process_wasm(&vec);
                        let (code_vec, _) = crate::wasm::resolve_labels(init.clone());
                        let code_vec = crate::wasm::clear_labels(code_vec);
                        let mut labels = vec![];
                        let mut code_pt = self.code.create_segment();
                        println!("Got opcodes {}", init.len());
                        for i in (0..init.len()).rev() {
                            let op = code_vec[i].clone();
                            // println!("Hmm {} {:?}", i, op);
                            code_pt = self.code.push_insn(crate::wasm::get_inst(&op) as usize, op.immediate, code_pt).unwrap();
                            if crate::wasm::has_label(&init[i]) {
                                // println!("Found label at {} {:?}", i, code_pt);
                                labels.push(Value::CodePoint(code_pt))
                            }
                        }
                        // println!("Labels are here {:?}", labels);
                        let mut labels_rev = vec![];
                        for a in labels.iter().rev() {
                            labels_rev.push(a.clone())
                        }
                        let tab = crate::wasm::make_table(&labels_rev);
                        let val = Value::new_tuple(vec![Value::CodePoint(code_pt), tab.clone()]);
                        let instance = JitWasm::new(&vec);
                        self.wasm_instances.push(instance);
                        self.stack.push(Value::WasmCodePoint(Box::new(val), self.wasm_instances.len() - 1));
                        self.incr_pc();
                        println!("Prepared");

                        // Testing: push table, then jump to code point
                        /*
                        {
                            self.stack.push(tab);
                            self.state = MachineState::Running(code_pt);
                        }
                        */
                        Ok(true)
                    }
                    Opcode::AVMOpcode(AVMOpcode::MakeWasm) => {
                        let offset = self.stack.pop_usize(&self.state)?;
                        let buf = self.stack.pop_buffer(&self.state)?;
                        let tab = self.stack.pop(&self.state)?;
                        let code_pt = self.stack.pop(&self.state)?;
                        let mut vec = vec![];
                        for i in 0..offset {
                            vec.push(buf.read_byte(i));
                        }
                        let val = Value::new_tuple(vec![code_pt, tab.clone()]);
                        let instance = JitWasm::new(&vec);
                        self.wasm_instances.push(instance);
                        self.stack.push(Value::WasmCodePoint(Box::new(val), self.wasm_instances.len() - 1));
                        self.incr_pc();
                        println!("Made wasm codepoint");

                        Ok(true)
                    }
                    Opcode::GetLocal |  // these opcodes are for intermediate use in compilation only
					Opcode::SetLocal |  // they should never appear in fully compiled code
					Opcode::MakeFrame(_, _) |
					Opcode::Label(_) |
					Opcode::PushExternal(_) |
					Opcode::TupleGet(_) |
					Opcode::TupleSet(_) |
					Opcode::ArrayGet |
					Opcode::UncheckedFixedArrayGet(_) |
					Opcode::GetGlobalVar(_) |
					Opcode::SetGlobalVar(_) |
					Opcode::Return => Err(ExecutionError::new("invalid opcode", &self.state, None))
				}
=======
                }
>>>>>>> e570a477
            } else {
                Err(ExecutionError::new(
                    "invalid program counter",
                    &self.state,
                    None,
                ))
            }
        } else {
            Err(ExecutionError::new(
                "tried to run machine that is not runnable",
                &self.state,
                None,
            ))
        }
    }
}

fn tuple_keccak(intup: Vec<Value>, state: &MachineState) -> Result<Vec<Value>, ExecutionError> {
    let mask64 = Uint256::from_u64(((1 << 32) + 1) * ((1 << 32) - 1));
    let two_to_64 = mask64.add(&Uint256::one());
    if intup.len() != 7 {
        println!("keccakf operand length: {}", intup.len());
        return Err(ExecutionError::new(
            "invalid tuple length for keccakf: ",
            state,
            None,
        ));
    }
    let mut inuis = vec![];
    for inelt in intup {
        inuis.push(if let Value::Int(ui) = inelt {
            ui
        } else {
            return Err(ExecutionError::new(
                "invalid operand for keccakf",
                state,
                None,
            ));
        });
    }
    let mut outtup = [0u64; 25];
    for i in 0..25 {
        outtup[i] = inuis[i / 4].bitwise_and(&mask64).trim_to_u64();
        inuis[i / 4] = inuis[i / 4].div(&two_to_64).unwrap(); // safe because denom not zero
    }
    keccak::f1600(&mut outtup);

    for i in 0..6 {
        inuis[i] = Uint256::from_u64(outtup[4 * i + 3]);
        for j in (0..3).rev() {
            inuis[i] = inuis[i]
                .mul(&two_to_64)
                .add(&Uint256::from_u64(outtup[4 * i + j]));
        }
    }
    inuis[6] = Uint256::from_u64(outtup[24]);
    let ret = inuis.iter().map(|ui| Value::Int(ui.clone())).collect();
    Ok(ret)
}

fn do_ecrecover(
    first_half: Uint256,
    second_half: Uint256,
    recover_id: Uint256,
    msg_hash: Uint256,
) -> Uint256 {
    let sig = Signature {
        r: H256(first_half.to_bytes_be()[..32].try_into().unwrap()),
        s: H256(second_half.to_bytes_be()[..32].try_into().unwrap()),
        v: if recover_id == Uint256::zero() {
            27u64
        } else {
            28u64
        },
    };
    let hash_to_check = H256(msg_hash.to_bytes_be()[..32].try_into().unwrap());
    match sig.recover(hash_to_check) {
        Ok(addr) => Uint256::from_bytes(&addr.0),
        Err(_) => Uint256::zero(),
    }
}

fn do_ecadd(x0: Uint256, x1: Uint256, y0: Uint256, y1: Uint256) -> (Uint256, Uint256) {
    use parity_bn::{AffineG1, Fq, Group, G1};

    let px = Fq::from_slice(&x0.to_bytes_be()).unwrap();
    let py = Fq::from_slice(&x1.to_bytes_be()).unwrap();
    let qx = Fq::from_slice(&y0.to_bytes_be()).unwrap();
    let qy = Fq::from_slice(&y1.to_bytes_be()).unwrap();

    let p = if px == Fq::zero() && py == Fq::zero() {
        G1::zero()
    } else {
        AffineG1::new(px, py).unwrap().into()
    };
    let q = if qx == Fq::zero() && qy == Fq::zero() {
        G1::zero()
    } else {
        AffineG1::new(qx, qy).unwrap().into()
    };

    if let Some(ret) = AffineG1::from_jacobian(p + q) {
        let mut out_buf_0 = vec![0u8; 32];
        ret.x().to_big_endian(&mut out_buf_0).unwrap();
        let mut out_buf_1 = vec![0u8; 32];
        ret.y().to_big_endian(&mut out_buf_1).unwrap();
        (
            Uint256::from_bytes(&out_buf_0),
            Uint256::from_bytes(&out_buf_1),
        )
    } else {
        (Uint256::zero(), Uint256::zero())
    }
}

fn do_ecmul(x0: Uint256, x1: Uint256, nui: Uint256) -> (Uint256, Uint256) {
    use parity_bn::{AffineG1, Fq, Fr, Group, G1};

    let px = Fq::from_slice(&x0.to_bytes_be()).unwrap();
    let py = Fq::from_slice(&x1.to_bytes_be()).unwrap();
    let n = Fr::from_slice(&nui.to_bytes_be()).unwrap();

    let p = if px == Fq::zero() && py == Fq::zero() {
        G1::zero()
    } else {
        AffineG1::new(px, py).unwrap().into()
    };

    if let Some(ret) = AffineG1::from_jacobian(p * n) {
        let mut out_buf_0 = vec![0u8; 32];
        ret.x().to_big_endian(&mut out_buf_0).unwrap();
        let mut out_buf_1 = vec![0u8; 32];
        ret.y().to_big_endian(&mut out_buf_1).unwrap();
        (
            Uint256::from_bytes(&out_buf_0),
            Uint256::from_bytes(&out_buf_1),
        )
    } else {
        (Uint256::zero(), Uint256::zero())
    }
}

fn do_ecpairing(mut val: Value) -> Option<bool> {
    use parity_bn::{pairing, AffineG1, AffineG2, Fq, Fq2, Group, Gt, G1, G2};

    let mut acc = Gt::one();
    for _i in 0..MAX_PAIRING_SIZE {
        if let Value::Tuple(tup) = val {
            if tup.len() == 0 {
                return Some(acc == Gt::one());
            } else if tup.len() == 2 {
                val = tup[1].clone();
                if let Value::Tuple(pts_tup) = &tup[0] {
                    if pts_tup.len() == 6 {
                        let mut uis: Vec<Uint256> = Vec::new();
                        for j in 0..6 {
                            if let Value::Int(ui) = &pts_tup[j] {
                                uis.push(ui.clone());
                            } else {
                                return None;
                            }
                        }
                        let ax = if let Ok(t) = Fq::from_slice(&uis[0].to_bytes_be()) {
                            t
                        } else {
                            return Some(false);
                        };
                        let ay = if let Ok(t) = Fq::from_slice(&uis[1].to_bytes_be()) {
                            t
                        } else {
                            return Some(false);
                        };
                        let ba = Fq2::new(
                            if let Ok(t) = Fq::from_slice(&uis[2].to_bytes_be()) {
                                t
                            } else {
                                return Some(false);
                            },
                            if let Ok(t) = Fq::from_slice(&uis[3].to_bytes_be()) {
                                t
                            } else {
                                return Some(false);
                            },
                        );
                        let bb = Fq2::new(
                            if let Ok(t) = Fq::from_slice(&uis[4].to_bytes_be()) {
                                t
                            } else {
                                return Some(false);
                            },
                            if let Ok(t) = Fq::from_slice(&uis[5].to_bytes_be()) {
                                t
                            } else {
                                return Some(false);
                            },
                        );
                        let b = if ba.is_zero() && bb.is_zero() {
                            G2::zero()
                        } else {
                            if let Ok(t) = AffineG2::new(ba, bb) {
                                t.into()
                            } else {
                                return Some(false);
                            }
                        };
                        let a = if ax.is_zero() && ay.is_zero() {
                            G1::zero()
                        } else {
                            if let Ok(t) = AffineG1::new(ax, ay) {
                                t.into()
                            } else {
                                return Some(false);
                            }
                        };
                        acc = acc * pairing(a, b);
                    } else {
                        return None;
                    }
                } else {
                    return None;
                }
            } else {
                return None;
            }
        } else {
            return None;
        }
    }

    None
}

fn sha256_compression(acc: Uint256, buf0: Uint256, buf1: Uint256) -> Uint256 {
    let mut acc_32 = acc.to_u32_digits_be();
    let buf_32 = buf0.to_u32_digits_be_2(&buf1);
    crypto::sha2::sha256_digest_block_u32(&mut acc_32, &buf_32);
    let acc_32 = &mut acc_32[..];
    acc_32.reverse();
    Uint256::from_u32_digits(acc_32)
}

fn ripemd160_compression(acc: Uint256, buf0: Uint256, buf1: Uint256) -> Uint256 {
    let words = acc.to_u32_digits_be();
    let mut acc_buf = [words[3], words[4], words[5], words[6], words[7]];
    let mut buf = buf0.to_bytes_be();
    buf.extend(buf1.to_bytes_be());

    println!("before {:?}", acc_buf);
    println!("buf    {:?}", buf);
    ripemd160port::process_msg_block(&mut acc_buf, &buf);
    println!("after  {:?}", acc_buf);

    println!("reversed {:?}", reverse32(acc_buf[0]));

    Uint256::from_u32_digits(&[
        reverse32(acc_buf[4]),
        reverse32(acc_buf[3]),
        reverse32(acc_buf[2]),
        reverse32(acc_buf[1]),
        reverse32(acc_buf[0]),
        0u32,
        0u32,
        0u32,
    ])
}

fn reverse32(x: u32) -> u32 {
    let mid = (x >> 16) | (x << 16);
    ((mid & 0x00ff00ff) << 8) | ((mid & 0xff00ff00) >> 8)
}

///Represents a stack trace, with each CodePt indicating a stack frame, Unknown variant is unused.
#[derive(Debug)]
pub struct StackTrace {
    pub trace: Vec<CodePt>,
}

impl fmt::Display for StackTrace {
    fn fmt(&self, f: &mut fmt::Formatter<'_>) -> fmt::Result {
        self.trace.iter().map(|v| writeln!(f, "{:?}", v)).collect()
    }
}<|MERGE_RESOLUTION|>--- conflicted
+++ resolved
@@ -1101,17 +1101,15 @@
             match self.run_one(false) {
                 Ok(still_runnable) => {
                     if !still_runnable {
-<<<<<<< HEAD
+                        /*
                         let final_gas = self.total_gas_usage.clone().to_u64().unwrap();
                         return final_gas - orig_gas
-                        // return gas_used;
-=======
+                        */
                         self.total_gas_usage = self
                             .total_gas_usage
                             .sub(&Uint256::from_u64(gas_this_instruction))
                             .unwrap();
                         return gas_used - gas_this_instruction;
->>>>>>> e570a477
                     }
                 }
                 Err(e) => {
@@ -1272,93 +1270,6 @@
     pub(crate) fn next_op_gas(&self) -> Option<u64> {
         if let MachineState::Running(pc) = self.state {
             Some(match self.code.get_insn(pc)?.opcode {
-<<<<<<< HEAD
-                Opcode::AVMOpcode(AVMOpcode::Plus) => 3,
-                Opcode::AVMOpcode(AVMOpcode::Mul) => 3,
-                Opcode::AVMOpcode(AVMOpcode::Minus) => 3,
-                Opcode::AVMOpcode(AVMOpcode::Div) => 4,
-                Opcode::AVMOpcode(AVMOpcode::Sdiv) => 7,
-                Opcode::AVMOpcode(AVMOpcode::Mod) => 4,
-                Opcode::AVMOpcode(AVMOpcode::Smod) => 7,
-                Opcode::AVMOpcode(AVMOpcode::AddMod) => 4,
-                Opcode::AVMOpcode(AVMOpcode::MulMod) => 4,
-                Opcode::AVMOpcode(AVMOpcode::Exp) => 25,
-                Opcode::AVMOpcode(AVMOpcode::SignExtend) => 7,
-                Opcode::AVMOpcode(AVMOpcode::LessThan) => 2,
-                Opcode::AVMOpcode(AVMOpcode::GreaterThan) => 2,
-                Opcode::AVMOpcode(AVMOpcode::SLessThan) => 2,
-                Opcode::AVMOpcode(AVMOpcode::SGreaterThan) => 2,
-                Opcode::AVMOpcode(AVMOpcode::Equal) => 2,
-                Opcode::AVMOpcode(AVMOpcode::IsZero) => 1,
-                Opcode::AVMOpcode(AVMOpcode::BitwiseAnd) => 2,
-                Opcode::AVMOpcode(AVMOpcode::BitwiseOr) => 2,
-                Opcode::AVMOpcode(AVMOpcode::BitwiseXor) => 2,
-                Opcode::AVMOpcode(AVMOpcode::BitwiseNeg) => 1,
-                Opcode::AVMOpcode(AVMOpcode::Byte) => 4,
-                Opcode::AVMOpcode(AVMOpcode::ShiftLeft) => 4,
-                Opcode::AVMOpcode(AVMOpcode::ShiftRight) => 4,
-                Opcode::AVMOpcode(AVMOpcode::ShiftArith) => 4,
-                Opcode::AVMOpcode(AVMOpcode::Hash) => 7,
-                Opcode::AVMOpcode(AVMOpcode::Type) => 3,
-                Opcode::AVMOpcode(AVMOpcode::Hash2) => 8,
-                Opcode::AVMOpcode(AVMOpcode::Keccakf) => 600,
-                Opcode::AVMOpcode(AVMOpcode::Sha256f) => 250,
-                Opcode::AVMOpcode(AVMOpcode::Ripemd160f) => 250, //TODO: measure and update this
-                Opcode::AVMOpcode(AVMOpcode::Pop) => 1,
-                Opcode::AVMOpcode(AVMOpcode::PushStatic) => 1,
-                Opcode::AVMOpcode(AVMOpcode::Rget) => 1,
-                Opcode::AVMOpcode(AVMOpcode::Rset) => 2,
-                Opcode::AVMOpcode(AVMOpcode::Jump) => 4,
-                Opcode::AVMOpcode(AVMOpcode::Cjump) => 4,
-                Opcode::AVMOpcode(AVMOpcode::StackEmpty) => 2,
-                Opcode::AVMOpcode(AVMOpcode::GetPC) => 1,
-                Opcode::AVMOpcode(AVMOpcode::AuxPush) => 1,
-                Opcode::AVMOpcode(AVMOpcode::AuxPop) => 1,
-                Opcode::AVMOpcode(AVMOpcode::AuxStackEmpty) => 2,
-                Opcode::AVMOpcode(AVMOpcode::Noop) => 1,
-                Opcode::AVMOpcode(AVMOpcode::ErrPush) => 1,
-                Opcode::AVMOpcode(AVMOpcode::ErrSet) => 1,
-                Opcode::AVMOpcode(AVMOpcode::Dup0) => 1,
-                Opcode::AVMOpcode(AVMOpcode::Dup1) => 1,
-                Opcode::AVMOpcode(AVMOpcode::Dup2) => 1,
-                Opcode::AVMOpcode(AVMOpcode::Swap1) => 1,
-                Opcode::AVMOpcode(AVMOpcode::Swap2) => 1,
-                Opcode::AVMOpcode(AVMOpcode::Tget) => 2,
-                Opcode::AVMOpcode(AVMOpcode::Tset) => 40,
-                Opcode::AVMOpcode(AVMOpcode::Tlen) => 2,
-                Opcode::AVMOpcode(AVMOpcode::Xget) => 3,
-                Opcode::AVMOpcode(AVMOpcode::Xset) => 41,
-                Opcode::AVMOpcode(AVMOpcode::Breakpoint) => 100,
-                Opcode::AVMOpcode(AVMOpcode::Log) => 100,
-                Opcode::AVMOpcode(AVMOpcode::Send) => 100,
-                Opcode::AVMOpcode(AVMOpcode::InboxPeek) => 40,
-                Opcode::AVMOpcode(AVMOpcode::Inbox) => 40,
-                Opcode::AVMOpcode(AVMOpcode::Panic) => 5,
-                Opcode::AVMOpcode(AVMOpcode::Halt) => 10,
-                Opcode::AVMOpcode(AVMOpcode::ErrCodePoint) => 25,
-                Opcode::AVMOpcode(AVMOpcode::PushInsn) => 25,
-                Opcode::AVMOpcode(AVMOpcode::PushInsnImm) => 25,
-                Opcode::AVMOpcode(AVMOpcode::OpenInsn) => 25,
-                Opcode::AVMOpcode(AVMOpcode::DebugPrint) => 1,
-                Opcode::AVMOpcode(AVMOpcode::GetGas) => 1,
-                Opcode::AVMOpcode(AVMOpcode::SetGas) => 0,
-                Opcode::AVMOpcode(AVMOpcode::EcRecover) => 20_000,
-                Opcode::AVMOpcode(AVMOpcode::EcAdd) => 3500,
-                Opcode::AVMOpcode(AVMOpcode::EcMul) => 82_000,
-                Opcode::AVMOpcode(AVMOpcode::EcPairing) => self.gas_for_pairing(),
-                Opcode::AVMOpcode(AVMOpcode::Sideload) => 10,
-                Opcode::AVMOpcode(AVMOpcode::NewBuffer) => 1,
-                Opcode::AVMOpcode(AVMOpcode::GetBuffer8) => 10,
-                Opcode::AVMOpcode(AVMOpcode::GetBuffer64) => 10,
-                Opcode::AVMOpcode(AVMOpcode::GetBuffer256) => 10,
-                Opcode::AVMOpcode(AVMOpcode::SetBuffer8) => 100,
-                Opcode::AVMOpcode(AVMOpcode::SetBuffer64) => 100,
-                Opcode::AVMOpcode(AVMOpcode::SetBuffer256) => 100,
-                Opcode::AVMOpcode(AVMOpcode::RunWasm) => 1000000,
-                Opcode::AVMOpcode(AVMOpcode::CompileWasm) => 100,
-                Opcode::AVMOpcode(AVMOpcode::MakeWasm) => 100,
-                _ => return None,
-=======
                 AVMOpcode::Zero => 5,
                 AVMOpcode::Plus => 3,
                 AVMOpcode::Mul => 3,
@@ -1442,7 +1353,9 @@
                 AVMOpcode::SetBuffer8 => 100,
                 AVMOpcode::SetBuffer64 => 100,
                 AVMOpcode::SetBuffer256 => 100,
->>>>>>> e570a477
+                AVMOpcode::RunWasm => 1000000,
+                AVMOpcode::CompileWasm => 100,
+                AVMOpcode::MakeWasm => 100,
             })
         } else {
             None
@@ -1519,8 +1432,10 @@
                         self.arb_gas_remaining = Uint256::max_uint();
                         return Err(ExecutionError::new("Out of ArbGas", &self.state, None));
                     }
-<<<<<<< HEAD
-                }
+                    gas_remaining_before
+                } else {
+                    self.arb_gas_remaining.clone()
+                };
                 if let Some(str) = &insn.debug_str {
                     self.counter = self.counter + 1;
                     // println!("{}, stack sz {}", str, stack_len);
@@ -1528,13 +1443,7 @@
                     if self.counter % 100000 == 0 {
                         println!("Wasm instruction {}", self.counter);
                     }
-                }
-=======
-                    gas_remaining_before
-                } else {
-                    self.arb_gas_remaining.clone()
                 };
->>>>>>> e570a477
                 match insn.opcode {
                     AVMOpcode::Noop => {
                         self.incr_pc();
@@ -2188,7 +2097,6 @@
                     AVMOpcode::DebugPrint => {
                         let r1 = self.stack.pop(&self.state)?;
                         println!("debugprint: {}", r1);
-<<<<<<< HEAD
                         match r1 {
                             Value::Buffer(buf) => {
                                 let mut res = vec![];
@@ -2199,26 +2107,11 @@
                             },
                             _ => {},
                         };
-                        println!("{}\n{}", try_display_location(insn.debug_info.location, &self.file_name_chart), self.arb_gas_remaining);
+                        println!("{}\n{}", try_display_location(insn.debug_info.location, &self.file_name_chart, true), self.arb_gas_remaining);
 						self.incr_pc();
 						Ok(true)
 					}
-                    Opcode::AVMOpcode(AVMOpcode::GetGas) => {
-=======
-                        println!(
-                            "{}\n{}",
-                            try_display_location(
-                                insn.debug_info.location,
-                                &self.file_name_chart,
-                                true
-                            ),
-                            self.arb_gas_remaining
-                        );
-                        self.incr_pc();
-                        Ok(true)
-                    }
                     AVMOpcode::GetGas => {
->>>>>>> e570a477
                         self.stack.push(Value::Int(self.arb_gas_remaining.clone()));
                         self.incr_pc();
                         Ok(true)
@@ -2335,12 +2228,7 @@
                         let val = self.stack.pop_uint(&self.state)?;
                         let buf = self.stack.pop_buffer(&self.state)?;
                         let bytes = val.to_bytes_be();
-<<<<<<< HEAD
-                        let nbuf = buf.set_byte(offset, bytes[31]);
-                        // println!("setting buffer offset {} value {} bytes {:?}", offset, val, bytes[31]);
-=======
                         let nbuf = buf.set_byte(offset as u128, bytes[31]);
->>>>>>> e570a477
                         self.stack.push(Value::copy_buffer(nbuf));
                         self.incr_pc();
                         Ok(true)
@@ -2360,16 +2248,13 @@
                         let bytes = val.to_bytes_be();
                         // println!("setting buffer offset {} value {} bytes {:?}", offset, val, bytes);
                         for i in 0..8 {
-<<<<<<< HEAD
-                            nbuf = nbuf.set_byte(offset+i, bytes[i+24]);
-                        }
+                            nbuf = nbuf.set_byte((offset+i) as u128, bytes[i+24]);
+                        }
+                        /*
                         let mut res = [0u8; 8];
                         for i in 0..8 {
                             res[i] = nbuf.read_byte(offset+i);
-=======
-                            nbuf = nbuf.set_byte((offset + i) as u128, bytes[i]);
->>>>>>> e570a477
-                        }
+                        }*/
                         // println!("getting buffer offset {} value {:?}", offset, res);
                         self.stack.push(Value::copy_buffer(nbuf));
                         self.incr_pc();
@@ -2395,8 +2280,7 @@
                         self.incr_pc();
                         Ok(true)
                     }
-<<<<<<< HEAD
-                    Opcode::AVMOpcode(AVMOpcode::RunWasm) => {
+                    AVMOpcode::RunWasm => {
                         let arg = self.stack.pop_usize(&self.state)?;
                         let buf = self.stack.pop_buffer(&self.state)?;
                         let (_, idx) = self.stack.pop_wasm_codepoint(&self.state)?;
@@ -2416,12 +2300,12 @@
                         self.incr_pc();
                         Ok(true)
                     }
-                    Opcode::AVMOpcode(AVMOpcode::CompileWasm) => {
+                    AVMOpcode::CompileWasm => {
                         let offset = self.stack.pop_usize(&self.state)?;
                         let buf = self.stack.pop_buffer(&self.state)?;
                         let mut vec = vec![];
                         for i in 0..offset {
-                            vec.push(buf.read_byte(i));
+                            vec.push(buf.read_byte(i as u128));
                         }
                         let init = process_wasm(&vec);
                         let (code_vec, _) = crate::wasm::resolve_labels(init.clone());
@@ -2460,14 +2344,14 @@
                         */
                         Ok(true)
                     }
-                    Opcode::AVMOpcode(AVMOpcode::MakeWasm) => {
+                    AVMOpcode::MakeWasm => {
                         let offset = self.stack.pop_usize(&self.state)?;
                         let buf = self.stack.pop_buffer(&self.state)?;
                         let tab = self.stack.pop(&self.state)?;
                         let code_pt = self.stack.pop(&self.state)?;
                         let mut vec = vec![];
                         for i in 0..offset {
-                            vec.push(buf.read_byte(i));
+                            vec.push(buf.read_byte(i as u128));
                         }
                         let val = Value::new_tuple(vec![code_pt, tab.clone()]);
                         let instance = JitWasm::new(&vec);
@@ -2478,22 +2362,7 @@
 
                         Ok(true)
                     }
-                    Opcode::GetLocal |  // these opcodes are for intermediate use in compilation only
-					Opcode::SetLocal |  // they should never appear in fully compiled code
-					Opcode::MakeFrame(_, _) |
-					Opcode::Label(_) |
-					Opcode::PushExternal(_) |
-					Opcode::TupleGet(_) |
-					Opcode::TupleSet(_) |
-					Opcode::ArrayGet |
-					Opcode::UncheckedFixedArrayGet(_) |
-					Opcode::GetGlobalVar(_) |
-					Opcode::SetGlobalVar(_) |
-					Opcode::Return => Err(ExecutionError::new("invalid opcode", &self.state, None))
 				}
-=======
-                }
->>>>>>> e570a477
             } else {
                 Err(ExecutionError::new(
                     "invalid program counter",
