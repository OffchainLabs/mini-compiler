--- conflicted
+++ resolved
@@ -207,7 +207,6 @@
     }
 }
 
-<<<<<<< HEAD
 struct CodeStore {
 	segments: Vec<Vec<Instruction>>,
 }
@@ -277,9 +276,7 @@
 	}
 }
 
-=======
 #[derive(Debug)]
->>>>>>> 1a5641f6
 pub struct Machine {
     stack: ValueStack,
     aux_stack: ValueStack,
