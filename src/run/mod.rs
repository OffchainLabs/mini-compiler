--- conflicted
+++ resolved
@@ -23,11 +23,7 @@
 
 pub use emulator::Machine;
 pub use runtime_env::{
-<<<<<<< HEAD
-    bytes_from_bytestack, bytestack_from_bytes, replay_from_testlog_file, RuntimeEnvironment,
-=======
-    bytes_from_bytestack, bytestack_from_bytes, ArbosReceipt, RuntimeEnvironment,
->>>>>>> 23ab3109
+    bytes_from_bytestack, bytestack_from_bytes, replay_from_testlog_file, ArbosReceipt, RuntimeEnvironment,
 };
 
 mod emulator;
