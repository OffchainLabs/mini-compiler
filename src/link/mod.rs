/*
 * Copyright 2020, Offchain Labs, Inc. All rights reserved.
 */

//!Provides types and utilities for linking together compiled mini programs

<<<<<<< HEAD
use crate::compile::{
    compile_from_file, CompileError, CompiledProgram, DebugInfo, GlobalVarDecl, SourceFileMap, Type,
};
=======
use crate::compile::{CompileError, CompiledProgram, DebugInfo, SourceFileMap, Type};
>>>>>>> bf4c9bf0
use crate::mavm::{AVMOpcode, Instruction, Label, Opcode, Value};
use crate::pos::try_display_location;
use crate::stringtable::{StringId, StringTable};
use serde::{Deserialize, Serialize};
use std::collections::hash_map::{DefaultHasher, HashMap};
use std::collections::BTreeMap;
use std::hash::Hasher;
use std::io;
use xformcode::make_uninitialized_tuple;

pub use xformcode::{value_from_field_list, TupleTree, TUPLE_SIZE};

mod optimize;
mod striplabels;
mod xformcode;

///Represents a mini program that has gone through the post-link compilation step.
///
/// This is typically constructed via the `postlink_compile` function.
#[derive(Serialize, Deserialize)]
pub struct LinkedProgram {
    pub code: Vec<Instruction<AVMOpcode>>,
    pub static_val: Value,
<<<<<<< HEAD
    pub globals: Vec<GlobalVarDecl>,
=======
    #[serde(default)]
>>>>>>> bf4c9bf0
    pub file_name_chart: BTreeMap<u64, String>,
}

impl LinkedProgram {
    ///Serializes self to the format specified by the format argument, with a default of json for
    /// None. The output is written to a dynamically dispatched implementor of `std::io::Write`,
    /// specified by the output argument.
    pub fn to_output(&self, output: &mut dyn io::Write, format: Option<&str>) {
        match format {
            Some("pretty") => {
                writeln!(output, "static: {}", self.static_val).unwrap();
                for (idx, insn) in self.code.iter().enumerate() {
                    writeln!(
                        output,
                        "{:05}:  {} \t\t {}",
                        idx,
                        insn,
                        try_display_location(
                            insn.debug_info.location,
                            &self.file_name_chart,
                            false
                        )
                    )
                    .unwrap();
                }
            }
            None | Some("json") => match serde_json::to_string(self) {
                Ok(prog_str) => {
                    writeln!(output, "{}", prog_str).unwrap();
                }
                Err(e) => {
                    writeln!(output, "json serialization error: {:?}", e).unwrap();
                }
            },
            Some("bincode") => match bincode::serialize(self) {
                Ok(encoded) => {
                    if let Err(e) = output.write_all(&encoded) {
                        writeln!(output, "bincode write error: {:?}", e).unwrap();
                    }
                }
                Err(e) => {
                    writeln!(output, "bincode serialization error: {:?}", e).unwrap();
                }
            },
            Some(weird_value) => {
                writeln!(output, "invalid format: {}", weird_value).unwrap();
            }
        }
    }
}

///Represents an import generated by a `use` statement.
#[derive(Clone, Debug)]
pub struct Import {
    ///Module path, relative to logical program root.
    pub path: Vec<String>,
    ///Name of `Type` or function to be imported.
    pub name: String,
}

impl Import {
    pub fn new(path: Vec<String>, name: String) -> Self {
        Import { path, name }
    }
}

///Represents a function imported from another mini program or module.
#[derive(Clone, Serialize, Deserialize, Debug, PartialEq, Eq)]
pub struct ImportedFunc {
    pub name_id: StringId,
    pub slot_num: usize,
    pub name: String,
}

impl ImportedFunc {
    pub fn new(slot_num: usize, name_id: StringId, string_table: &StringTable) -> Self {
        ImportedFunc {
            name_id,
            slot_num,
            name: string_table.name_from_id(name_id).to_string(),
        }
    }

    ///Takes self by value and returns self with slot_number increased by ext_offset. Used to assign
    /// unique slot numbers when linking multiple source files.
    pub fn relocate(mut self, _int_offset: usize, ext_offset: usize) -> Self {
        self.slot_num += ext_offset;
        self
    }
}

///Represents a function that is part of the modules public interface.  The label field represents
/// the start location of the function in the program it is contained in.
///
/// This struct differs from `ExportedFuncPoint` because the label field points to a virtual label
/// rather than an absolute address.
#[derive(Debug, Clone, Serialize, Deserialize)]
pub struct ExportedFunc {
    pub name: String,
    pub label: Label,
    pub tipe: Type,
}

impl ExportedFunc {
    ///Takes self by value and returns a tuple. The first field of the tuple is self with internal,
    /// external, and function references increased by int_offset, ext_offset, and func_offset
    /// instructions respectively.  The second field is the instruction after the end of self,
    /// calculated by taking the sum of func_offset and the function length.
    pub fn relocate(
        self,
        int_offset: usize,
        ext_offset: usize,
        func_offset: usize,
    ) -> (Self, usize) {
        let (relocated_label, new_func_offset) =
            self.label.relocate(int_offset, ext_offset, func_offset);
        (
            ExportedFunc {
                name: self.name,
                label: relocated_label,
                tipe: self.tipe,
            },
            new_func_offset,
        )
    }
}

impl ExportedFunc {
    pub fn new(name_id: StringId, label: Label, tipe: Type, string_table: &StringTable) -> Self {
        Self {
            name: string_table.name_from_id(name_id).to_string(),
            label,
            tipe,
        }
    }
}

///Converts a linked `CompiledProgram` into a `LinkedProgram` by fixing non-forward jumps,
/// converting wide tuples to nested tuples, performing code optimizations, converting the jump
/// table to a static value, and combining the file name chart with the associated argument.
pub fn postlink_compile(
    program: CompiledProgram,
    mut file_name_chart: BTreeMap<u64, String>,
    test_mode: bool,
    debug: bool,
) -> Result<LinkedProgram, CompileError> {
    if debug {
        println!("========== after initial linking ===========");
        for (idx, insn) in program.code.iter().enumerate() {
            println!("{:04}:  {}", idx, insn);
        }
    }
    let (code_2, jump_table) = striplabels::fix_nonforward_labels(
        &program.code,
        &program.imported_funcs,
<<<<<<< HEAD
        program.globals.len() - 1,
=======
        program.global_num_limit - 1,
>>>>>>> bf4c9bf0
    );
    if debug {
        println!("========== after fix_backward_labels ===========");
        for (idx, insn) in code_2.iter().enumerate() {
            println!("{:04}:  {}", idx, insn);
        }
    }
    let code_3 = xformcode::fix_tuple_size(&code_2, program.globals.len())?;
    if debug {
        println!("=========== after fix_tuple_size ==============");
        for (idx, insn) in code_3.iter().enumerate() {
            println!("{:04}:  {}", idx, insn);
        }
    }
    let code_4 = optimize::peephole(&code_3);
    if debug {
        println!("============ after peephole optimization ===========");
        for (idx, insn) in code_4.iter().enumerate() {
            println!("{:04}:  {}", idx, insn);
        }
    }
<<<<<<< HEAD
    let (mut code_final, jump_table_final) =
=======
    let (mut code_5, jump_table_final) =
>>>>>>> bf4c9bf0
        striplabels::strip_labels(code_4, &jump_table, &program.imported_funcs)?;
    let jump_table_value = xformcode::jump_table_to_value(jump_table_final);

    hardcode_jump_table_into_register(&mut code_5, &jump_table_value, test_mode);
    let code_final: Vec<_> = code_5
        .into_iter()
        .map(|insn| {
            if let Opcode::AVMOpcode(inner) = insn.opcode {
                Ok(Instruction::new(inner, insn.immediate, insn.debug_info))
            } else {
                Err(CompileError::new(
                    format!("In final output encountered virtual opcode {}", insn.opcode),
                    insn.debug_info.location,
                ))
            }
        })
        .collect::<Result<Vec<_>, CompileError>>()?;

    if debug {
        println!("============ after strip_labels =============");
        println!("static: {}", jump_table_value);
        for (idx, insn) in code_final.iter().enumerate() {
            println!("{:04}:  {}", idx, insn);
        }
        println!("============ after full compile/link =============");
    }

    file_name_chart.extend(program.file_name_chart);

    Ok(LinkedProgram {
        code: code_final,
        static_val: Value::none(),
        globals: program.globals,
        file_name_chart,
    })
}

fn hardcode_jump_table_into_register(
    code: &mut Vec<Instruction>,
    jump_table: &Value,
    test_mode: bool,
) {
    let offset = if test_mode { 1 } else { 2 };
    let old_imm = code[offset].clone().immediate.unwrap();
    code[offset] = Instruction::from_opcode_imm(
        code[offset].opcode,
        old_imm.replace_last_none(jump_table),
        code[offset].debug_info,
    );
}

///Combines the `CompiledProgram`s in progs_in into a single `CompiledProgram` with offsets adjusted
/// to avoid collisions and auto-linked programs added.
///
/// Also prints a warning message to the console if import and export types between modules don't
/// match.
pub fn link(
    progs_in: &[CompiledProgram],
    test_mode: bool,
) -> Result<CompiledProgram, CompileError> {
    let progs = progs_in.to_vec();
    let mut insns_so_far: usize = 3; // leave 2 insns of space at beginning for initialization
    let mut imports_so_far: usize = 0;
    let mut int_offsets = Vec::new();
    let mut ext_offsets = Vec::new();
    let mut merged_source_file_map = SourceFileMap::new_empty();
    let mut global_num_limit = vec![];

    for prog in &progs {
        merged_source_file_map.push(
            prog.code.len(),
            match &prog.source_file_map {
                Some(sfm) => sfm.get(0),
                None => "".to_string(),
            },
        );
        int_offsets.push(insns_so_far);
        insns_so_far += prog.code.len();
        ext_offsets.push(imports_so_far);
        imports_so_far += prog.imported_funcs.len();
    }

    let mut relocated_progs = Vec::new();
    let mut func_offset: usize = 0;
    for (i, prog) in progs.iter().enumerate() {
        let (relocated_prog, new_func_offset) = prog.clone().relocate(
            int_offsets[i],
            ext_offsets[i],
            func_offset,
            global_num_limit,
            prog.clone().source_file_map,
        );
<<<<<<< HEAD
        global_num_limit = relocated_prog.globals.clone(); // +1 is for jump table
        global_num_limit.push(GlobalVarDecl::new(
            usize::max_value(),
            "Dummy global".to_string(),
            Type::Void,
            None,
        ));
=======
        global_num_limit = relocated_prog.global_num_limit;
>>>>>>> bf4c9bf0
        relocated_progs.push(relocated_prog);
        func_offset = new_func_offset + 1;
    }

    global_num_limit += 1;

    // Initialize globals or allow jump table retrieval
    let mut linked_code = if test_mode {
        vec![
            Instruction::from_opcode_imm(
                Opcode::AVMOpcode(AVMOpcode::Noop),
                Value::none(),
                DebugInfo::default(),
            ),
            Instruction::from_opcode_imm(
                Opcode::AVMOpcode(AVMOpcode::Noop),
<<<<<<< HEAD
                make_uninitialized_tuple(global_num_limit.len()),
=======
                make_uninitialized_tuple(global_num_limit),
>>>>>>> bf4c9bf0
                DebugInfo::default(),
            ),
            Instruction::from_opcode(Opcode::AVMOpcode(AVMOpcode::Rset), DebugInfo::default()),
        ]
    } else {
        vec![
            Instruction::from_opcode(Opcode::AVMOpcode(AVMOpcode::Rget), DebugInfo::default()),
            Instruction::from_opcode_imm(
                Opcode::AVMOpcode(AVMOpcode::Noop),
                Value::none(),
                DebugInfo::default(),
            ),
            Instruction::from_opcode_imm(
                Opcode::AVMOpcode(AVMOpcode::Rset),
<<<<<<< HEAD
                make_uninitialized_tuple(global_num_limit.len()),
=======
                make_uninitialized_tuple(global_num_limit),
>>>>>>> bf4c9bf0
                DebugInfo::default(),
            ),
        ]
    };

    let mut linked_exports = Vec::new();
    let mut linked_imports = Vec::new();
    for mut rel_prog in relocated_progs {
        linked_code.append(&mut rel_prog.code);
        linked_exports.append(&mut rel_prog.exported_funcs);
        linked_imports.append(&mut rel_prog.imported_funcs);
    }

    let mut exports_map = HashMap::new();
    let mut label_xlate_map = HashMap::new();
    for exp in &linked_exports {
        exports_map.insert(exp.name.clone(), exp.label);
    }
    for imp in &linked_imports {
        if let Some(label) = exports_map.get(&imp.name) {
            label_xlate_map.insert(Label::External(imp.slot_num), label);
        } else {
            println!(
                "Warning: {}",
                CompileError::new(format!("Failed to resolve import \"{}\"", imp.name), None)
            );
        }
    }

    let mut linked_xlated_code = Vec::new();
    for insn in linked_code {
        linked_xlated_code.push(insn.xlate_labels(&label_xlate_map));
    }

    Ok(CompiledProgram::new(
        linked_xlated_code,
        linked_exports,
        linked_imports,
        global_num_limit,
        Some(merged_source_file_map),
        {
            let mut map = HashMap::new();
            let mut file_hasher = DefaultHasher::new();
            file_hasher.write(b"builtin/array.mini");
            map.insert(file_hasher.finish(), "builtin/array.mini".to_string());
            let mut file_hasher = DefaultHasher::new();
            file_hasher.write(b"builtin/kvs.mini");
            map.insert(file_hasher.finish(), "builtin/kvs.mini".to_string());
            map
        },
    ))
}<|MERGE_RESOLUTION|>--- conflicted
+++ resolved
@@ -4,13 +4,9 @@
 
 //!Provides types and utilities for linking together compiled mini programs
 
-<<<<<<< HEAD
 use crate::compile::{
     compile_from_file, CompileError, CompiledProgram, DebugInfo, GlobalVarDecl, SourceFileMap, Type,
 };
-=======
-use crate::compile::{CompileError, CompiledProgram, DebugInfo, SourceFileMap, Type};
->>>>>>> bf4c9bf0
 use crate::mavm::{AVMOpcode, Instruction, Label, Opcode, Value};
 use crate::pos::try_display_location;
 use crate::stringtable::{StringId, StringTable};
@@ -34,11 +30,8 @@
 pub struct LinkedProgram {
     pub code: Vec<Instruction<AVMOpcode>>,
     pub static_val: Value,
-<<<<<<< HEAD
     pub globals: Vec<GlobalVarDecl>,
-=======
     #[serde(default)]
->>>>>>> bf4c9bf0
     pub file_name_chart: BTreeMap<u64, String>,
 }
 
@@ -194,11 +187,7 @@
     let (code_2, jump_table) = striplabels::fix_nonforward_labels(
         &program.code,
         &program.imported_funcs,
-<<<<<<< HEAD
         program.globals.len() - 1,
-=======
-        program.global_num_limit - 1,
->>>>>>> bf4c9bf0
     );
     if debug {
         println!("========== after fix_backward_labels ===========");
@@ -220,11 +209,7 @@
             println!("{:04}:  {}", idx, insn);
         }
     }
-<<<<<<< HEAD
-    let (mut code_final, jump_table_final) =
-=======
-    let (mut code_5, jump_table_final) =
->>>>>>> bf4c9bf0
+    let (mut code5, jump_table_final) =
         striplabels::strip_labels(code_4, &jump_table, &program.imported_funcs)?;
     let jump_table_value = xformcode::jump_table_to_value(jump_table_final);
 
@@ -317,17 +302,7 @@
             global_num_limit,
             prog.clone().source_file_map,
         );
-<<<<<<< HEAD
-        global_num_limit = relocated_prog.globals.clone(); // +1 is for jump table
-        global_num_limit.push(GlobalVarDecl::new(
-            usize::max_value(),
-            "Dummy global".to_string(),
-            Type::Void,
-            None,
-        ));
-=======
-        global_num_limit = relocated_prog.global_num_limit;
->>>>>>> bf4c9bf0
+        global_num_limit = relocated_prog.globals.clone();
         relocated_progs.push(relocated_prog);
         func_offset = new_func_offset + 1;
     }
@@ -344,11 +319,7 @@
             ),
             Instruction::from_opcode_imm(
                 Opcode::AVMOpcode(AVMOpcode::Noop),
-<<<<<<< HEAD
-                make_uninitialized_tuple(global_num_limit.len()),
-=======
                 make_uninitialized_tuple(global_num_limit),
->>>>>>> bf4c9bf0
                 DebugInfo::default(),
             ),
             Instruction::from_opcode(Opcode::AVMOpcode(AVMOpcode::Rset), DebugInfo::default()),
@@ -363,11 +334,7 @@
             ),
             Instruction::from_opcode_imm(
                 Opcode::AVMOpcode(AVMOpcode::Rset),
-<<<<<<< HEAD
-                make_uninitialized_tuple(global_num_limit.len()),
-=======
                 make_uninitialized_tuple(global_num_limit),
->>>>>>> bf4c9bf0
                 DebugInfo::default(),
             ),
         ]
