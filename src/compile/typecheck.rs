--- conflicted
+++ resolved
@@ -1521,16 +1521,12 @@
                                     HashSet::new(),
                                 ) {
                                     return Err(new_type_error(
-<<<<<<< HEAD
-                                        format!("wrong argument type in function call, {}", resolved_arg_type.mis, tc_args[i].get_type().get_representation(type_tree)?.display()),
-=======
                                         format!(
                                             "wrong argument type in function call, {}",
                                             resolved_arg_type
                                                 .mismatch_string(&tc_args[i].get_type(), type_tree)
                                                 .expect("Did not find a mismatch")
                                         ),
->>>>>>> 02ec032b
                                         loc,
                                     ));
                                 }
