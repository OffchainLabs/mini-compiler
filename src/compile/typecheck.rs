/*
 * Copyright 2020, Offchain Labs, Inc. All rights reserved.
 */

//!Converts non-type checked ast nodes to type checked versions, and other related utilities.

use super::ast::{
    BinaryOp, Constant, Expr, FuncArg, FuncDecl, FuncDeclKind, GlobalVarDecl, IfArm,
    ImportFuncDecl, MatchPattern, Statement, StatementKind, StructField, TopLevelDecl, Type,
    UnaryOp,
};
use super::{symtable::SymTable, MiniProperties};
use crate::compile::ast::{DebugInfo, ExprKind, TypeTree};
use crate::link::{ExportedFunc, Import, ImportedFunc};
use crate::mavm::{Instruction, Label, Value};
use crate::pos::Location;
use crate::stringtable::{StringId, StringTable};
use crate::uint256::Uint256;
use std::collections::{HashMap, HashSet};

///Trait for all nodes in the AST, currently only implemented for type checked versions.
pub trait AbstractSyntaxTree {
    ///Returns a list of direct children of `self`
    fn child_nodes(&mut self) -> Vec<TypeCheckedNode> {
        vec![]
    }
    ///Applies `func` to `self` recursively, stopping when `func` returns `false`.  The `state` and
    ///`mut_state` arguments are accessible to all nodes called by this method, and `mut_state` can
    ///be modified by `func`.  The modifications will only be visible to the child nodes.
    fn recursive_apply<F, S, MS>(&mut self, func: F, state: &S, mut_state: &mut MS)
    where
        F: Fn(&mut TypeCheckedNode, &S, &mut MS) -> bool + Copy,
        MS: Clone,
    {
        let mut children = self.child_nodes();
        for child in &mut children {
            let mut child_state = (*mut_state).clone();
            let recurse = func(child, state, &mut child_state);
            if recurse {
                child.recursive_apply(func, state, &mut child_state);
            }
        }
    }
}

///Represents a mutable reference to any AST node.
#[derive(Debug)]
pub enum TypeCheckedNode<'a> {
    Statement(&'a mut TypeCheckedStatement),
    Expression(&'a mut TypeCheckedExpr),
    IfArm(&'a mut TypeCheckedIfArm),
    StructField(&'a mut TypeCheckedStructField),
}

impl<'a> AbstractSyntaxTree for TypeCheckedNode<'a> {
    fn child_nodes(&mut self) -> Vec<TypeCheckedNode> {
        match self {
            TypeCheckedNode::Statement(stat) => stat.child_nodes(),
            TypeCheckedNode::Expression(exp) => exp.child_nodes(),
            TypeCheckedNode::IfArm(arm) => arm.child_nodes(),
            TypeCheckedNode::StructField(field) => field.child_nodes(),
        }
    }
}

///An error encountered during typechecking
#[derive(Debug)]
pub struct TypeError {
    pub reason: String,
    pub location: Option<Location>,
}

pub fn new_type_error(msg: String, location: Option<Location>) -> TypeError {
    TypeError {
        reason: msg,
        location,
    }
}

///Keeps track of compiler enforced properties, currently only tracks purity, may be extended to
/// keep track of potential to throw or other properties.
#[derive(Debug, Clone)]
pub struct PropertiesList {
    pub pure: bool,
}

///A mini function that has been type checked.
#[derive(Debug, Clone)]
pub struct TypeCheckedFunc {
    pub name: StringId,
    pub args: Vec<FuncArg>,
    pub ret_type: Type,
    pub code: Vec<TypeCheckedStatement>,
    pub tipe: Type,
    pub imported: bool,
    pub debug_info: DebugInfo,
    pub properties: PropertiesList,
}

impl AbstractSyntaxTree for TypeCheckedFunc {
    fn child_nodes(&mut self) -> Vec<TypeCheckedNode> {
        self.code
            .iter_mut()
            .map(|stat| TypeCheckedNode::Statement(stat))
            .collect()
    }
}

impl MiniProperties for TypeCheckedFunc {
    fn is_pure(&self) -> bool {
        self.code.iter().all(|statement| statement.is_pure())
    }
}

///Used by inlining to replace early returns with break statements
fn strip_returns(to_strip: &mut TypeCheckedNode, _state: &(), _mut_state: &mut ()) -> bool {
    if let TypeCheckedNode::Statement(stat) = to_strip {
        if let TypeCheckedStatementKind::Return(exp) = &mut stat.kind {
            stat.kind = TypeCheckedStatementKind::Break(Some(exp.clone()), "_inline".to_string());
        } else if let TypeCheckedStatementKind::ReturnVoid() = &mut stat.kind {
            stat.kind = TypeCheckedStatementKind::Break(None, "_inline".to_string());
        }
    }
    true
}

///Used to inline an AST node
fn inline(
    to_do: &mut TypeCheckedNode,
    state: &(&Vec<TypeCheckedFunc>, &Vec<ImportedFunc>, &StringTable),
    _mut_state: &mut (),
) -> bool {
    if let TypeCheckedNode::Statement(stat) = to_do {
        stat.debug_info.attributes.inline
    } else if let TypeCheckedNode::Expression(exp) = to_do {
        if let TypeCheckedExpr {
            kind: TypeCheckedExprKind::FunctionCall(name, args, _, _),
            debug_info: _,
        } = exp
        {
            let (code, block_exp) = if let TypeCheckedExpr {
                kind: TypeCheckedExprKind::FuncRef(id, ref func_ref_type),
                debug_info: _,
            } = **name
            {
                let found_func = state.0.iter().find(|func| func.name == id);
                if let Some(func) = found_func {
                    let mut code: Vec<_> = args
                        .iter()
                        .zip(func.args.iter())
                        .map(|(arg, otherarg)| TypeCheckedStatement {
                            kind: TypeCheckedStatementKind::Let(
                                TypeCheckedMatchPattern::Simple(
                                    otherarg.name,
                                    otherarg.tipe.clone(),
                                ),
                                arg.clone(),
                            ),
                            debug_info: DebugInfo::default(),
                        })
                        .collect();
                    code.append(&mut func.code.clone());
                    let last = code.pop();
                    let block_exp = match last {
                        Some(TypeCheckedStatement {
                            kind: TypeCheckedStatementKind::Return(exp),
                            debug_info: _,
                        }) => Some(Box::new(exp)),
                        Some(TypeCheckedStatement {
                            kind: TypeCheckedStatementKind::If(_),
                            debug_info,
                        })
                        | Some(TypeCheckedStatement {
                            kind: TypeCheckedStatementKind::IfLet(_, _, _, _),
                            debug_info,
                        }) => {
                            if let Some(statement) = last {
                                code.push(statement);
                            }
                            Some(Box::new(TypeCheckedExpr {
                                kind: TypeCheckedExprKind::Const(
                                    if let Type::Func(_, _, ret) = func_ref_type {
                                        ret.default_value().0
                                    } else {
                                        panic!()
                                    },
                                    if let Type::Func(_, _, ret) = func_ref_type {
                                        *ret.clone()
                                    } else {
                                        panic!()
                                    },
                                ),
                                debug_info,
                            }))
                        }
                        _ => {
                            if let Some(statement) = last {
                                code.push(statement);
                            }
                            None
                        }
                    };
                    (Some(code), block_exp)
                } else {
                    (None, None)
                }
            } else {
                (None, None)
            };
            if let Some(mut code) = code {
                for statement in code.iter_mut().rev() {
                    statement.recursive_apply(strip_returns, &(), &mut ())
                }
                exp.kind =
                    TypeCheckedExprKind::CodeBlock(code, block_exp, Some("_inline".to_string()));
            }
            false
        } else {
            true
        }
    } else {
        true
    }
}

impl TypeCheckedFunc {
    pub fn inline(
        &mut self,
        funcs: &Vec<TypeCheckedFunc>,
        imported_funcs: &Vec<ImportedFunc>,
        string_table: &StringTable,
    ) {
        self.recursive_apply(inline, &(funcs, imported_funcs, string_table), &mut ());
    }
}

///A mini statement that has been type checked.
#[derive(Debug, Clone)]
pub struct TypeCheckedStatement {
    pub kind: TypeCheckedStatementKind,
    pub debug_info: DebugInfo,
}

///A mini statement that has been type checked.
#[derive(Debug, Clone)]
pub enum TypeCheckedStatementKind {
    Noop(),
    Panic(),
    ReturnVoid(),
    Return(TypeCheckedExpr),
    Break(Option<TypeCheckedExpr>, String),
    Expression(TypeCheckedExpr),
    Let(TypeCheckedMatchPattern, TypeCheckedExpr),
    AssignLocal(StringId, TypeCheckedExpr),
    AssignGlobal(usize, TypeCheckedExpr),
    Loop(Vec<TypeCheckedStatement>),
    While(TypeCheckedExpr, Vec<TypeCheckedStatement>),
    If(TypeCheckedIfArm),
    IfLet(
        StringId,
        TypeCheckedExpr,
        Vec<TypeCheckedStatement>,
        Option<Vec<TypeCheckedStatement>>,
    ),
    Asm(Vec<Instruction>, Vec<TypeCheckedExpr>),
    DebugPrint(TypeCheckedExpr),
}

impl MiniProperties for TypeCheckedStatement {
    fn is_pure(&self) -> bool {
        match &self.kind {
            TypeCheckedStatementKind::Noop()
            | TypeCheckedStatementKind::Panic()
            | TypeCheckedStatementKind::ReturnVoid() => true,
            TypeCheckedStatementKind::Return(something) => something.is_pure(),
            TypeCheckedStatementKind::Break(exp, _) => {
                exp.clone().map(|exp| exp.is_pure()).unwrap_or(true)
            }
            TypeCheckedStatementKind::Expression(expr) => expr.is_pure(),
            TypeCheckedStatementKind::Let(_, exp) => exp.is_pure(),
            TypeCheckedStatementKind::AssignLocal(_, exp) => exp.is_pure(),
            TypeCheckedStatementKind::AssignGlobal(_, _) => false,
            TypeCheckedStatementKind::Loop(code) => {
                code.iter().all(|statement| statement.is_pure())
            }
            TypeCheckedStatementKind::While(exp, block) => {
                exp.is_pure() && block.iter().all(|statement| statement.is_pure())
            }
            TypeCheckedStatementKind::If(if_arm) => if_arm.is_pure(),
            TypeCheckedStatementKind::IfLet(_, expr, block, eblock) => {
                expr.is_pure()
                    && block.iter().all(|statement| statement.is_pure())
                    && eblock
                        // This clone can most likely be avoided and it would probably be good idea to do so
                        .clone()
                        .map(|statements| statements.iter().all(|statement| statement.is_pure()))
                        .unwrap_or(true)
            }
            TypeCheckedStatementKind::Asm(instrs, exprs) => {
                instrs.iter().all(|instr| instr.is_pure())
                    && exprs.iter().all(|expr| expr.is_pure())
            }
            TypeCheckedStatementKind::DebugPrint(_) => true,
        }
    }
}

impl AbstractSyntaxTree for TypeCheckedStatement {
    fn child_nodes(&mut self) -> Vec<TypeCheckedNode> {
        match &mut self.kind {
            TypeCheckedStatementKind::Noop()
            | TypeCheckedStatementKind::Panic()
            | TypeCheckedStatementKind::ReturnVoid() => vec![],
            TypeCheckedStatementKind::Return(exp)
            | TypeCheckedStatementKind::Expression(exp)
            | TypeCheckedStatementKind::Let(_, exp)
            | TypeCheckedStatementKind::AssignLocal(_, exp)
            | TypeCheckedStatementKind::AssignGlobal(_, exp)
            | TypeCheckedStatementKind::DebugPrint(exp) => vec![TypeCheckedNode::Expression(exp)],
            TypeCheckedStatementKind::Loop(stats) => stats
                .iter_mut()
                .map(|stat| TypeCheckedNode::Statement(stat))
                .collect(),
            TypeCheckedStatementKind::While(exp, stats) => vec![TypeCheckedNode::Expression(exp)]
                .into_iter()
                .chain(
                    stats
                        .iter_mut()
                        .map(|stat| TypeCheckedNode::Statement(stat)),
                )
                .collect(),
            TypeCheckedStatementKind::If(arm) => vec![TypeCheckedNode::IfArm(arm)],
            TypeCheckedStatementKind::IfLet(_, exp, stats, ostats) => {
                vec![TypeCheckedNode::Expression(exp)]
                    .into_iter()
                    .chain(
                        stats
                            .iter_mut()
                            .map(|stat| TypeCheckedNode::Statement(stat)),
                    )
                    .chain(
                        ostats
                            .iter_mut()
                            .flatten()
                            .map(|stat| TypeCheckedNode::Statement(stat)),
                    )
                    .collect()
            }
            TypeCheckedStatementKind::Asm(_, exps) => exps
                .iter_mut()
                .map(|exp| TypeCheckedNode::Expression(exp))
                .collect(),
            TypeCheckedStatementKind::Break(oexp, _) => {
                oexp.iter_mut().flat_map(|exp| exp.child_nodes()).collect()
            }
        }
    }
}

///A `MatchPattern` that has gone through type checking.
#[derive(Debug, Clone)]
pub enum TypeCheckedMatchPattern {
    Simple(StringId, Type),
    Tuple(Vec<TypeCheckedMatchPattern>, Type),
}

///An `IfArm` that has been type checked.
#[derive(Debug, Clone)]
pub enum TypeCheckedIfArm {
    Cond(
        TypeCheckedExpr,
        Vec<TypeCheckedStatement>,
        Option<Box<TypeCheckedIfArm>>,
        DebugInfo,
    ),
    Catchall(Vec<TypeCheckedStatement>, DebugInfo),
}

impl AbstractSyntaxTree for TypeCheckedIfArm {
    fn child_nodes(&mut self) -> Vec<TypeCheckedNode> {
        match self {
            TypeCheckedIfArm::Cond(exp, stats, alt_stats, _) => {
                vec![TypeCheckedNode::Expression(exp)]
                    .into_iter()
                    .chain(
                        stats
                            .iter_mut()
                            .map(|stat| TypeCheckedNode::Statement(stat)),
                    )
                    .chain(alt_stats.iter_mut().map(|arm| TypeCheckedNode::IfArm(arm)))
                    .collect()
            }
            TypeCheckedIfArm::Catchall(stats, _) => stats
                .iter_mut()
                .map(|stat| TypeCheckedNode::Statement(stat))
                .collect(),
        }
    }
}

impl MiniProperties for TypeCheckedIfArm {
    fn is_pure(&self) -> bool {
        match self {
            TypeCheckedIfArm::Cond(expr, statements, else_block, _) => {
                expr.is_pure()
                    && statements.iter().all(|statement| statement.is_pure())
                    && if let Some(block) = else_block {
                        block.is_pure()
                    } else {
                        true
                    }
            }
            TypeCheckedIfArm::Catchall(statements, _) => {
                statements.iter().all(|statement| statement.is_pure())
            }
        }
    }
}

///A mini expression with associated `DebugInfo` that has been type checked.
#[derive(Debug, Clone)]
pub struct TypeCheckedExpr {
    pub kind: TypeCheckedExprKind,
    pub debug_info: DebugInfo,
}

///A mini expression that has been type checked.
#[derive(Debug, Clone)]
pub enum TypeCheckedExprKind {
    UnaryOp(UnaryOp, Box<TypeCheckedExpr>, Type),
    Binary(BinaryOp, Box<TypeCheckedExpr>, Box<TypeCheckedExpr>, Type),
    ShortcutOr(Box<TypeCheckedExpr>, Box<TypeCheckedExpr>),
    ShortcutAnd(Box<TypeCheckedExpr>, Box<TypeCheckedExpr>),
    LocalVariableRef(StringId, Type),
    GlobalVariableRef(usize, Type),
    Variant(Box<TypeCheckedExpr>),
    FuncRef(usize, Type),
    TupleRef(Box<TypeCheckedExpr>, Uint256, Type),
    DotRef(Box<TypeCheckedExpr>, StringId, usize, Type),
    Const(Value, Type),
    FunctionCall(
        Box<TypeCheckedExpr>,
        Vec<TypeCheckedExpr>,
        Type,
        PropertiesList,
    ),
    CodeBlock(
        Vec<TypeCheckedStatement>,
        Option<Box<TypeCheckedExpr>>,
        Option<String>,
    ),
    StructInitializer(Vec<TypeCheckedStructField>, Type),
    ArrayRef(Box<TypeCheckedExpr>, Box<TypeCheckedExpr>, Type),
    FixedArrayRef(Box<TypeCheckedExpr>, Box<TypeCheckedExpr>, usize, Type),
    MapRef(Box<TypeCheckedExpr>, Box<TypeCheckedExpr>, Type),
    Tuple(Vec<TypeCheckedExpr>, Type),
    NewArray(Box<TypeCheckedExpr>, Type, Type),
    NewFixedArray(usize, Option<Box<TypeCheckedExpr>>, Type),
    NewMap(Type),
    ArrayMod(
        Box<TypeCheckedExpr>,
        Box<TypeCheckedExpr>,
        Box<TypeCheckedExpr>,
        Type,
    ),
    FixedArrayMod(
        Box<TypeCheckedExpr>,
        Box<TypeCheckedExpr>,
        Box<TypeCheckedExpr>,
        usize,
        Type,
    ),
    MapMod(
        Box<TypeCheckedExpr>,
        Box<TypeCheckedExpr>,
        Box<TypeCheckedExpr>,
        Type,
    ),
    StructMod(Box<TypeCheckedExpr>, usize, Box<TypeCheckedExpr>, Type),
    Cast(Box<TypeCheckedExpr>, Type),
    Asm(Type, Vec<Instruction>, Vec<TypeCheckedExpr>),
    Try(Box<TypeCheckedExpr>, Type),
}

impl MiniProperties for TypeCheckedExpr {
    fn is_pure(&self) -> bool {
        match &self.kind {
            TypeCheckedExprKind::UnaryOp(_, expr, _) => expr.is_pure(),
            TypeCheckedExprKind::Binary(_, left, right, _) => left.is_pure() && right.is_pure(),
            TypeCheckedExprKind::ShortcutOr(left, right) => left.is_pure() && right.is_pure(),
            TypeCheckedExprKind::ShortcutAnd(left, right) => left.is_pure() && right.is_pure(),
            TypeCheckedExprKind::LocalVariableRef(_, _) => true,
            TypeCheckedExprKind::GlobalVariableRef(_, _) => false,
            TypeCheckedExprKind::Variant(expr) => expr.is_pure(),
            TypeCheckedExprKind::FuncRef(_, func_type) => {
                if let Type::Func(impure, _, _) = func_type {
                    !*impure
                } else {
                    panic!("Internal error: func ref has non function type")
                }
            }
            TypeCheckedExprKind::TupleRef(expr, _, _) => expr.is_pure(),
            TypeCheckedExprKind::DotRef(expr, _, _, _) => expr.is_pure(),
            TypeCheckedExprKind::Const(_, _) => true,
            TypeCheckedExprKind::FunctionCall(name_expr, fields_exprs, _, properties) => {
                name_expr.is_pure()
                    && fields_exprs.iter().all(|statement| statement.is_pure())
                    && properties.pure
            }
            TypeCheckedExprKind::CodeBlock(statements, return_expr, _) => {
                statements.iter().all(|statement| statement.is_pure())
                    && return_expr
                        .as_ref()
                        .map(|expr| expr.is_pure())
                        .unwrap_or(true)
            }
            TypeCheckedExprKind::StructInitializer(fields, _) => {
                fields.iter().all(|field| field.value.is_pure())
            }
            TypeCheckedExprKind::ArrayRef(expr, expr2, _) => expr.is_pure() && expr2.is_pure(),
            TypeCheckedExprKind::FixedArrayRef(expr, expr2, _, _) => {
                expr.is_pure() && expr2.is_pure()
            }
            TypeCheckedExprKind::MapRef(expr, expr2, _) => expr.is_pure() && expr2.is_pure(),
            TypeCheckedExprKind::Tuple(exprs, _) => exprs.iter().all(|expr| expr.is_pure()),
            TypeCheckedExprKind::NewArray(expr, _, _) => expr.is_pure(),
            TypeCheckedExprKind::NewFixedArray(_, opt_expr, _) => {
                if let Some(expr) = opt_expr {
                    expr.is_pure()
                } else {
                    true
                }
            }
            TypeCheckedExprKind::NewMap(_) => true,
            TypeCheckedExprKind::ArrayMod(arr, index, val, _) => {
                arr.is_pure() && index.is_pure() && val.is_pure()
            }
            TypeCheckedExprKind::FixedArrayMod(arr, index, val, _, _) => {
                arr.is_pure() && index.is_pure() && val.is_pure()
            }
            TypeCheckedExprKind::MapMod(map, key, val, _) => {
                map.is_pure() && key.is_pure() && val.is_pure()
            }
            TypeCheckedExprKind::StructMod(the_struct, _, val, _) => {
                the_struct.is_pure() && val.is_pure()
            }
            TypeCheckedExprKind::Cast(expr, _) => expr.is_pure(),
            TypeCheckedExprKind::Asm(_, instrs, args) => {
                instrs.iter().all(|inst| inst.is_pure()) && args.iter().all(|expr| expr.is_pure())
            }
            TypeCheckedExprKind::Try(expr, _) => expr.is_pure(),
        }
    }
}

impl AbstractSyntaxTree for TypeCheckedExpr {
    fn child_nodes(&mut self) -> Vec<TypeCheckedNode> {
        match &mut self.kind {
            TypeCheckedExprKind::LocalVariableRef(_, _)
            | TypeCheckedExprKind::GlobalVariableRef(_, _)
            | TypeCheckedExprKind::FuncRef(_, _)
            | TypeCheckedExprKind::Const(_, _)
            | TypeCheckedExprKind::NewMap(_) => vec![],
            TypeCheckedExprKind::UnaryOp(_, exp, _)
            | TypeCheckedExprKind::Variant(exp)
            | TypeCheckedExprKind::TupleRef(exp, _, _)
            | TypeCheckedExprKind::DotRef(exp, _, _, _)
            | TypeCheckedExprKind::NewArray(exp, _, _)
            | TypeCheckedExprKind::Cast(exp, _)
            | TypeCheckedExprKind::Try(exp, _) => vec![TypeCheckedNode::Expression(exp)],
            TypeCheckedExprKind::Binary(_, lexp, rexp, _)
            | TypeCheckedExprKind::ShortcutOr(lexp, rexp)
            | TypeCheckedExprKind::ShortcutAnd(lexp, rexp)
            | TypeCheckedExprKind::ArrayRef(lexp, rexp, _)
            | TypeCheckedExprKind::FixedArrayRef(lexp, rexp, _, _)
            | TypeCheckedExprKind::MapRef(lexp, rexp, _)
            | TypeCheckedExprKind::StructMod(lexp, _, rexp, _) => vec![
                TypeCheckedNode::Expression(lexp),
                TypeCheckedNode::Expression(rexp),
            ],
            TypeCheckedExprKind::FunctionCall(name_exp, arg_exps, _, _) => {
                vec![TypeCheckedNode::Expression(name_exp)]
                    .into_iter()
                    .chain(
                        arg_exps
                            .iter_mut()
                            .map(|exp| TypeCheckedNode::Expression(exp)),
                    )
                    .collect()
            }
            TypeCheckedExprKind::CodeBlock(stats, oexpr, _) => oexpr
                .iter_mut()
                .map(|exp| TypeCheckedNode::Expression(exp))
                .chain(
                    stats
                        .iter_mut()
                        .map(|stat| TypeCheckedNode::Statement(stat)),
                )
                .collect(),
            TypeCheckedExprKind::StructInitializer(fields, _) => fields
                .iter_mut()
                .map(|field| TypeCheckedNode::StructField(field))
                .collect(),
            TypeCheckedExprKind::Tuple(exps, _) | TypeCheckedExprKind::Asm(_, _, exps) => exps
                .iter_mut()
                .map(|exp| TypeCheckedNode::Expression(exp))
                .collect(),
            TypeCheckedExprKind::NewFixedArray(_, oexp, _) => oexp
                .into_iter()
                .map(|exp| TypeCheckedNode::Expression(exp))
                .collect(),
            TypeCheckedExprKind::ArrayMod(exp1, exp2, exp3, _)
            | TypeCheckedExprKind::FixedArrayMod(exp1, exp2, exp3, _, _)
            | TypeCheckedExprKind::MapMod(exp1, exp2, exp3, _) => vec![
                TypeCheckedNode::Expression(exp1),
                TypeCheckedNode::Expression(exp2),
                TypeCheckedNode::Expression(exp3),
            ],
        }
    }
}

impl TypeCheckedExpr {
    ///Extracts the type returned from the expression.
    pub fn get_type(&self) -> Type {
        match &self.kind {
            TypeCheckedExprKind::UnaryOp(_, _, t) => t.clone(),
            TypeCheckedExprKind::Binary(_, _, _, t) => t.clone(),
            TypeCheckedExprKind::ShortcutOr(_, _) | TypeCheckedExprKind::ShortcutAnd(_, _) => {
                Type::Bool
            }
            TypeCheckedExprKind::LocalVariableRef(_, t) => t.clone(),
            TypeCheckedExprKind::GlobalVariableRef(_, t) => t.clone(),
            TypeCheckedExprKind::FuncRef(_, t) => t.clone(),
            TypeCheckedExprKind::TupleRef(_, _, t) => t.clone(),
            TypeCheckedExprKind::Variant(t) => Type::Option(Box::new(t.get_type())),
            TypeCheckedExprKind::DotRef(_, _, _, t) => t.clone(),
            TypeCheckedExprKind::Const(_, t) => t.clone(),
            TypeCheckedExprKind::FunctionCall(_, _, t, _) => t.clone(),
            TypeCheckedExprKind::CodeBlock(_, expr, _) => expr
                .clone()
                .map(|exp| exp.get_type())
                .unwrap_or_else(|| Type::Tuple(vec![])),
            TypeCheckedExprKind::StructInitializer(_, t) => t.clone(),
            TypeCheckedExprKind::ArrayRef(_, _, t) => t.clone(),
            TypeCheckedExprKind::FixedArrayRef(_, _, _, t) => t.clone(),
            TypeCheckedExprKind::MapRef(_, _, t) => t.clone(),
            TypeCheckedExprKind::Tuple(_, t) => t.clone(),
            TypeCheckedExprKind::NewArray(_, _, t) => t.clone(),
            TypeCheckedExprKind::NewFixedArray(_, _, t) => t.clone(),
            TypeCheckedExprKind::NewMap(t) => t.clone(),
            TypeCheckedExprKind::ArrayMod(_, _, _, t) => t.clone(),
            TypeCheckedExprKind::FixedArrayMod(_, _, _, _, t) => t.clone(),
            TypeCheckedExprKind::MapMod(_, _, _, t) => t.clone(),
            TypeCheckedExprKind::StructMod(_, _, _, t) => t.clone(),
            TypeCheckedExprKind::Cast(_, t) => t.clone(),
            TypeCheckedExprKind::Asm(t, _, _) => t.clone(),
            TypeCheckedExprKind::Try(_, t) => t.clone(),
        }
    }
}

///A `StructField` that has been type checked.
#[derive(Debug, Clone)]
pub struct TypeCheckedStructField {
    pub name: String,
    pub value: TypeCheckedExpr,
}

impl AbstractSyntaxTree for TypeCheckedStructField {
    fn child_nodes(&mut self) -> Vec<TypeCheckedNode> {
        self.value.child_nodes()
    }
}

impl TypeCheckedStructField {
    pub fn new(name: String, value: TypeCheckedExpr) -> Self {
        TypeCheckedStructField { name, value }
    }
}

///Returns a vector of `ImportFuncDecl`s corresponding to the builtins as defined by string_table,
/// if they are not defined in string_table, they are inserted.
fn builtin_func_decls(mut string_table: StringTable) -> (Vec<ImportFuncDecl>, StringTable) {
    let imps = vec![
        ImportFuncDecl::new_types(
            string_table.get("builtin_arrayNew".to_string()),
            false,
            vec![Type::Uint, Type::Any],
            Type::Any,
        ),
        ImportFuncDecl::new_types(
            string_table.get("builtin_arrayGet".to_string()),
            false,
            vec![Type::Any, Type::Uint],
            Type::Any,
        ),
        ImportFuncDecl::new_types(
            string_table.get("builtin_arraySet".to_string()),
            false,
            vec![Type::Any, Type::Uint, Type::Any],
            Type::Any,
        ),
        ImportFuncDecl::new_types(
            string_table.get("builtin_kvsNew".to_string()),
            false,
            vec![],
            Type::Any,
        ),
        ImportFuncDecl::new_types(
            string_table.get("builtin_kvsGet".to_string()),
            false,
            vec![Type::Any, Type::Any],
            Type::Option(Box::new(Type::Any)),
        ),
        ImportFuncDecl::new_types(
            string_table.get("builtin_kvsSet".to_string()),
            false,
            vec![Type::Any, Type::Any, Type::Any],
            Type::Any,
        ),
    ];
    (imps, string_table)
}

///Sorts the `TopLevelDecl`s into collections based on their type
pub fn sort_top_level_decls(
    decls: &[TopLevelDecl],
    string_table_in: StringTable,
) -> (
    Vec<Import>,
    Vec<ImportedFunc>,
    Vec<FuncDecl>,
    HashMap<usize, Type>,
    Vec<GlobalVarDecl>,
    StringTable,
    HashMap<usize, Type>,
) {
    let mut imports = vec![];
    let mut imported_funcs = Vec::new();
    let mut funcs = Vec::new();
    let mut named_types = HashMap::new();
    let mut func_table = HashMap::new();
    let mut global_vars = Vec::new();

    let (builtin_fds, string_table) = builtin_func_decls(string_table_in);
    //TODO:Remove or move to new system
    for fd in builtin_fds.iter() {
        func_table.insert(fd.name, fd.tipe.clone());
        imported_funcs.push(ImportedFunc::new(
            imported_funcs.len(),
            fd.name,
            &string_table,
            fd.arg_types.clone(),
            fd.ret_type.clone(),
            fd.is_impure,
        ));
    }
    for decl in decls.iter() {
        match decl {
            TopLevelDecl::TypeDecl(td) => {
                named_types.insert(td.name, td.tipe.clone());
            }
            TopLevelDecl::FuncDecl(fd) => {
                funcs.push(fd.clone());
                func_table.insert(fd.name, fd.tipe.clone());
            }
            TopLevelDecl::VarDecl(vd) => {
                global_vars.push(vd.clone());
            }
            TopLevelDecl::UseDecl(path, filename) => {
                imports.push(Import::new(path.clone(), filename.clone()));
            }
        }
    }
    (
        imports,
        imported_funcs,
        funcs,
        named_types,
        global_vars,
        string_table,
        func_table,
    )
}

///Performs typechecking various top level declarations, including `ImportedFunc`s, `FuncDecl`s,
/// named `Type`s, and global variables.
pub fn typecheck_top_level_decls(
    imported_funcs: Vec<ImportedFunc>,
    funcs: Vec<FuncDecl>,
    named_types: HashMap<usize, Type>,
    global_vars: Vec<GlobalVarDecl>,
    string_table: StringTable,
    func_map: HashMap<usize, Type>,
    checked_funcs: &mut Vec<TypeCheckedFunc>,
    type_tree: &TypeTree,
) -> Result<
    (
        Vec<ExportedFunc>,
        Vec<ImportedFunc>,
        Vec<GlobalVarDecl>,
        StringTable,
    ),
    TypeError,
> {
    let global_vars_map = global_vars
        .iter()
        .enumerate()
        .map(|(idx, var)| (var.name, (var.tipe.clone(), idx)))
        .collect::<HashMap<_, _>>();
    let mut exported_funcs = Vec::new();

    let type_table = SymTable::<Type>::new();
    let type_table = type_table.push_multi(named_types.iter().map(|(k, v)| (*k, v)).collect());

    let mut resolved_global_vars_map = HashMap::new();
    for (name, (tipe, slot_num)) in global_vars_map {
        resolved_global_vars_map.insert(name, (tipe, slot_num));
    }

    let func_table = SymTable::<Type>::new();
    let func_table = func_table.push_multi(func_map.iter().map(|(k, v)| (*k, v)).collect());

    for func in funcs.iter() {
<<<<<<< HEAD
        match typecheck_function(
            &func,
            &type_table,
            &resolved_global_vars_map,
            &func_table,
            type_tree,
        ) {
            Ok(f) => match func.kind {
                FuncDeclKind::Public => {
                    exported_funcs.push(ExportedFunc::new(
                        f.name,
                        Label::Func(f.name),
                        f.tipe.clone(),
                        &string_table,
                    ));
                    checked_funcs.push(f);
=======
        match func.resolve_types(&type_table, func.location) {
            Ok(f) => {
                match typecheck_function(
                    &f,
                    &type_table,
                    &resolved_global_vars_map,
                    &func_table,
                    type_tree,
                    &string_table,
                ) {
                    Ok(f) => match func.kind {
                        FuncDeclKind::Public => {
                            exported_funcs.push(ExportedFunc::new(
                                f.name,
                                Label::Func(f.name),
                                f.tipe.clone(),
                                &string_table,
                            ));
                            checked_funcs.push(f);
                        }
                        FuncDeclKind::Private => {
                            checked_funcs.push(f);
                        }
                    },
                    Err(e) => {
                        return Err(e);
                    }
>>>>>>> e825fc0b
                }
                FuncDeclKind::Private => {
                    checked_funcs.push(f);
                }
            },
            Err(e) => {
                return Err(e);
            }
        }
    }

    let mut res_global_vars = Vec::new();
    for global_var in global_vars {
        res_global_vars.push(global_var);
    }

    Ok((
        exported_funcs,
        imported_funcs,
        res_global_vars,
        string_table,
    ))
}

///If successful, produces a `TypeCheckedFunc` from `FuncDecl` reference fd, according to global
/// state defined by type_table, global_vars, and func_table.
///
/// If not successful the function returns a `TypeError`.
pub fn typecheck_function<'a>(
    fd: &'a FuncDecl,
    type_table: &'a SymTable<'a, Type>,
    global_vars: &'a HashMap<StringId, (Type, usize)>,
    func_table: &'a SymTable<'a, Type>,
    type_tree: &TypeTree,
    string_table: &StringTable,
) -> Result<TypeCheckedFunc, TypeError> {
    match fd.kind {
        FuncDeclKind::Public | FuncDeclKind::Private => {
            let mut hm = HashMap::new();
            for arg in fd.args.iter() {
                arg.tipe.get_representation(type_tree).map_err(|_| {
                    new_type_error(
                        format!(
                            "Unknown type for function argument \"{}\"",
                            string_table.name_from_id(arg.name)
                        ),
                        arg.debug_info.location,
                    )
                })?;
                hm.insert(arg.name, &arg.tipe);
            }
            let inner_type_table = type_table.push_multi(hm);
            let tc_stats = typecheck_statement_sequence(
                &fd.code,
                &fd.ret_type,
                &inner_type_table,
                global_vars,
                func_table,
                type_tree,
                &mut vec![],
            )?;
            Ok(TypeCheckedFunc {
                name: fd.name,
                args: fd.args.clone(),
                ret_type: fd.ret_type.clone(),
                code: tc_stats,
                tipe: fd.tipe.clone(),
                imported: false,
                debug_info: DebugInfo::from(fd.location),
                properties: PropertiesList {
                    pure: !fd.is_impure,
                },
            })
        }
    }
}

///If successful, produces a `Vec<TypeCheckedStatement>` corresponding to the items in statements
/// after type checking has been performed sequentially.  Bindings produced by a statement are
/// visible to all statements at a higher index, and no previous statements. If not successful, this
/// function produces a `TypeError`.
///
/// This function is not designed to handle additional variable bindings, for example arguments to
/// functions, for this use case, prefer `typecheck_statement_sequence_with_bindings`.
///
///Takes return_type to ensure that `Return` statements produce the correct type, type_table,
/// global_vars, and func_table should correspond to the types, globals, and functions available
/// to the statement sequence.
fn typecheck_statement_sequence<'a>(
    statements: &'a [Statement],
    return_type: &Type,
    type_table: &'a SymTable<'a, Type>,
    global_vars: &'a HashMap<StringId, (Type, usize)>,
    func_table: &SymTable<Type>,
    type_tree: &TypeTree,
    scopes: &mut Vec<(String, Option<Type>)>,
) -> Result<Vec<TypeCheckedStatement>, TypeError> {
    if statements.is_empty() {
        return Ok(Vec::new());
    }
    let first_stat = &statements[0];
    let rest_of_stats = &statements[1..];

    let (tcs, bindings) = typecheck_statement(
        &first_stat,
        return_type,
        type_table,
        global_vars,
        func_table,
        type_tree,
        scopes,
    )?;
    let mut rest_result = typecheck_statement_sequence_with_bindings(
        rest_of_stats,
        return_type,
        type_table,
        global_vars,
        func_table,
        &bindings,
        type_tree,
        scopes,
    )?;
    rest_result.insert(0, tcs);
    Ok(rest_result)
}

///Operates identically to `typecheck_statement_sequence`, except that the pairs in bindings are
/// added to type_table.
fn typecheck_statement_sequence_with_bindings<'a>(
    statements: &'a [Statement],
    return_type: &Type,
    type_table: &'a SymTable<'a, Type>,
    global_vars: &'a HashMap<StringId, (Type, usize)>,
    func_table: &SymTable<Type>,
    bindings: &[(StringId, Type)],
    type_tree: &TypeTree,
    scopes: &mut Vec<(String, Option<Type>)>,
) -> Result<Vec<TypeCheckedStatement>, TypeError> {
    if bindings.is_empty() {
        typecheck_statement_sequence(
            statements,
            return_type,
            type_table,
            global_vars,
            func_table,
            type_tree,
            scopes,
        )
    } else {
        let (sid, tipe) = &bindings[0];
        let inner_type_table = type_table.push_one(*sid, &tipe);
        typecheck_statement_sequence_with_bindings(
            statements,
            return_type,
            &inner_type_table,
            global_vars,
            func_table,
            &bindings[1..],
            type_tree,
            scopes,
        )
    }
}

///Performs type checking on statement.
///
/// If successful, returns tuple containing a `TypeCheckedStatement` and a `Vec<(StringId, Type)>`
/// representing the bindings produced by the statement.  Otherwise returns a `TypeError`.
///
/// The argument loc provide the correct location to `TypeError` if the function fails.
fn typecheck_statement<'a>(
    statement: &'a Statement,
    return_type: &Type,
    type_table: &'a SymTable<'a, Type>,
    global_vars: &'a HashMap<StringId, (Type, usize)>,
    func_table: &SymTable<Type>,
    type_tree: &TypeTree,
    scopes: &mut Vec<(String, Option<Type>)>,
) -> Result<(TypeCheckedStatement, Vec<(StringId, Type)>), TypeError> {
    let kind = &statement.kind;
    let debug_info = statement.debug_info;
    let (stat, binds) = match kind {
        StatementKind::Noop() => Ok((TypeCheckedStatementKind::Noop(), vec![])),
        StatementKind::Panic() => Ok((TypeCheckedStatementKind::Panic(), vec![])),
        StatementKind::ReturnVoid() => Ok((TypeCheckedStatementKind::ReturnVoid(), vec![])),
        StatementKind::Return(expr) => {
            let tc_expr = typecheck_expr(
                expr,
                type_table,
                global_vars,
                func_table,
                return_type,
                type_tree,
                scopes,
            )?;
            if return_type.get_representation(type_tree)?.assignable(
                &tc_expr.get_type().get_representation(type_tree)?,
                type_tree,
                HashSet::new(),
            ) {
                Ok((TypeCheckedStatementKind::Return(tc_expr), vec![]))
            } else {
                Err(new_type_error(
                    format!(
                        "return statement has wrong type, expected: \"{:?}\", got: \"{:?}\"",
                        return_type.get_representation(type_tree)?,
                        tc_expr.get_type().get_representation(type_tree)?
                    ),
                    debug_info.location,
                ))
            }
        }
        StatementKind::Break(exp, scope) => Ok((
            {
                let te = exp
                    .clone()
                    .map(|expr| {
                        typecheck_expr(
                            &expr,
                            type_table,
                            global_vars,
                            func_table,
                            return_type,
                            type_tree,
                            scopes,
                        )
                    })
                    .transpose()?;
                let key = scope.clone().unwrap_or("_".to_string());
                let (_name, tipe) = scopes
                    .iter_mut()
                    .rev()
                    .find(|(s, _)| key == *s)
                    .ok_or_else(|| {
                        new_type_error(
                            "No valid scope to break from".to_string(),
                            debug_info.location,
                        )
                    })?;
                if let Some(t) = tipe {
                    if *t
                        != te
                            .clone()
                            .map(|te| te.get_type())
                            .unwrap_or(Type::Tuple(vec![]))
                    {
                        return Err(new_type_error(
                            format!(
                                "mismatched types in break statement expected {:?}, got {:?}",
                                te.map(|te| te.get_type()).unwrap_or(Type::Tuple(vec![])),
                                tipe
                            ),
                            debug_info.location,
                        ));
                    } else {
                        *t = te
                            .clone()
                            .map(|te| te.get_type())
                            .unwrap_or(Type::Tuple(vec![]));
                    }
                }
                TypeCheckedStatementKind::Break(
                    exp.clone()
                        .map(|expr| {
                            typecheck_expr(
                                &expr,
                                type_table,
                                global_vars,
                                func_table,
                                return_type,
                                type_tree,
                                scopes,
                            )
                        })
                        .transpose()?,
                    scope.clone().unwrap_or("_".to_string()),
                )
            },
            vec![],
        )),
        StatementKind::Expression(expr) => Ok((
            TypeCheckedStatementKind::Expression(typecheck_expr(
                expr,
                type_table,
                global_vars,
                func_table,
                return_type,
                type_tree,
                scopes,
            )?),
            vec![],
        )),
        StatementKind::Let(pat, expr) => {
            let tc_expr = typecheck_expr(
                expr,
                type_table,
                global_vars,
                func_table,
                return_type,
                type_tree,
                scopes,
            )?;
            let tce_type = tc_expr.get_type();
            match pat {
                MatchPattern::Simple(name) => Ok((
                    TypeCheckedStatementKind::Let(
                        TypeCheckedMatchPattern::Simple(*name, tce_type.clone()),
                        tc_expr,
                    ),
                    vec![(*name, tce_type)],
                )),
                MatchPattern::Tuple(pats) => {
                    let (tc_pats, bindings) =
                        typecheck_patvec(tce_type.clone(), pats.to_vec(), debug_info.location)?;
                    Ok((
                        TypeCheckedStatementKind::Let(
                            TypeCheckedMatchPattern::Tuple(tc_pats, tce_type),
                            tc_expr,
                        ),
                        bindings,
                    ))
                }
            }
        }
        StatementKind::Assign(name, expr) => {
            let tc_expr = typecheck_expr(
                expr,
                type_table,
                global_vars,
                func_table,
                return_type,
                type_tree,
                scopes,
            )?;
            match type_table.get(*name) {
                Some(var_type) => {
                    if var_type.get_representation(type_tree)?.assignable(
                        &tc_expr.get_type().get_representation(type_tree)?,
                        type_tree,
                        HashSet::new(),
                    ) {
                        Ok((
                            TypeCheckedStatementKind::AssignLocal(*name, tc_expr),
                            vec![],
                        ))
                    } else {
                        Err(new_type_error(
                            format!(
                                "mismatched types in assignment statement expected {:?}, got {:?}",
                                var_type.get_representation(type_tree)?,
                                tc_expr.get_type().get_representation(type_tree)?
                            ),
                            debug_info.location,
                        ))
                    }
                }
                None => match global_vars.get(&*name) {
                    Some((var_type, idx)) => {
                        if var_type.get_representation(type_tree)?.assignable(
                            &tc_expr.get_type().get_representation(type_tree)?,
                            type_tree,
                            HashSet::new(),
                        ) {
                            Ok((
                                TypeCheckedStatementKind::AssignGlobal(*idx, tc_expr),
                                vec![],
                            ))
                        } else {
                            Err(new_type_error(
                                format!("mismatched types in assignment statement expected {:?}, got {:?}", var_type.get_representation(type_tree)?, tc_expr.get_type().get_representation(type_tree)?),
                                debug_info.location,
                            ))
                        }
                    }
                    None => Err(new_type_error(
                        "assignment to non-existent variable".to_string(),
                        debug_info.location,
                    )),
                },
            }
        }
        StatementKind::Loop(body) => {
            scopes.push(("_".to_string(), Some(Type::Tuple(vec![]))));
            let tc_body = typecheck_statement_sequence(
                body,
                return_type,
                type_table,
                global_vars,
                func_table,
                type_tree,
                scopes,
            )?;
            scopes.pop();
            Ok((TypeCheckedStatementKind::Loop(tc_body), vec![]))
        }
        StatementKind::While(cond, body) => {
            let tc_cond = typecheck_expr(
                cond,
                type_table,
                global_vars,
                func_table,
                return_type,
                type_tree,
                scopes,
            )?;
            match tc_cond.get_type() {
                Type::Bool => {
                    let tc_body = typecheck_statement_sequence(
                        body,
                        return_type,
                        type_table,
                        global_vars,
                        func_table,
                        type_tree,
                        scopes,
                    )?;
                    Ok((TypeCheckedStatementKind::While(tc_cond, tc_body), vec![]))
                }
                _ => Err(new_type_error(
                    "while condition is not bool".to_string(),
                    debug_info.location,
                )),
            }
        }
        StatementKind::If(arm) => Ok((
            TypeCheckedStatementKind::If(typecheck_if_arm(
                arm,
                return_type,
                type_table,
                global_vars,
                func_table,
                type_tree,
                scopes,
            )?),
            vec![],
        )),
        StatementKind::Asm(insns, args) => {
            let mut tc_args = Vec::new();
            for arg in args {
                tc_args.push(typecheck_expr(
                    arg,
                    type_table,
                    global_vars,
                    func_table,
                    return_type,
                    type_tree,
                    scopes,
                )?);
            }
            Ok((
                TypeCheckedStatementKind::Asm(insns.to_vec(), tc_args),
                vec![],
            ))
        }
        StatementKind::DebugPrint(e) => {
            let tce = typecheck_expr(
                e,
                type_table,
                global_vars,
                func_table,
                return_type,
                type_tree,
                scopes,
            )?;
            Ok((TypeCheckedStatementKind::DebugPrint(tce), vec![]))
        }
        StatementKind::IfLet(l, r, if_block, else_block) => {
            let tcr = typecheck_expr(
                r,
                type_table,
                global_vars,
                func_table,
                return_type,
                type_tree,
                scopes,
            )?;
            let tct = match tcr.get_type() {
                Type::Option(t) => *t,
                unexpected => {
                    return Err(new_type_error(
                        format!("Expected option type got: {:?}", unexpected),
                        debug_info.location,
                    ))
                }
            };
            Ok((
                TypeCheckedStatementKind::IfLet(
                    *l,
                    tcr,
                    typecheck_statement_sequence_with_bindings(
                        if_block,
                        return_type,
                        type_table,
                        global_vars,
                        func_table,
                        &[(*l, tct.clone())],
                        type_tree,
                        scopes,
                    )?,
                    else_block
                        .clone()
                        .map(|block| {
                            typecheck_statement_sequence(
                                &block,
                                return_type,
                                type_table,
                                global_vars,
                                func_table,
                                type_tree,
                                scopes,
                            )
                        })
                        .transpose()?,
                ),
                vec![(*l, tct)],
            ))
        }
    }?;
    Ok((
        TypeCheckedStatement {
            kind: stat,
            debug_info,
        },
        binds,
    ))
}

///Type checks a `Vec<MatchPattern>`, representing a tuple match pattern against `Type` rhs_type.
///
/// This is used in let bindings, and may have other uses in the future.
///
/// If successful this function returns a tuple containing a `TypeCheckedMatchPattern`, and a
/// `Vec<(StringId, Type)>` representing the bindings produced from this match pattern.  Otherwise
/// the function returns a `TypeError`
fn typecheck_patvec(
    rhs_type: Type,
    patterns: Vec<MatchPattern>,
    location: Option<Location>,
) -> Result<(Vec<TypeCheckedMatchPattern>, Vec<(StringId, Type)>), TypeError> {
    if let Type::Tuple(tvec) = rhs_type {
        if tvec.len() == patterns.len() {
            let mut tc_pats = Vec::new();
            let mut bindings = Vec::new();
            for (i, rhs_type) in tvec.iter().enumerate() {
                let pat = &patterns[i];
                match pat {
                    MatchPattern::Simple(name) => {
                        tc_pats.push(TypeCheckedMatchPattern::Simple(*name, rhs_type.clone()));
                        bindings.push((*name, rhs_type.clone()));
                    }
                    MatchPattern::Tuple(_) => {
                        //TODO: implement this properly
                        return Err(new_type_error(
                            "nested pattern not yet supported in let".to_string(),
                            location,
                        ));
                    }
                }
            }
            Ok((tc_pats, bindings))
        } else {
            Err(new_type_error(
                "tuple-match let must receive tuple of equal size".to_string(),
                location,
            ))
        }
    } else {
        Err(new_type_error(
            "tuple-match let must receive tuple value".to_string(),
            location,
        ))
    }
}

///Performs type checking on `IfArm` arm, returning a `TypeCheckedIfArm` if successful, and a
/// `TypeError` otherwise.
///
/// This function takes the the return type of the containing function as arm may contain Return
/// statements.  Also type_table, global_vars, and func_table contain the variables, globals, and
/// functions available to the arm.
fn typecheck_if_arm(
    arm: &IfArm,
    return_type: &Type,
    type_table: &SymTable<Type>,
    global_vars: &HashMap<StringId, (Type, usize)>,
    func_table: &SymTable<Type>,
    type_tree: &TypeTree,
    scopes: &mut Vec<(String, Option<Type>)>,
) -> Result<TypeCheckedIfArm, TypeError> {
    match arm {
        IfArm::Cond(cond, body, orest, debug_info) => {
            let loc = debug_info.location;
            let tc_cond = typecheck_expr(
                cond,
                type_table,
                global_vars,
                func_table,
                return_type,
                type_tree,
                scopes,
            )?;
            match tc_cond.get_type() {
                Type::Bool => Ok(TypeCheckedIfArm::Cond(
                    tc_cond,
                    typecheck_statement_sequence(
                        body,
                        return_type,
                        type_table,
                        global_vars,
                        func_table,
                        type_tree,
                        scopes,
                    )?,
                    match orest {
                        Some(rest) => Some(Box::new(typecheck_if_arm(
                            rest,
                            return_type,
                            type_table,
                            global_vars,
                            func_table,
                            type_tree,
                            scopes,
                        )?)),
                        None => None,
                    },
                    debug_info.clone(),
                )),
                _ => Err(new_type_error(
                    "if condition must be boolean".to_string(),
                    loc,
                )),
            }
        }
        IfArm::Catchall(body, loc) => Ok(TypeCheckedIfArm::Catchall(
            typecheck_statement_sequence(
                body,
                return_type,
                type_table,
                global_vars,
                func_table,
                type_tree,
                scopes,
            )?,
            *loc,
        )),
    }
}

///Performs type checking on the expression expr.  Returns `TypeCheckedExpr` if successful, and
/// `TypeError` otherwise.
///
/// The arguments type_table, global_vars, and func_table represent the variables, globals, and
/// functions available to the expression, and return_type represents the return type of the
/// containing function. This last argument is needed as Try and CodeBlock expressions may return
/// from the function.
fn typecheck_expr(
    expr: &Expr,
    type_table: &SymTable<Type>,
    global_vars: &HashMap<StringId, (Type, usize)>,
    func_table: &SymTable<Type>,
    return_type: &Type,
    type_tree: &TypeTree,
    scopes: &mut Vec<(String, Option<Type>)>,
) -> Result<TypeCheckedExpr, TypeError> {
    let debug_info = expr.debug_info;
    let loc = debug_info.location;
    Ok(TypeCheckedExpr {
        kind: match &expr.kind {
            ExprKind::UnaryOp(op, subexpr) => {
                let tc_sub = typecheck_expr(
                    subexpr,
                    type_table,
                    global_vars,
                    func_table,
                    return_type,
                    type_tree,
                    scopes,
                )?;
                typecheck_unary_op(*op, tc_sub, loc, type_tree)
            }
            ExprKind::Binary(op, sub1, sub2) => {
                let tc_sub1 = typecheck_expr(
                    sub1,
                    type_table,
                    global_vars,
                    func_table,
                    return_type,
                    type_tree,
                    scopes,
                )?;
                let tc_sub2 = typecheck_expr(
                    sub2,
                    type_table,
                    global_vars,
                    func_table,
                    return_type,
                    type_tree,
                    scopes,
                )?;
                typecheck_binary_op(*op, tc_sub1, tc_sub2, type_tree, loc)
            }
            ExprKind::ShortcutOr(sub1, sub2) => {
                let tc_sub1 = typecheck_expr(
                    sub1,
                    type_table,
                    global_vars,
                    func_table,
                    return_type,
                    type_tree,
                    scopes,
                )?;
                let tc_sub2 = typecheck_expr(
                    sub2,
                    type_table,
                    global_vars,
                    func_table,
                    return_type,
                    type_tree,
                    scopes,
                )?;
                if tc_sub1.get_type() != Type::Bool {
                    return Err(new_type_error(
                        "operands to logical or must be boolean".to_string(),
                        loc,
                    ));
                }
                if tc_sub2.get_type() != Type::Bool {
                    return Err(new_type_error(
                        "operands to logical or must be boolean".to_string(),
                        loc,
                    ));
                }
                Ok(TypeCheckedExprKind::ShortcutOr(
                    Box::new(tc_sub1),
                    Box::new(tc_sub2),
                ))
            }
            ExprKind::ShortcutAnd(sub1, sub2) => {
                let tc_sub1 = typecheck_expr(
                    sub1,
                    type_table,
                    global_vars,
                    func_table,
                    return_type,
                    type_tree,
                    scopes,
                )?;
                let tc_sub2 = typecheck_expr(
                    sub2,
                    type_table,
                    global_vars,
                    func_table,
                    return_type,
                    type_tree,
                    scopes,
                )?;
                if tc_sub1.get_type() != Type::Bool {
                    return Err(new_type_error(
                        "operands to logical and must be boolean".to_string(),
                        loc,
                    ));
                }
                if tc_sub2.get_type() != Type::Bool {
                    return Err(new_type_error(
                        "operands to logical and must be boolean".to_string(),
                        loc,
                    ));
                }
                Ok(TypeCheckedExprKind::ShortcutAnd(
                    Box::new(tc_sub1),
                    Box::new(tc_sub2),
                ))
            }
            ExprKind::OptionInitializer(inner) => {
                Ok(TypeCheckedExprKind::Variant(Box::new(typecheck_expr(
                    inner,
                    type_table,
                    global_vars,
                    func_table,
                    return_type,
                    type_tree,
                    scopes,
                )?)))
            }
            ExprKind::VariableRef(name) => match func_table.get(*name) {
                Some(t) => Ok(TypeCheckedExprKind::FuncRef(*name, t.clone())),
                None => match type_table.get(*name) {
                    Some(t) => Ok(TypeCheckedExprKind::LocalVariableRef(*name, t.clone())),
                    None => match global_vars.get(name) {
                        Some((t, idx)) => {
                            Ok(TypeCheckedExprKind::GlobalVariableRef(*idx, t.clone()))
                        }
                        None => Err(new_type_error(
                            "reference to unrecognized identifier".to_string(),
                            loc,
                        )),
                    },
                },
            },
            ExprKind::TupleRef(tref, idx) => {
                let tc_sub = typecheck_expr(
                    &*tref,
                    type_table,
                    global_vars,
                    func_table,
                    return_type,
                    type_tree,
                    scopes,
                )?;
                let uidx = idx.to_usize().unwrap();
                if let Type::Tuple(tv) = tc_sub.get_type() {
                    if uidx < tv.len() {
                        Ok(TypeCheckedExprKind::TupleRef(
                            Box::new(tc_sub),
                            idx.clone(),
                            tv[uidx].clone(),
                        ))
                    } else {
                        Err(new_type_error(
                            "tuple field access to non-existent field".to_string(),
                            loc,
                        ))
                    }
                } else {
                    Err(new_type_error(
                        "tuple field access to non-tuple value".to_string(),
                        loc,
                    ))
                }
            }
            ExprKind::DotRef(sref, name) => {
                let tc_sub = typecheck_expr(
                    &*sref,
                    type_table,
                    global_vars,
                    func_table,
                    return_type,
                    type_tree,
                    scopes,
                )?;
                if let Type::Struct(v) = tc_sub.get_type().get_representation(type_tree)? {
                    for sf in v.iter() {
                        if *name == sf.name {
                            let slot_num = tc_sub
                                .get_type()
                                .get_representation(type_tree)?
                                .get_struct_slot_by_name(name.clone())
                                .ok_or(new_type_error(
                                    "Could not find name of struct field".to_string(),
                                    loc,
                                ))?;
                            return Ok(TypeCheckedExpr {
                                kind: TypeCheckedExprKind::DotRef(
                                    Box::new(tc_sub),
                                    slot_num,
                                    v.len(),
                                    sf.tipe.clone(),
                                ),
                                debug_info,
                            });
                        }
                    }
                    Err(new_type_error(
                        "reference to non-existent struct field".to_string(),
                        loc,
                    ))
                } else {
                    Err(new_type_error(
                        "struct field access to non-struct value".to_string(),
                        loc,
                    ))
                }
            }
            ExprKind::Constant(constant) => Ok(match constant {
                Constant::Uint(n) => TypeCheckedExprKind::Const(Value::Int(n.clone()), Type::Uint),
                Constant::Int(n) => TypeCheckedExprKind::Const(Value::Int(n.clone()), Type::Int),
                Constant::Bool(b) => {
                    TypeCheckedExprKind::Const(Value::Int(Uint256::from_bool(*b)), Type::Bool)
                }
                Constant::Option(o) => TypeCheckedExprKind::Const(o.value(), o.type_of()),
                Constant::Null => TypeCheckedExprKind::Const(Value::none(), Type::Any),
            }),
            ExprKind::FunctionCall(fexpr, args) => {
                let tc_fexpr = typecheck_expr(
                    fexpr,
                    type_table,
                    global_vars,
                    func_table,
                    return_type,
                    type_tree,
                    scopes,
                )?;
                match tc_fexpr.get_type().get_representation(type_tree)? {
                    Type::Func(impure, arg_types, ret_type) => {
                        if args.len() == arg_types.len() {
                            let mut tc_args = Vec::new();
                            for i in 0..args.len() {
                                let tc_arg = typecheck_expr(
                                    &args[i],
                                    type_table,
                                    global_vars,
                                    func_table,
                                    return_type,
                                    type_tree,
                                    scopes,
                                )?;
                                tc_args.push(tc_arg);
                                let resolved_arg_type = arg_types[i].clone();
                                if !resolved_arg_type.assignable(
                                    &tc_args[i].get_type().get_representation(type_tree)?,
                                    type_tree,
                                    HashSet::new(),
                                ) {
                                    println!(
                                        "expected {:?}",
                                        resolved_arg_type.get_representation(type_tree)?
                                    );
                                    println!(
                                        "actual   {:?}",
                                        tc_args[i].get_type().get_representation(type_tree)?
                                    );
                                    return Err(new_type_error(
                                        "wrong argument type in function call".to_string(),
                                        loc,
                                    ));
                                }
                            }
                            Ok(TypeCheckedExprKind::FunctionCall(
                                Box::new(tc_fexpr),
                                tc_args,
                                *ret_type,
                                PropertiesList { pure: !impure },
                            ))
                        } else {
                            Err(new_type_error(
                                "wrong number of args passed to function".to_string(),
                                loc,
                            ))
                        }
                    }
                    _ => Err(new_type_error(
                        "function call to value that is not a function".to_string(),
                        loc,
                    )),
                }
            }
            ExprKind::CodeBlock(body, ret_expr) => {
                let mut output = Vec::new();
                let mut block_bindings = Vec::new();
                scopes.push(("_".to_string(), None));
                for statement in body {
                    let inner_type_table = type_table
                        .push_multi(block_bindings.iter().map(|(k, v)| (*k, v)).collect());
                    let (statement, bindings) = typecheck_statement(
                        &statement,
                        return_type,
                        &inner_type_table,
                        global_vars,
                        func_table,
                        type_tree,
                        scopes,
                    )?;
                    output.push(statement);
                    for (key, value) in bindings {
                        block_bindings.push((key, value));
                    }
                }
                let inner_type_table =
                    type_table.push_multi(block_bindings.iter().map(|(k, v)| (*k, v)).collect());
                Ok(TypeCheckedExprKind::CodeBlock(
                    output,
                    ret_expr
                        .clone()
                        .map(|x| {
                            typecheck_expr(
                                &*x,
                                &inner_type_table,
                                global_vars,
                                func_table,
                                return_type,
                                type_tree,
                                scopes,
                            )
                        })
                        .transpose()?
                        .map(Box::new),
                    None,
                ))
            }
            ExprKind::ArrayOrMapRef(array, index) => {
                let tc_arr = typecheck_expr(
                    &*array,
                    type_table,
                    global_vars,
                    func_table,
                    return_type,
                    type_tree,
                    scopes,
                )?;
                let tc_idx = typecheck_expr(
                    &*index,
                    type_table,
                    global_vars,
                    func_table,
                    return_type,
                    type_tree,
                    scopes,
                )?;
                match tc_arr.get_type().get_representation(type_tree)? {
                    Type::Array(t) => {
                        if tc_idx.get_type() == Type::Uint {
                            Ok(TypeCheckedExprKind::ArrayRef(
                                Box::new(tc_arr),
                                Box::new(tc_idx),
                                *t,
                            ))
                        } else {
                            Err(new_type_error("array index must be Uint".to_string(), loc))
                        }
                    }
                    Type::FixedArray(t, sz) => {
                        if tc_idx.get_type() == Type::Uint {
                            Ok(TypeCheckedExprKind::FixedArrayRef(
                                Box::new(tc_arr),
                                Box::new(tc_idx),
                                sz,
                                *t,
                            ))
                        } else {
                            Err(new_type_error(
                                "fixedarray index must be Uint".to_string(),
                                loc,
                            ))
                        }
                    }
                    Type::Map(kt, vt) => {
                        if tc_idx.get_type() == *kt {
                            Ok(TypeCheckedExprKind::MapRef(
                                Box::new(tc_arr),
                                Box::new(tc_idx),
                                Type::Option(Box::new(*vt)),
                            ))
                        } else {
                            Err(new_type_error(
                                "invalid key value in map lookup".to_string(),
                                loc,
                            ))
                        }
                    }
                    _ => Err(new_type_error(
                        "fixedarray lookup in non-array type".to_string(),
                        loc,
                    )),
                }
            }
            ExprKind::NewArray(size_expr, tipe) => Ok(TypeCheckedExprKind::NewArray(
                Box::new(typecheck_expr(
                    size_expr,
                    type_table,
                    global_vars,
                    func_table,
                    return_type,
                    type_tree,
                    scopes,
                )?),
                tipe.get_representation(type_tree)?,
                Type::Array(Box::new(tipe.clone())),
            )),
            ExprKind::NewFixedArray(size, maybe_expr) => match maybe_expr {
                Some(expr) => {
                    let tc_expr = typecheck_expr(
                        expr,
                        type_table,
                        global_vars,
                        func_table,
                        return_type,
                        type_tree,
                        scopes,
                    )?;
                    Ok(TypeCheckedExprKind::NewFixedArray(
                        *size,
                        Some(Box::new(tc_expr.clone())),
                        Type::FixedArray(Box::new(tc_expr.get_type()), *size),
                    ))
                }
                None => Ok(TypeCheckedExprKind::NewFixedArray(
                    *size,
                    None,
                    Type::FixedArray(Box::new(Type::Any), *size),
                )),
            },
            ExprKind::NewMap(key_type, value_type) => Ok(TypeCheckedExprKind::NewMap(Type::Map(
                Box::new(key_type.clone()),
                Box::new(value_type.clone()),
            ))),
            ExprKind::StructInitializer(fieldvec) => {
                let mut tc_fields = Vec::new();
                let mut tc_fieldtypes = Vec::new();
                for field in fieldvec {
                    let tc_expr = typecheck_expr(
                        &field.value,
                        type_table,
                        global_vars,
                        func_table,
                        return_type,
                        type_tree,
                        scopes,
                    )?;
                    tc_fields.push(TypeCheckedStructField::new(
                        field.name.clone(),
                        tc_expr.clone(),
                    ));
                    tc_fieldtypes.push(StructField::new(field.name.clone(), tc_expr.get_type()));
                }
                Ok(TypeCheckedExprKind::StructInitializer(
                    tc_fields,
                    Type::Struct(tc_fieldtypes),
                ))
            }
            ExprKind::Tuple(fields) => {
                let mut tc_fields = Vec::new();
                let mut types = Vec::new();
                for field in fields {
                    let tc_field = typecheck_expr(
                        field,
                        type_table,
                        global_vars,
                        func_table,
                        return_type,
                        type_tree,
                        scopes,
                    )?;
                    types.push(tc_field.get_type().clone());
                    tc_fields.push(tc_field);
                }
                Ok(TypeCheckedExprKind::Tuple(tc_fields, Type::Tuple(types)))
            }
            ExprKind::ArrayOrMapMod(arr, index, val) => {
                let tc_arr = typecheck_expr(
                    arr,
                    type_table,
                    global_vars,
                    func_table,
                    return_type,
                    type_tree,
                    scopes,
                )?;
                let tc_index = typecheck_expr(
                    index,
                    type_table,
                    global_vars,
                    func_table,
                    return_type,
                    type_tree,
                    scopes,
                )?;
                let tc_val = typecheck_expr(
                    val,
                    type_table,
                    global_vars,
                    func_table,
                    return_type,
                    type_tree,
                    scopes,
                )?;
                match tc_arr.get_type().get_representation(type_tree)? {
                    Type::Array(t) => {
                        if t.assignable(&tc_val.get_type(), type_tree, HashSet::new()) {
                            if tc_index.get_type() != Type::Uint {
                                Err(new_type_error(
                                    "array modifier requires uint index".to_string(),
                                    loc,
                                ))
                            } else {
                                Ok(TypeCheckedExprKind::ArrayMod(
                                    Box::new(tc_arr),
                                    Box::new(tc_index),
                                    Box::new(tc_val),
                                    Type::Array(t),
                                ))
                            }
                        } else {
                            Err(new_type_error(
                                "mismatched types in array modifier".to_string(),
                                loc,
                            ))
                        }
                    }
                    Type::FixedArray(t, sz) => {
                        if tc_index.get_type() != Type::Uint {
                            Err(new_type_error(
                                "array modifier requires uint index".to_string(),
                                loc,
                            ))
                        } else {
                            Ok(TypeCheckedExprKind::FixedArrayMod(
                                Box::new(tc_arr),
                                Box::new(tc_index),
                                Box::new(tc_val),
                                sz,
                                Type::FixedArray(t, sz),
                            ))
                        }
                    }
                    Type::Map(kt, vt) => {
                        if tc_index.get_type() == *kt {
                            if vt.assignable(&tc_val.get_type(), type_tree, HashSet::new()) {
                                Ok(TypeCheckedExprKind::MapMod(
                                    Box::new(tc_arr),
                                    Box::new(tc_index),
                                    Box::new(tc_val),
                                    Type::Map(kt, vt),
                                ))
                            } else {
                                Err(new_type_error(
                                    "invalid value type for map modifier".to_string(),
                                    loc,
                                ))
                            }
                        } else {
                            Err(new_type_error(
                                "invalid key type for map modifier".to_string(),
                                loc,
                            ))
                        }
                    }
                    _ => Err(new_type_error(
                        "[] modifier must operate on array or block".to_string(),
                        loc,
                    )),
                }
            }
            ExprKind::StructMod(struc, name, val) => {
                let tc_struc = typecheck_expr(
                    struc,
                    type_table,
                    global_vars,
                    func_table,
                    return_type,
                    type_tree,
                    scopes,
                )?;
                let tc_val = typecheck_expr(
                    val,
                    type_table,
                    global_vars,
                    func_table,
                    return_type,
                    type_tree,
                    scopes,
                )?;
                let tcs_type = tc_struc.get_type().get_representation(type_tree)?;
                if let Type::Struct(fields) = &tcs_type {
                    match tcs_type.get_struct_slot_by_name(name.clone()) {
                        Some(index) => {
                            if fields[index].tipe.assignable(
                                &tc_val.get_type(),
                                type_tree,
                                HashSet::new(),
                            ) {
                                Ok(TypeCheckedExprKind::StructMod(
                                    Box::new(tc_struc),
                                    index,
                                    Box::new(tc_val),
                                    tcs_type,
                                ))
                            } else {
                                Err(new_type_error(
                                    "incorrect value type in struct modifier".to_string(),
                                    loc,
                                ))
                            }
                        }
                        None => Err(new_type_error(
                            "struct modifier must use valid field name".to_string(),
                            loc,
                        )),
                    }
                } else {
                    Err(new_type_error(
                        "struct modifier must operate on a struct".to_string(),
                        loc,
                    ))
                }
            }
            ExprKind::UnsafeCast(expr, t) => Ok(TypeCheckedExprKind::Cast(
                Box::new(typecheck_expr(
                    expr,
                    type_table,
                    global_vars,
                    func_table,
                    return_type,
                    type_tree,
                    scopes,
                )?),
                t.clone(),
            )),
            ExprKind::Asm(ret_type, insns, args) => {
                if *ret_type == Type::Void {
                    return Err(new_type_error(
                        "asm expression cannot return void".to_string(),
                        loc,
                    ));
                }
                let mut tc_args = Vec::new();
                for arg in args {
                    tc_args.push(typecheck_expr(
                        arg,
                        type_table,
                        global_vars,
                        func_table,
                        return_type,
                        type_tree,
                        scopes,
                    )?);
                }
                Ok(TypeCheckedExprKind::Asm(
                    ret_type.clone(),
                    insns.to_vec(),
                    tc_args,
                ))
            }
            ExprKind::Try(inner) => {
                match return_type {
                    Type::Option(_) | Type::Any => {}
                    _ => {
                        return Err(new_type_error(
                            "Can only use \"?\" operator in functions that can return option"
                                .to_string(),
                            loc,
                        ))
                    }
                }
                let res = typecheck_expr(
                    inner,
                    type_table,
                    global_vars,
                    func_table,
                    return_type,
                    type_tree,
                    scopes,
                )?;
                match res.get_type().get_representation(type_tree)? {
                    Type::Option(t) => Ok(TypeCheckedExprKind::Try(Box::new(res), *t)),
                    other => Err(new_type_error(
                        format!("Try expression requires option type, found \"{:?}\"", other),
                        loc,
                    )),
                }
            }
        }?,
        debug_info,
    })
}

///Attempts to apply the `UnaryOp` op, to `TypeCheckedExpr` sub_expr, producing a `TypeCheckedExpr`
/// if successful, and a `TypeError` otherwise.  The argument loc is used to record the location of
/// op for use in formatting the `TypeError`.
fn typecheck_unary_op(
    op: UnaryOp,
    sub_expr: TypeCheckedExpr,
    loc: Option<Location>,
    type_tree: &TypeTree,
) -> Result<TypeCheckedExprKind, TypeError> {
    let tc_type = sub_expr.get_type().get_representation(type_tree)?;
    match op {
        UnaryOp::Minus => match tc_type {
            Type::Int => {
                if let TypeCheckedExprKind::Const(Value::Int(ui), _) = sub_expr.kind {
                    Ok(TypeCheckedExprKind::Const(
                        Value::Int(ui.unary_minus().unwrap()),
                        Type::Int,
                    ))
                } else {
                    Ok(TypeCheckedExprKind::UnaryOp(
                        UnaryOp::Minus,
                        Box::new(sub_expr),
                        Type::Int,
                    ))
                }
            }
            _ => Err(new_type_error(
                "invalid operand type for unary minus".to_string(),
                loc,
            )),
        },
        UnaryOp::BitwiseNeg => {
            if let TypeCheckedExprKind::Const(Value::Int(ui), _) = sub_expr.kind {
                match tc_type {
                    Type::Uint | Type::Int | Type::Bytes32 => Ok(TypeCheckedExprKind::Const(
                        Value::Int(ui.bitwise_neg()),
                        tc_type,
                    )),
                    _ => Err(new_type_error(
                        "invalid operand type for bitwise negation".to_string(),
                        loc,
                    )),
                }
            } else {
                match tc_type {
                    Type::Uint | Type::Int | Type::Bytes32 => Ok(TypeCheckedExprKind::UnaryOp(
                        UnaryOp::BitwiseNeg,
                        Box::new(sub_expr),
                        tc_type,
                    )),
                    _ => Err(new_type_error(
                        "invalid operand type for bitwise negation".to_string(),
                        loc,
                    )),
                }
            }
        }
        UnaryOp::Not => match tc_type {
            Type::Bool => {
                if let TypeCheckedExprKind::Const(Value::Int(ui), _) = sub_expr.kind {
                    let b = ui.to_usize().unwrap();
                    Ok(TypeCheckedExprKind::Const(
                        Value::Int(Uint256::from_usize(1 - b)),
                        Type::Bool,
                    ))
                } else {
                    Ok(TypeCheckedExprKind::UnaryOp(
                        UnaryOp::Not,
                        Box::new(sub_expr),
                        Type::Bool,
                    ))
                }
            }
            _ => Err(new_type_error(
                "invalid operand type for logical negation".to_string(),
                loc,
            )),
        },
        UnaryOp::Hash => {
            if let TypeCheckedExprKind::Const(Value::Int(ui), _) = sub_expr.kind {
                Ok(TypeCheckedExprKind::Const(
                    Value::Int(ui.avm_hash()),
                    Type::Bytes32,
                ))
            } else {
                Ok(TypeCheckedExprKind::UnaryOp(
                    UnaryOp::Hash,
                    Box::new(sub_expr),
                    Type::Bytes32,
                ))
            }
        }
        UnaryOp::Len => match tc_type {
            Type::Tuple(tv) => Ok(TypeCheckedExprKind::Const(
                Value::Int(Uint256::from_usize(tv.len())),
                Type::Uint,
            )),
            Type::FixedArray(_, sz) => Ok(TypeCheckedExprKind::Const(
                Value::Int(Uint256::from_usize(sz)),
                Type::Uint,
            )),
            Type::Array(_) => Ok(TypeCheckedExprKind::UnaryOp(
                UnaryOp::Len,
                Box::new(sub_expr),
                Type::Uint,
            )),
            _ => Err(new_type_error(
                "invalid operand type for len".to_string(),
                loc,
            )),
        },
        UnaryOp::ToUint => {
            if let TypeCheckedExprKind::Const(val, _) = sub_expr.kind {
                Ok(TypeCheckedExprKind::Const(val, Type::Uint))
            } else {
                match tc_type {
                    Type::Uint | Type::Int | Type::Bytes32 | Type::EthAddress | Type::Bool => {
                        Ok(TypeCheckedExprKind::UnaryOp(
                            UnaryOp::ToUint,
                            Box::new(sub_expr),
                            Type::Uint,
                        ))
                    }
                    _ => Err(new_type_error(
                        "invalid operand type for uint()".to_string(),
                        loc,
                    )),
                }
            }
        }
        UnaryOp::ToInt => {
            if let TypeCheckedExprKind::Const(val, _) = sub_expr.kind {
                Ok(TypeCheckedExprKind::Const(val, Type::Int))
            } else {
                match tc_type {
                    Type::Uint | Type::Int | Type::Bytes32 | Type::EthAddress | Type::Bool => Ok(
                        TypeCheckedExprKind::UnaryOp(UnaryOp::ToInt, Box::new(sub_expr), Type::Int),
                    ),
                    _ => Err(new_type_error(
                        "invalid operand type for int()".to_string(),
                        loc,
                    )),
                }
            }
        }
        UnaryOp::ToBytes32 => {
            if let TypeCheckedExprKind::Const(val, _) = sub_expr.kind {
                Ok(TypeCheckedExprKind::Const(val, Type::Bytes32))
            } else {
                match tc_type {
                    Type::Uint | Type::Int | Type::Bytes32 | Type::EthAddress | Type::Bool => {
                        Ok(TypeCheckedExprKind::UnaryOp(
                            UnaryOp::ToBytes32,
                            Box::new(sub_expr),
                            Type::Bytes32,
                        ))
                    }
                    _ => Err(new_type_error(
                        "invalid operand type for bytes32()".to_string(),
                        loc,
                    )),
                }
            }
        }
        UnaryOp::ToAddress => {
            if let TypeCheckedExprKind::Const(val, _) = sub_expr.kind {
                Ok(TypeCheckedExprKind::Const(val, Type::EthAddress))
            } else {
                match tc_type {
                    Type::Uint | Type::Int | Type::Bytes32 | Type::EthAddress | Type::Bool => {
                        Ok(TypeCheckedExprKind::UnaryOp(
                            UnaryOp::ToAddress,
                            Box::new(sub_expr),
                            Type::EthAddress,
                        ))
                    }
                    _ => Err(new_type_error(
                        "invalid operand type for bytes32()".to_string(),
                        loc,
                    )),
                }
            }
        }
    }
}

///Attempts to apply the `BinaryOp` op, to `TypeCheckedExpr`s tcs1 on the left, and tcs2 on the
/// right.
///
/// This produces a `TypeCheckedExpr` if successful, and a `TypeError` otherwise.  The argument loc
/// is used to record the location of op for use in formatting the `TypeError`.
fn typecheck_binary_op(
    mut op: BinaryOp,
    mut tcs1: TypeCheckedExpr,
    mut tcs2: TypeCheckedExpr,
    type_tree: &TypeTree,
    loc: Option<Location>,
) -> Result<TypeCheckedExprKind, TypeError> {
    if let TypeCheckedExprKind::Const(Value::Int(val2), t2) = tcs2.kind.clone() {
        if let TypeCheckedExprKind::Const(Value::Int(val1), t1) = tcs1.kind.clone() {
            // both args are constants, so we can do the op at compile time
            return typecheck_binary_op_const(op, val1, t1, val2, t2, loc);
        } else {
            match op {
                BinaryOp::Plus
                | BinaryOp::Times
                | BinaryOp::Equal
                | BinaryOp::NotEqual
                | BinaryOp::BitwiseAnd
                | BinaryOp::BitwiseOr
                | BinaryOp::BitwiseXor => {
                    // swap the args, so code generator will be able to supply the constant as an immediate
                    std::mem::swap(&mut tcs1, &mut tcs2);
                }
                BinaryOp::LessThan => {
                    op = BinaryOp::GreaterThan;
                    std::mem::swap(&mut tcs1, &mut tcs2);
                }
                BinaryOp::GreaterThan => {
                    op = BinaryOp::LessThan;
                    std::mem::swap(&mut tcs1, &mut tcs2);
                }
                BinaryOp::LessEq => {
                    op = BinaryOp::GreaterEq;
                    std::mem::swap(&mut tcs1, &mut tcs2)
                }
                BinaryOp::GreaterEq => {
                    op = BinaryOp::LessEq;
                    std::mem::swap(&mut tcs1, &mut tcs2)
                }
                _ => {}
            }
        }
    }
    let subtype1 = tcs1.get_type().get_representation(type_tree)?;
    let subtype2 = tcs2.get_type().get_representation(type_tree)?;
    match op {
        BinaryOp::Plus | BinaryOp::Minus | BinaryOp::Times => match (subtype1, subtype2) {
            (Type::Uint, Type::Uint) => Ok(TypeCheckedExprKind::Binary(
                op,
                Box::new(tcs1),
                Box::new(tcs2),
                Type::Uint,
            )),
            (Type::Int, Type::Int) => Ok(TypeCheckedExprKind::Binary(
                op,
                Box::new(tcs1),
                Box::new(tcs2),
                Type::Int,
            )),
            _ => Err(new_type_error(
                "invalid argument types to binary op".to_string(),
                loc,
            )),
        },
        BinaryOp::Div => match (subtype1, subtype2) {
            (Type::Uint, Type::Uint) => Ok(TypeCheckedExprKind::Binary(
                op,
                Box::new(tcs1),
                Box::new(tcs2),
                Type::Uint,
            )),
            (Type::Int, Type::Int) => Ok(TypeCheckedExprKind::Binary(
                BinaryOp::Sdiv,
                Box::new(tcs1),
                Box::new(tcs2),
                Type::Int,
            )),
            _ => Err(new_type_error(
                "invalid argument types to divide".to_string(),
                loc,
            )),
        },
        BinaryOp::Mod => match (subtype1, subtype2) {
            (Type::Uint, Type::Uint) => Ok(TypeCheckedExprKind::Binary(
                op,
                Box::new(tcs1),
                Box::new(tcs2),
                Type::Uint,
            )),
            (Type::Int, Type::Int) => Ok(TypeCheckedExprKind::Binary(
                BinaryOp::Smod,
                Box::new(tcs1),
                Box::new(tcs2),
                Type::Int,
            )),
            _ => Err(new_type_error(
                "invalid argument types to mod".to_string(),
                loc,
            )),
        },
        BinaryOp::LessThan => match (subtype1, subtype2) {
            (Type::Uint, Type::Uint) => Ok(TypeCheckedExprKind::Binary(
                op,
                Box::new(tcs1),
                Box::new(tcs2),
                Type::Bool,
            )),
            (Type::Int, Type::Int) => Ok(TypeCheckedExprKind::Binary(
                BinaryOp::SLessThan,
                Box::new(tcs1),
                Box::new(tcs2),
                Type::Bool,
            )),
            _ => Err(new_type_error(
                "invalid argument types to <".to_string(),
                loc,
            )),
        },
        BinaryOp::GreaterThan => match (subtype1, subtype2) {
            (Type::Uint, Type::Uint) => Ok(TypeCheckedExprKind::Binary(
                op,
                Box::new(tcs1),
                Box::new(tcs2),
                Type::Bool,
            )),
            (Type::Int, Type::Int) => Ok(TypeCheckedExprKind::Binary(
                BinaryOp::SGreaterThan,
                Box::new(tcs1),
                Box::new(tcs2),
                Type::Bool,
            )),
            _ => Err(new_type_error(
                "invalid argument types to >".to_string(),
                loc,
            )),
        },
        BinaryOp::LessEq => match (subtype1, subtype2) {
            (Type::Uint, Type::Uint) => Ok(TypeCheckedExprKind::Binary(
                op,
                Box::new(tcs1),
                Box::new(tcs2),
                Type::Bool,
            )),
            (Type::Int, Type::Int) => Ok(TypeCheckedExprKind::Binary(
                BinaryOp::SLessEq,
                Box::new(tcs1),
                Box::new(tcs2),
                Type::Bool,
            )),
            _ => Err(new_type_error(
                "invalid argument types to <=".to_string(),
                loc,
            )),
        },
        BinaryOp::GreaterEq => match (subtype1, subtype2) {
            (Type::Uint, Type::Uint) => Ok(TypeCheckedExprKind::Binary(
                op,
                Box::new(tcs1),
                Box::new(tcs2),
                Type::Bool,
            )),
            (Type::Int, Type::Int) => Ok(TypeCheckedExprKind::Binary(
                BinaryOp::SGreaterEq,
                Box::new(tcs1),
                Box::new(tcs2),
                Type::Bool,
            )),
            _ => Err(new_type_error(
                "invalid argument types to >=".to_string(),
                loc,
            )),
        },
        BinaryOp::Equal | BinaryOp::NotEqual => {
            if (subtype1 == Type::Any) || (subtype2 == Type::Any) || (subtype1 == subtype2) {
                Ok(TypeCheckedExprKind::Binary(
                    op,
                    Box::new(tcs1),
                    Box::new(tcs2),
                    Type::Bool,
                ))
            } else {
                Err(new_type_error(
                    format!(
                        "invalid argument types to equality comparison: {:?} and {:?}",
                        subtype1, subtype2
                    ),
                    loc,
                ))
            }
        }
        BinaryOp::BitwiseAnd | BinaryOp::BitwiseOr | BinaryOp::BitwiseXor => {
            match (subtype1, subtype2) {
                (Type::Uint, Type::Uint) => Ok(TypeCheckedExprKind::Binary(
                    op,
                    Box::new(tcs1),
                    Box::new(tcs2),
                    Type::Uint,
                )),
                (Type::Int, Type::Int) => Ok(TypeCheckedExprKind::Binary(
                    op,
                    Box::new(tcs1),
                    Box::new(tcs2),
                    Type::Int,
                )),
                (Type::Bytes32, Type::Bytes32) => Ok(TypeCheckedExprKind::Binary(
                    op,
                    Box::new(tcs1),
                    Box::new(tcs2),
                    Type::Bytes32,
                )),
                _ => Err(new_type_error(
                    "invalid argument types to binary bitwise operator".to_string(),
                    loc,
                )),
            }
        }
        BinaryOp::_LogicalAnd | BinaryOp::LogicalOr => match (subtype1, subtype2) {
            (Type::Bool, Type::Bool) => Ok(TypeCheckedExprKind::Binary(
                op,
                Box::new(tcs1),
                Box::new(tcs2),
                Type::Bool,
            )),
            _ => Err(new_type_error(
                "invalid argument types to binary logical operator".to_string(),
                loc,
            )),
        },
        BinaryOp::Hash => match (subtype1, subtype2) {
            (Type::Bytes32, Type::Bytes32) => Ok(TypeCheckedExprKind::Binary(
                op,
                Box::new(tcs1),
                Box::new(tcs2),
                Type::Bytes32,
            )),
            _ => Err(new_type_error(
                "invalid argument types to binary hash operator".to_string(),
                loc,
            )),
        },
        BinaryOp::Smod
        | BinaryOp::Sdiv
        | BinaryOp::SLessThan
        | BinaryOp::SGreaterThan
        | BinaryOp::SLessEq
        | BinaryOp::SGreaterEq => {
            panic!("unexpected op in typecheck_binary_op");
        }
    }
}

///Version of `typecheck_binary_op` for when both sub expressions are constant integer types.
///
/// This is used internally by `typecheck_binary_op`, so this generally does not need to be called
/// directly.
///
/// The arguments val1, and t1 represent the value of the left subexpression, and its type, and val2
/// and t2 represent the value and type of the right subexpression, loc is used to format the
/// `TypeError` in case of failure.
fn typecheck_binary_op_const(
    op: BinaryOp,
    val1: Uint256,
    t1: Type,
    val2: Uint256,
    t2: Type,
    loc: Option<Location>,
) -> Result<TypeCheckedExprKind, TypeError> {
    match op {
        BinaryOp::Plus | BinaryOp::Minus | BinaryOp::Times => match (&t1, &t2) {
            (Type::Uint, Type::Uint) | (Type::Int, Type::Int) => Ok(TypeCheckedExprKind::Const(
                Value::Int(match op {
                    BinaryOp::Plus => val1.add(&val2),
                    BinaryOp::Minus => {
                        if let Some(val) = val1.sub(&val2) {
                            val
                        } else {
                            return Err(new_type_error(
                                "underflow on substraction".to_string(),
                                loc,
                            ));
                        }
                    }
                    BinaryOp::Times => val1.mul(&val2),
                    _ => {
                        panic!();
                    }
                }),
                t1,
            )),
            _ => Err(new_type_error(
                "invalid argument types to binary op".to_string(),
                loc,
            )),
        },
        BinaryOp::Div => match (&t1, &t2) {
            (Type::Uint, Type::Uint) => match val1.div(&val2) {
                Some(v) => Ok(TypeCheckedExprKind::Const(Value::Int(v), t1)),
                None => Err(new_type_error("divide by constant zero".to_string(), loc)),
            },
            (Type::Int, Type::Int) => match val1.sdiv(&val2) {
                Some(v) => Ok(TypeCheckedExprKind::Const(Value::Int(v), t1)),
                None => Err(new_type_error("divide by constant zero".to_string(), loc)),
            },
            _ => Err(new_type_error(
                "invalid argument types to divide".to_string(),
                loc,
            )),
        },
        BinaryOp::Mod => match (&t1, &t2) {
            (Type::Uint, Type::Uint) => match val1.modulo(&val2) {
                Some(v) => Ok(TypeCheckedExprKind::Const(Value::Int(v), t1)),
                None => Err(new_type_error("divide by constant zero".to_string(), loc)),
            },
            (Type::Int, Type::Int) => match val1.smodulo(&val2) {
                Some(v) => Ok(TypeCheckedExprKind::Const(Value::Int(v), t1)),
                None => Err(new_type_error("divide by constant zero".to_string(), loc)),
            },
            _ => Err(new_type_error(
                "invalid argument types to mod".to_string(),
                loc,
            )),
        },
        BinaryOp::LessThan => match (t1, t2) {
            (Type::Uint, Type::Uint) => Ok(TypeCheckedExprKind::Const(
                Value::Int(Uint256::from_bool(val1 < val2)),
                Type::Bool,
            )),
            (Type::Int, Type::Int) => Ok(TypeCheckedExprKind::Const(
                Value::Int(Uint256::from_bool(val1.s_less_than(&val2))),
                Type::Bool,
            )),
            _ => Err(new_type_error(
                "invalid argument types to <".to_string(),
                loc,
            )),
        },
        BinaryOp::GreaterThan => match (t1, t2) {
            (Type::Uint, Type::Uint) => Ok(TypeCheckedExprKind::Const(
                Value::Int(Uint256::from_bool(val1 > val2)),
                Type::Bool,
            )),
            (Type::Int, Type::Int) => Ok(TypeCheckedExprKind::Const(
                Value::Int(Uint256::from_bool(val2.s_less_than(&val1))),
                Type::Bool,
            )),
            _ => Err(new_type_error(
                "invalid argument types to >".to_string(),
                loc,
            )),
        },
        BinaryOp::LessEq => match (t1, t2) {
            (Type::Uint, Type::Uint) => Ok(TypeCheckedExprKind::Const(
                Value::Int(Uint256::from_bool(val1 <= val2)),
                Type::Bool,
            )),
            (Type::Int, Type::Int) => Ok(TypeCheckedExprKind::Const(
                Value::Int(Uint256::from_bool(!val2.s_less_than(&val1))),
                Type::Bool,
            )),
            _ => Err(new_type_error(
                "invalid argument types to <=".to_string(),
                loc,
            )),
        },
        BinaryOp::GreaterEq => match (t1, t2) {
            (Type::Uint, Type::Uint) => Ok(TypeCheckedExprKind::Const(
                Value::Int(Uint256::from_bool(val1 >= val2)),
                Type::Bool,
            )),
            (Type::Int, Type::Int) => Ok(TypeCheckedExprKind::Const(
                Value::Int(Uint256::from_bool(!val1.s_less_than(&val2))),
                Type::Bool,
            )),
            _ => Err(new_type_error(
                "invalid argument types to >=".to_string(),
                loc,
            )),
        },
        BinaryOp::Equal
        | BinaryOp::NotEqual
        | BinaryOp::BitwiseAnd
        | BinaryOp::BitwiseOr
        | BinaryOp::BitwiseXor
        | BinaryOp::Hash => {
            if t1 == t2 {
                Ok(TypeCheckedExprKind::Const(
                    Value::Int(match op {
                        BinaryOp::Equal => Uint256::from_bool(val1 == val2),
                        BinaryOp::NotEqual => Uint256::from_bool(val1 != val2),
                        BinaryOp::BitwiseAnd => val1.bitwise_and(&val2),
                        BinaryOp::BitwiseOr => val1.bitwise_or(&val2),
                        BinaryOp::BitwiseXor => val1.bitwise_xor(&val2),
                        BinaryOp::Hash => {
                            if let Type::Bytes32 = t1 {
                                return Ok(TypeCheckedExprKind::Const(
                                    Value::avm_hash2(&Value::Int(val1), &Value::Int(val2)),
                                    Type::Bool,
                                ));
                            } else {
                                return Err(new_type_error(
                                    "invalid argument types to binary op".to_string(),
                                    loc,
                                ));
                            }
                        }
                        _ => {
                            panic!();
                        }
                    }),
                    Type::Bool,
                ))
            } else {
                Err(new_type_error(
                    "invalid argument types to binary op".to_string(),
                    loc,
                ))
            }
        }
        BinaryOp::_LogicalAnd => {
            if (t1 == Type::Bool) && (t2 == Type::Bool) {
                Ok(TypeCheckedExprKind::Const(
                    Value::Int(Uint256::from_bool(!val1.is_zero() && !val2.is_zero())),
                    Type::Bool,
                ))
            } else {
                Err(new_type_error(
                    "invalid argument types to logical and".to_string(),
                    loc,
                ))
            }
        }
        BinaryOp::LogicalOr => {
            if (t1 == Type::Bool) && (t2 == Type::Bool) {
                Ok(TypeCheckedExprKind::Const(
                    Value::Int(Uint256::from_bool(!val1.is_zero() || !val2.is_zero())),
                    Type::Bool,
                ))
            } else {
                Err(new_type_error(
                    "invalid argument types to logical or".to_string(),
                    loc,
                ))
            }
        }
        BinaryOp::Smod
        | BinaryOp::Sdiv
        | BinaryOp::SLessThan
        | BinaryOp::SGreaterThan
        | BinaryOp::SLessEq
        | BinaryOp::SGreaterEq => {
            panic!("unexpected op in typecheck_binary_op");
        }
    }
}<|MERGE_RESOLUTION|>--- conflicted
+++ resolved
@@ -823,13 +823,13 @@
     let func_table = func_table.push_multi(func_map.iter().map(|(k, v)| (*k, v)).collect());
 
     for func in funcs.iter() {
-<<<<<<< HEAD
         match typecheck_function(
             &func,
             &type_table,
             &resolved_global_vars_map,
             &func_table,
             type_tree,
+            &string_table,
         ) {
             Ok(f) => match func.kind {
                 FuncDeclKind::Public => {
@@ -840,35 +840,6 @@
                         &string_table,
                     ));
                     checked_funcs.push(f);
-=======
-        match func.resolve_types(&type_table, func.location) {
-            Ok(f) => {
-                match typecheck_function(
-                    &f,
-                    &type_table,
-                    &resolved_global_vars_map,
-                    &func_table,
-                    type_tree,
-                    &string_table,
-                ) {
-                    Ok(f) => match func.kind {
-                        FuncDeclKind::Public => {
-                            exported_funcs.push(ExportedFunc::new(
-                                f.name,
-                                Label::Func(f.name),
-                                f.tipe.clone(),
-                                &string_table,
-                            ));
-                            checked_funcs.push(f);
-                        }
-                        FuncDeclKind::Private => {
-                            checked_funcs.push(f);
-                        }
-                    },
-                    Err(e) => {
-                        return Err(e);
-                    }
->>>>>>> e825fc0b
                 }
                 FuncDeclKind::Private => {
                     checked_funcs.push(f);
