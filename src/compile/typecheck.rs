--- conflicted
+++ resolved
@@ -869,22 +869,6 @@
 
 pub type TypeCheckedMatchPattern = MatchPattern<Type>;
 
-<<<<<<< HEAD
-impl TypeCheckedMatchPattern {
-    fn collect_identifiers(&self) -> Vec<(StringId, bool, DebugInfo)> {
-        match &self.kind {
-            MatchPatternKind::Bind(id) => vec![(*id, false, self.debug_info)],
-            MatchPatternKind::Assign(id) => vec![(*id, true, self.debug_info)],
-            MatchPatternKind::Tuple(pats) => pats
-                .iter()
-                .flat_map(|pat| pat.collect_identifiers())
-                .collect(),
-        }
-    }
-}
-
-=======
->>>>>>> c7da1189
 ///A mini expression with associated `DebugInfo` that has been type checked.
 #[derive(Debug, Clone, Eq, PartialEq)]
 pub struct TypeCheckedExpr {
@@ -1622,25 +1606,15 @@
                     debug_info.location.into_iter().collect(),
                 ));
             }
-<<<<<<< HEAD
             match &pat.kind {
                 MatchPatternKind::Bind(name) => Ok((
-=======
-
-            let (stat, bindings) = match &pat.kind {
-                MatchPatternKind::Simple(name) => (
->>>>>>> c7da1189
                     TypeCheckedStatementKind::Let(
                         TypeCheckedMatchPattern::new_bind(*name, pat.debug_info, tce_type.clone()),
                         tc_expr,
                     ),
                     vec![(*name, tce_type)],
-<<<<<<< HEAD
                 )),
                 MatchPatternKind::Assign(_) => unimplemented!(),
-=======
-                ),
->>>>>>> c7da1189
                 MatchPatternKind::Tuple(pats) => {
                     let (tc_pats, bindings) =
                         typecheck_patvec(tce_type.clone(), pats.to_vec(), debug_info.location)?;
