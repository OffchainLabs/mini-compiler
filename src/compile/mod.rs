--- conflicted
+++ resolved
@@ -522,19 +522,6 @@
         .collect()
 }
 
-<<<<<<< HEAD
-fn comma_list(input: &[String]) -> String {
-    let mut base = String::new();
-    if input.len() > 0 {
-        for object in input.iter().take(input.len() - 1) {
-            base.push_str(object);
-            base.push(',');
-            base.push(' ');
-        }
-        base.push_str(&input[input.len() - 1]);
-    }
-    base
-=======
 fn typecheck_programs(
     type_tree: &TypeTree,
     modules: Vec<Module>,
@@ -624,7 +611,6 @@
         ))
     }
     Ok(progs)
->>>>>>> 9beb275d
 }
 
 ///Converts source string `source` into a series of `TopLevelDecl`s, uses identifiers from
@@ -668,11 +654,7 @@
             ParseError::UnrecognizedEOF { location, expected } => CompileError::new(
                 format!(
                     "unexpected end of file: expected one of: {}",
-<<<<<<< HEAD
                     comma_list(&expected)
-=======
-                    format!("{:?}", &expected)
->>>>>>> 9beb275d
                 ),
                 lines.location(location.into(), file_id),
             ),
