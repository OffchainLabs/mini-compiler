/*
 * Copyright 2020, Offchain Labs, Inc. All rights reserved
 */

//!Creates a fixed list of globally accessible constants.

use crate::evm::abi::{builtin_contract_path, AbiForContract};
use crate::uint256::Uint256;
use std::collections::HashMap;

///Creates a fixed list of globally accessible constants.
pub fn init_constant_table() -> HashMap<String, Uint256> {
    let mut ret = HashMap::new();
    for (s, i) in &[
        // addresses of precompiled contracts
        ("Address_ArbSys", 100),
        ("Address_ArbAddressTable", 102),
        ("Address_ArbBLS", 103),
        ("Address_ArbFunctionTable", 104),
        ("Address_ArbosTest", 105),
        ("Address_ArbOwner", 107),
        ("Address_ArbGasInfo", 108),
        ("Address_ArbAggregator", 109),
        ("Address_ArbRetryableTx", 110),
        ("Address_ArbStatistics", 111),
        // addresses of dummy builtin contracts
        ("Address_ReservedForEthBridge", 200), // reserved for special EthBridge functionality
        // indices of EVM operations
        ("EvmOp_stop", 0),
        ("EvmOp_sha3", 1),
        ("EvmOp_address", 2),
        ("EvmOp_balance", 3),
        ("EvmOp_selfbalance", 4),
        ("EvmOp_origin", 5),
        ("EvmOp_caller", 6),
        ("EvmOp_callvalue", 7),
        ("EvmOp_calldataload", 8),
        ("EvmOp_calldatasize", 9),
        ("EvmOp_calldatacopy", 10),
        ("EvmOp_codesize", 11),
        ("EvmOp_codecopy", 12),
        ("EvmOp_extcodesize", 13),
        ("EvmOp_extcodecopy", 14),
        ("EvmOp_extcodehash", 15),
        ("EvmOp_returndatasize", 16),
        ("EvmOp_returndatacopy", 17),
        ("EvmOp_timestamp", 18),
        ("EvmOp_number", 19),
        ("EvmOp_msize", 20),
        ("EvmOp_mload", 21),
        ("EvmOp_mstore", 22),
        ("EvmOp_mstore8", 23),
        ("EvmOp_sload", 24),
        ("EvmOp_sstore", 25),
        ("EvmOp_getjumpaddr", 26),
        ("EvmOp_msize", 27),
        ("EvmOp_log0", 28),
        ("EvmOp_log1", 29),
        ("EvmOp_log2", 30),
        ("EvmOp_log3", 31),
        ("EvmOp_log4", 32),
        ("EvmOp_call", 33),
        ("EvmOp_callcode", 34),
        ("EvmOp_delegatecall", 35),
        ("EvmOp_staticcall", 36),
        ("EvmOp_revert", 37),
        ("EvmOp_revert_knownPc", 38),
        ("EvmOp_return", 39),
        ("EvmOp_selfdestruct", 40),
        ("EvmOp_create", 41),
        ("EvmOp_create2", 42),
        ("EvmOp_chainId", 43),
        ("EvmOp_gasprice", 44),
        ("EvmOp_gaslimit", 45),
        ("EvmOp_blockhash", 46),
        ("NumEvmOps", 47),
        // AVM instructions
        ("AVM_add", 0x01),
        ("AVM_mul", 0x02),
        ("AVM_sub", 0x03),
        ("AVM_div", 0x04),
        ("AVM_sdiv", 0x05),
        ("AVM_mod", 0x06),
        ("AVM_smod", 0x07),
        ("AVM_addmod", 0x08),
        ("AVM_mulmod", 0x09),
        ("AVM_exp", 0x0a),
        ("AVM_signextend", 0x0b),
        ("AVM_lt", 0x10),
        ("AVM_gt", 0x11),
        ("AVM_slt", 0x12),
        ("AVM_sgt", 0x13),
        ("AVM_eq", 0x14),
        ("AVM_iszero", 0x15),
        ("AVM_and", 0x16),
        ("AVM_or", 0x17),
        ("AVM_xor", 0x18),
        ("AVM_not", 0x19),
        ("AVM_byte", 0x1a),
        ("AVM_shl", 0x1b),
        ("AVM_shr", 0x1c),
        ("AVM_sar", 0x1d),
        ("AVM_hash", 0x20),
        ("AVM_type", 0x21),
        ("AVM_ethhash2", 0x22),
        ("AVM_keccakf", 0x23),
        ("AVM_sha256f", 0x24),
        ("AVM_pop", 0x30),
        ("AVM_spush", 0x31),
        ("AVM_rpush", 0x32),
        ("AVM_rset", 0x33),
        ("AVM_jump", 0x34),
        ("AVM_cjump", 0x35),
        ("AVM_stackempty", 0x36),
        ("AVM_pcpush", 0x37),
        ("AVM_auxpush", 0x38),
        ("AVM_auxpop", 0x39),
        ("AVM_auxstackempty", 0x3a),
        ("AVM_nop", 0x3b),
        ("AVM_errpush", 0x3c),
        ("AVM_errset", 0x3d),
        ("AVM_dup0", 0x40),
        ("AVM_dup1", 0x41),
        ("AVM_dup2", 0x42),
        ("AVM_swap1", 0x43),
        ("AVM_swap2", 0x44),
        ("AVM_tget", 0x50),
        ("AVM_tset", 0x51),
        ("AVM_tlen", 0x52),
        ("AVM_xget", 0x53),
        ("AVM_xset", 0x54),
        ("AVM_breakpoint", 0x60),
        ("AVM_log", 0x61),
        ("AVM_send", 0x70),
        ("AVM_inboxpeek", 0x71),
        ("AVM_inbox", 0x72),
        ("AVM_error", 0x73),
        ("AVM_halt", 0x74),
        ("AVM_setgas", 0x75),
        ("AVM_pushgas", 0x76),
        ("AVM_errcodepoint", 0x77),
        ("AVM_pushinsn", 0x78),
        ("AVM_pushinsnimm", 0x79),
        ("AVM_sideload", 0x7b),
        ("AVM_ecrecover", 0x80),
        ("AVM_ecadd", 0x81),
        ("AVM_ecmul", 0x82),
        ("AVM_ecpairing", 0x83),
        ("AVM_debugprint", 0x90),
        // L1 message types
        ("L1MessageType_ethDeposit", 0),
        ("L1MessageType_L2", 3),
        ("L1MessageType_chainInit", 4),
        // type 5 not used -- previously was for buddy contract deploy
        ("L1MessageType_endOfBlock", 6),
        ("L1MessageType_L2FundedByL1", 7),
        ("L1MessageType_rollupProtocolEvent", 8),
        ("L1MessageType_submitRetryableTx", 9),
        // L2 message types
        ("L2MessageType_unsignedEOATx", 0),
        ("L2MessageType_unsignedContractTx", 1),
        ("L2MessageType_nonmutatingCall", 2),
        ("L2MessageType_batch", 3),
        // types 4 and 5 no longer used
        ("L2MessageType_heartbeat", 6),
        ("L2MessageType_signedCompressedTx", 7),
        ("L2MessageType_blsBatch", 8),
        // rollup protocol event types
        ("ProtoEvent_createNode", 0),
        ("ProtoEvent_confirmNode", 1),
        ("ProtoEvent_rejectNode", 2),
        ("ProtoEvent_newStake", 3),
        ("ProtoEvent_claimNode", 4),
        ("ProtoEvent_debug", 255),
        // tx result codes
        ("TxResultCode_success", 0),
        ("TxResultCode_revert", 1),
        ("TxResultCode_congestion", 2),
        ("TxResultCode_noGasFunds", 3),
        ("TxResultCode_insufficientBalance", 4),
        ("TxResultCode_badSequenceNum", 5),
        ("TxResultCode_formatError", 6),
        ("TxResultCode_cannotDeployAtAddress", 7),
        ("TxResultCode_exceededTxGasLimit", 8),
        ("TxResultCode_unknownFailure", 255),
        // EVM call types
        ("EVMCallType_call", 0),
        ("EVMCallType_callcode", 1),
        ("EVMCallType_delegatecall", 2),
        ("EVMCallType_staticcall", 3),
        ("EVMCallType_constructor", 4),
        // Arbitrum log item types
        ("LogType_txReceipt", 0),
        ("LogType_blockSummary", 1),
        ("LogType_send", 2),
        ("LogType_sendMerkleTree", 3),
        // outgoing message types
        ("SendType_sendTxToL1", 3),
        // type 5 not used -- was previously buddy contract result
        // AVM send types
        ("AVMSendType_batch", 0),
        // chain initialization options
        ("InitOption_setChargingParams", 2),
        ("InitOption_setDefaultAggregator", 3),
        // charging mechanism
        ("Charging_DefaultL1GasPerL2Tx", 3700),
        ("Charging_DefaultL1GasPerCalldataByte", 16),
        ("Charging_DefaultL1GasPerStorage", 2000),
        ("Charging_DefaultArbGasDivisor", 10000),
        ("Charging_AssumedBatchCostL1Gas", 50000),
        ("Charging_GasPoolDepthSeconds", 60),
        ("Charging_RetryableTxRepriceIntervalSeconds", 15 * 60), // 15 minutes
        // fee customizability
        ("NetFee_defaultRateNumerator", 15),
        ("NetFee_defaultRateDenominator", 100),
        // sequencer constants
        ("Sequencer_maxDelaySeconds", 983040), // 30*128*256
        ("Sequencer_deltaSeconds", 0),
        // pluggable modules
        ("PluggableModuleID_rollupTracker", 0),
        ("PluggableModuleID_precompile_0x05", 1),
        // retry buffer
        ("RetryBuffer_DefaultLifetimeSeconds", 60*60*24*7),
        // gas cost values for re-entrancy protection
        ("EVMWriteL1GasCost", 5000),
        ("EVMNonZeroBalanceCallStipend", 2300),
        ("ArbitrumNonZeroBalanceCallStipend", 20000),
        // misc
        ("TwoToThe32", 1<<32),
        ("SecondsPerBlockNumerator", 2),
        ("SecondsPerBlockDenominator", 1),
        ("DefaultSpeedLimitPerSecond", 100_000_000),
        ("DefaultSecondsPerSend", 900), // 15 minutes
        ("Estimate_L1GasCostPerNode", 220000),
        ("Estimate_L1GasPrice", 100 * 1_000_000_000), // 100 gwei
    ] {
        ret.insert(s.to_string(), Uint256::from_u64(*i));
    }

    for (s, u) in &[
        ("Charging_DefaultNetworkFeeRecipient", "0"),
        ("Charging_DefaultCongestionFeeRecipient", "0"),
        (
            "SpecialAccount_gasAccountingReserve",
            // Keccak256 of "Arbitrum gas accounting reserve account"
            "af6cbc19f66dec07f790912226744d744f04b37b666b9343317df33a5114fb96",
        ),
        (
            "BLSSignatureDomainBase",
            // Keccak256 of "Arbitrum BLS signature domain"
            "73a92f91d473214defd5ffa91d036007eb2e6487fffaa551835e988fb24aaa2b",
        ),
        (
            "EVMLogTopicForL2ToL1Send",
<<<<<<< HEAD
            "99ecd3620b54462a4f03f96ee9a3618830bb7ed6baab03d81adad709b22d1322",
=======
            "5baaa87db386365b5c161be377bc3d8e317e8d98d71a3ca7ed7d555340c8f767",
>>>>>>> 3c28bc5a
        ),
    ] {
        ret.insert(s.to_string(), Uint256::from_string_hex(u).unwrap());
    }

    for builtin in &["ArbRetryableTx", "ArbStatistics"] {
        let fcodes = match func_codes_for_builtin_contract(builtin) {
            Ok(v) => v,
            Err(e) => panic!("Error accessing builtin function {}: {}", builtin, e),
        };
        for (name, code) in fcodes {
            ret.insert(name, code);
        }

        let etopics = match event_topics_for_builtin_contract(builtin) {
            Ok(v) => v,
            Err(e) => panic!("Error accessing builtin event {}: {}", builtin, e),
        };
        for (name, topic) in etopics {
            ret.insert(name, topic);
        }
    }

    ret
}

fn func_codes_for_builtin_contract(
    contract_name: &str,
) -> Result<Vec<(String, Uint256)>, ethabi::Error> {
    let cabi = AbiForContract::new_from_file(&builtin_contract_path(contract_name))?;
    let mut ret = vec![];
    for (_, funcs) in &cabi.contract.functions {
        for func in funcs {
            let func_name = &func.name;
            ret.push((
                "funcCode_".to_owned() + contract_name + "_" + func_name,
                Uint256::from_bytes(&cabi.short_signature_for_function(func_name)?[..]),
            ))
        }
    }
    Ok(ret)
}

fn event_topics_for_builtin_contract(
    contract_name: &str,
) -> Result<Vec<(String, Uint256)>, ethabi::Error> {
    let cabi = AbiForContract::new_from_file(&builtin_contract_path(contract_name))?;
    let mut ret = vec![];
    for (_, events) in &cabi.contract.events {
        for event in events {
            let event_name = &event.name;
            ret.push((
                "eventTopic_".to_owned() + contract_name + "_" + event_name,
                Uint256::from_bytes(&event.signature()[..]),
            ))
        }
    }
    Ok(ret)
}<|MERGE_RESOLUTION|>--- conflicted
+++ resolved
@@ -252,11 +252,7 @@
         ),
         (
             "EVMLogTopicForL2ToL1Send",
-<<<<<<< HEAD
-            "99ecd3620b54462a4f03f96ee9a3618830bb7ed6baab03d81adad709b22d1322",
-=======
             "5baaa87db386365b5c161be377bc3d8e317e8d98d71a3ca7ed7d555340c8f767",
->>>>>>> 3c28bc5a
         ),
     ] {
         ret.insert(s.to_string(), Uint256::from_string_hex(u).unwrap());
