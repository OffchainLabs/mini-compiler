/*
 * Copyright 2020, Offchain Labs, Inc.
 *
 * Licensed under the Apache License, Version 2.0 (the "License");
 * you may not use this file except in compliance with the License.
 * You may obtain a copy of the License at
 *
 *    http://www.apache.org/licenses/LICENSE-2.0
 *
 * Unless required by applicable law or agreed to in writing, software
 * distributed under the License is distributed on an "AS IS" BASIS,
 * WITHOUT WARRANTIES OR CONDITIONS OF ANY KIND, either express or implied.
 * See the License for the specific language governing permissions and
 * limitations under the License.
 */

use crate::pos::Location;
use crate::stringtable::StringId;
use crate::uint256::Uint256;
<<<<<<< HEAD
use crate::pos::Location;
use crate::evm::runtime_func_name;
use serde::{Serialize, Deserialize};


#[derive(PartialEq, Eq, Hash, Debug, Clone, Copy, Serialize, Deserialize)]
pub enum Label {
	Func(StringId),
	Anon(usize),
	External(usize),  // slot in imported funcs list
	Runtime(usize),   // function exported by the trusted runtime
}

impl Label {
	pub fn relocate(self, int_offset: usize, ext_offset: usize, func_offset: usize) -> (Self, usize) {
		match self {
			Label::Func(sid) => (Label::Func(sid+func_offset), sid+func_offset),
			Label::Anon(pc) => (Label::Anon(pc+int_offset), func_offset),
			Label::External(slot) => (Label::External(slot+ext_offset), func_offset),
			Label::Runtime(_) => (self, func_offset),
		}
	}

	pub fn avm_hash(&self) -> Value {
		match self {
			Label::Func(sid) => Value::avm_hash2(&Value::Int(Uint256::from_usize(4)), &Value::Int(Uint256::from_usize(*sid))),
			Label::Anon(n) => Value::avm_hash2(&Value::Int(Uint256::from_usize(5)), &Value::Int(Uint256::from_usize(*n))),
			Label::External(n) => Value::avm_hash2(&Value::Int(Uint256::from_usize(6)), &Value::Int(Uint256::from_usize(*n))),
			Label::Runtime(n) => Value::avm_hash2(&Value::Int(Uint256::from_usize(7)), &Value::Int(Uint256::from_usize(*n))),
		}
	}
=======
use serde::{Deserialize, Serialize};
use std::collections::HashMap;
use std::fmt;

#[derive(PartialEq, Eq, Hash, Debug, Clone, Copy, Serialize, Deserialize)]
pub enum Label {
    Func(StringId),
    Anon(usize),
    External(usize), // slot in imported funcs list
}

impl Label {
    pub fn relocate(
        self,
        int_offset: usize,
        ext_offset: usize,
        func_offset: usize,
    ) -> (Self, usize) {
        match self {
            Label::Func(sid) => (Label::Func(sid + func_offset), sid + func_offset),
            Label::Anon(pc) => (Label::Anon(pc + int_offset), func_offset),
            Label::External(slot) => (Label::External(slot + ext_offset), func_offset),
        }
    }

    pub fn avm_hash(&self) -> Value {
        match self {
            Label::Func(sid) => Value::avm_hash2(
                &Value::Int(Uint256::from_usize(4)),
                &Value::Int(Uint256::from_usize(*sid)),
            ),
            Label::Anon(n) => Value::avm_hash2(
                &Value::Int(Uint256::from_usize(5)),
                &Value::Int(Uint256::from_usize(*n)),
            ),
            Label::External(n) => Value::avm_hash2(
                &Value::Int(Uint256::from_usize(6)),
                &Value::Int(Uint256::from_usize(*n)),
            ),
        }
    }
>>>>>>> 65a9e91d
}

impl fmt::Display for Label {
    fn fmt(&self, f: &mut fmt::Formatter) -> fmt::Result {
<<<<<<< HEAD
    	match self {
    		Label::Func(sid) => write!(f, "function_{}", sid),
    		Label::Anon(n) => write!(f, "label_{}", n),
			Label::External(slot) => write!(f, "external_{}", slot),
			Label::Runtime(slot) => write!(f, "{}", runtime_func_name(*slot)),
    	}
=======
        match self {
            Label::Func(sid) => write!(f, "function_{}", sid),
            Label::Anon(n) => write!(f, "label_{}", n),
            Label::External(slot) => write!(f, "external_{}", slot),
        }
>>>>>>> 65a9e91d
    }
}

#[derive(Default)]
pub struct LabelGenerator {
    next: usize,
}

impl LabelGenerator {
    pub fn new() -> Self {
        LabelGenerator { next: 0 }
    }

    pub fn next(self) -> (Label, Self) {
        (
            Label::Anon(self.next),
            LabelGenerator {
                next: self.next + 1,
            },
        )
    }
}

#[derive(Debug, Clone, Serialize, Deserialize)]
pub struct Instruction {
    pub opcode: Opcode,
    pub immediate: Option<Value>,
    pub location: Option<Location>,
}

impl Instruction {
    pub fn new(opcode: Opcode, immediate: Option<Value>, location: Option<Location>) -> Self {
        Instruction {
            opcode,
            immediate,
            location,
        }
    }

    pub fn from_opcode(opcode: Opcode, location: Option<Location>) -> Self {
        Instruction::new(opcode, None, location)
    }

    pub fn from_opcode_imm(opcode: Opcode, immediate: Value, location: Option<Location>) -> Self {
        Instruction::new(opcode, Some(immediate), location)
    }

    pub fn get_label(&self) -> Option<&Label> {
        match &self.opcode {
            Opcode::Label(label) => Some(label),
            _ => None,
        }
    }

    pub fn replace_labels(self, label_map: &HashMap<Label, CodePt>) -> Result<Self, Label> {
        match self.immediate {
            Some(val) => Ok(Instruction::from_opcode_imm(
                self.opcode,
                val.replace_labels(label_map)?,
                self.location,
            )),
            None => Ok(self),
        }
    }

    pub fn relocate(
        self,
        int_offset: usize,
        ext_offset: usize,
        func_offset: usize,
        globals_offset: usize,
    ) -> (Self, usize) {
        let mut max_func_offset = func_offset;
        let opcode = match self.opcode {
            Opcode::PushExternal(off) => Opcode::PushExternal(off + ext_offset),
            Opcode::Label(label) => {
                let (new_label, new_func_offset) =
                    label.relocate(int_offset, ext_offset, func_offset);
                if max_func_offset < new_func_offset {
                    max_func_offset = new_func_offset;
                }
                Opcode::Label(new_label)
            }
            Opcode::GetGlobalVar(idx) => Opcode::GetGlobalVar(idx + globals_offset),
            Opcode::SetGlobalVar(idx) => Opcode::SetGlobalVar(idx + globals_offset),
            _ => self.opcode,
        };
        let imm = match self.immediate {
            Some(imm) => {
                let (new_imm, new_func_offset) = imm.relocate(int_offset, ext_offset, func_offset);
                if max_func_offset < new_func_offset {
                    max_func_offset = new_func_offset;
                }
                Some(new_imm)
            }
            None => None,
        };
        (
            Instruction::new(opcode, imm, self.location),
            max_func_offset,
        )
    }

    pub fn xlate_labels(self, xlate_map: &HashMap<Label, &Label>) -> Self {
        match self.immediate {
            Some(val) => Instruction::from_opcode_imm(
                self.opcode,
                val.xlate_labels(xlate_map),
                self.location,
            ),
            None => self,
        }
    }
}

impl fmt::Display for Instruction {
    fn fmt(&self, f: &mut fmt::Formatter) -> fmt::Result {
        match &self.immediate {
            Some(v) => match self.location {
                Some(loc) => write!(f, "[{}] {}\t\t{}", v, self.opcode, loc),
                None => write!(f, "[{}] {}\t\t[no location]", v, self.opcode),
            },
            None => match self.location {
                Some(loc) => write!(f, "{}\t\t{}", self.opcode, loc),
                None => write!(f, "{}", self.opcode),
            },
        }
    }
}

#[derive(Debug, Clone, Copy, PartialEq, Eq, Hash, Serialize, Deserialize)]
pub enum CodePt {
<<<<<<< HEAD
	Internal(usize),
	External(usize),  // slot in imported funcs list
	Runtime(usize),   // slot in runtime funcs list
}

impl CodePt {
	pub fn new_internal(pc: usize) -> Self {
		CodePt::Internal(pc)
	}

	pub fn new_external(name: StringId) -> Self {
		CodePt::External(name)
	}

	pub fn new_runtime(slot: usize) -> Self {
		CodePt::Runtime(slot)
	}

	pub fn incr(&self) -> Option<Self> {
		match self {
			CodePt::Internal(pc) => Some(CodePt::Internal(pc+1)),
			CodePt::External(_) => None,
			CodePt::Runtime(_) => None,
		}
	}

	pub fn pc_if_internal(&self) -> Option<usize> {
		if let CodePt::Internal(pc) = self {
			Some(*pc)
		} else {
			None
		}
	}

	pub fn relocate(self, int_offset: usize, ext_offset: usize) -> Self {
		match self {
			CodePt::Internal(pc) => CodePt::Internal(pc+int_offset),
			CodePt::External(off) => CodePt::External(off+ext_offset),
			CodePt::Runtime(_) => self,
		}
	}

	pub fn avm_hash(&self) -> Value {
		match self {
			CodePt::Internal(sz) => Value::avm_hash2(&Value::Int(Uint256::from_usize(3)), &Value::Int(Uint256::from_usize(*sz))),
			CodePt::External(sz) => Value::avm_hash2(&Value::Int(Uint256::from_usize(4)), &Value::Int(Uint256::from_usize(*sz))),
			CodePt::Runtime(sz) => Value::avm_hash2(&Value::Int(Uint256::from_usize(5)), &Value::Int(Uint256::from_usize(*sz))),
		}
	}
=======
    Internal(usize),
    External(usize), // slot in imported funcs list
}

impl CodePt {
    pub fn new_internal(pc: usize) -> Self {
        CodePt::Internal(pc)
    }

    pub fn new_external(name: StringId) -> Self {
        CodePt::External(name)
    }

    pub fn incr(&self) -> Option<Self> {
        match self {
            CodePt::Internal(pc) => Some(CodePt::Internal(pc + 1)),
            CodePt::External(_) => None,
        }
    }

    pub fn pc_if_internal(&self) -> Option<usize> {
        if let CodePt::Internal(pc) = self {
            Some(*pc)
        } else {
            None
        }
    }

    pub fn relocate(self, int_offset: usize, ext_offset: usize) -> Self {
        match self {
            CodePt::Internal(pc) => CodePt::Internal(pc + int_offset),
            CodePt::External(off) => CodePt::External(off + ext_offset),
        }
    }

    pub fn avm_hash(&self) -> Value {
        match self {
            CodePt::Internal(sz) => Value::avm_hash2(
                &Value::Int(Uint256::from_usize(3)),
                &Value::Int(Uint256::from_usize(*sz)),
            ),
            CodePt::External(sz) => Value::avm_hash2(
                &Value::Int(Uint256::from_usize(4)),
                &Value::Int(Uint256::from_usize(*sz)),
            ),
        }
    }
>>>>>>> 65a9e91d
}

#[derive(Debug, Clone, PartialEq, Eq, Hash, Serialize, Deserialize)]
pub enum Value {
    Int(Uint256),
    Tuple(Vec<Value>),
    CodePoint(CodePt),
    Label(Label),
}

impl Value {
    pub fn none() -> Self {
        Value::Tuple(Vec::new())
    }

    pub fn is_none(&self) -> bool {
        if let Value::Tuple(v) = self {
            v.is_empty()
        } else {
            false
        }
    }

    pub fn replace_labels(self, label_map: &HashMap<Label, CodePt>) -> Result<Self, Label> {
        match self {
            Value::Int(_) => Ok(self),
            Value::CodePoint(_) => Ok(self),
            Value::Label(label) => {
                let maybe_pc = label_map.get(&label);
                match maybe_pc {
                    Some(pc) => Ok(Value::CodePoint(*pc)),
                    None => Err(label),
                }
            }
            Value::Tuple(tup) => {
                let mut new_vec = Vec::new();
                for v in tup.iter() {
                    let val = v.clone();
                    new_vec.push(val.replace_labels(label_map)?);
                }
                Ok(Value::Tuple(new_vec))
            }
        }
    }

    pub fn relocate(
        self,
        int_offset: usize,
        ext_offset: usize,
        func_offset: usize,
    ) -> (Self, usize) {
        match self {
            Value::Int(_) => (self, 0),
            Value::Tuple(v) => {
                let mut rel_v = Vec::new();
                let mut max_func_offset = 0;
                for val in v {
                    let (new_val, new_func_offset) =
                        val.relocate(int_offset, ext_offset, func_offset);
                    rel_v.push(new_val);
                    if (max_func_offset < new_func_offset) {
                        max_func_offset = new_func_offset;
                    }
                }
                (Value::Tuple(rel_v), max_func_offset)
            }
            Value::CodePoint(cpt) => (Value::CodePoint(cpt.relocate(int_offset, ext_offset)), 0),
            Value::Label(label) => {
                let (new_label, new_func_offset) =
                    label.relocate(int_offset, ext_offset, func_offset);
                (Value::Label(new_label), new_func_offset)
            }
        }
    }

    pub fn xlate_labels(self, label_map: &HashMap<Label, &Label>) -> Self {
        match self {
            Value::Int(_) | Value::CodePoint(_) => self,
            Value::Tuple(v) => {
                let mut newv = Vec::new();
                for val in v {
                    newv.push(val.xlate_labels(label_map));
                }
                Value::Tuple(newv)
            }
            Value::Label(label) => match label_map.get(&label) {
                Some(label2) => Value::Label(**label2),
                None => self,
            },
        }
    }

    pub fn to_usize(&self) -> Option<usize> {
        match self {
            Value::Int(i) => i.to_usize(),
            _ => None,
        }
    }

    pub fn avm_hash(&self) -> Value {
        //BUGBUG: should do same hash as AVM
        match self {
            Value::Int(ui) => Value::Int(ui.avm_hash()),
            Value::Tuple(v) => {
                let mut acc = Uint256::zero();
                for val in v {
                    let vhash = val.avm_hash();
                    if let Value::Int(ui) = vhash {
                        acc = Uint256::avm_hash2(&acc, &ui);
                    } else {
                        panic!("avm_hash returned wrong datatype")
                    }
                }
                Value::Int(acc)
            }
            Value::CodePoint(cp) => Value::avm_hash2(&Value::Int(Uint256::one()), &cp.avm_hash()),
            Value::Label(label) => {
                Value::avm_hash2(&Value::Int(Uint256::from_usize(2)), &label.avm_hash())
            }
        }
    }

    pub fn avm_hash2(v1: &Self, v2: &Self) -> Value {
        Value::Tuple(vec![v1.clone(), v2.clone()]).avm_hash()
    }
}

impl fmt::Display for Value {
    fn fmt(&self, f: &mut fmt::Formatter) -> fmt::Result {
        match self {
            Value::Int(i) => i.fmt(f),
            Value::CodePoint(pc) => write!(f, "CodePoint({:?})", pc),
            Value::Label(label) => write!(f, "Label({})", label),
            Value::Tuple(tup) => {
                if tup.is_empty() {
                    write!(f, "_")
                } else {
                    let mut s = "Tuple(".to_owned();
                    for (i, v) in tup.iter().enumerate() {
                        if i == 0 {
                            s = format!("{}{}", s, v);
                        } else {
                            s = format!("{}, {}", s, v);
                        }
                    }
                    write!(f, "{})", s)
                }
            }
        }
    }
}

#[derive(Debug, Clone, Copy, Serialize, Deserialize, Eq, PartialEq)]
pub enum Opcode {
    Noop,
    Panic,
    GetLocal,
    SetLocal,
    MakeFrame(usize, usize),
    Label(Label),
    Jump,
    Cjump,
    GetPC,
    Rget,
    Rset,
    PushStatic,
    PushExternal(usize), // push codeptr of external function -- index in imported_funcs
    TupleGet(usize),     // arg is size of anysize_tuple
    TupleSet(usize),     // arg is size of anysize_tuple
    ArrayGet,
    UncheckedFixedArrayGet(usize), // arg is size of array
    GetGlobalVar(usize),
    SetGlobalVar(usize),
    Tset,
    Tget,
    Pop,
    AuxPush,
    AuxPop,
    Xget,
    Xset,
    Dup0,
    Dup1,
    Dup2,
    Swap1,
    Swap2,
    Return,
    Not,
    UnaryMinus,
    BitwiseNeg,
    Hash,
    Hash2,
    Len,
    Plus,
    Minus,
    Mul,
    Div,
    Mod,
    Sdiv,
    Smod,
    AddMod,
    MulMod,
    Exp,
    LessThan,
    GreaterThan,
    SLessThan,
    SGreaterThan,
    Equal,
    NotEqual,
    Byte,
    SignExtend,
    BitwiseAnd,
    BitwiseOr,
    BitwiseXor,
    LogicalAnd,
    LogicalOr,
    GetTime,
    Inbox,
    DebugPrint,
}

impl Opcode {
    pub fn from_name(name: &str) -> Self {
        match name {
            "rget" => Opcode::Rget,
            "rset" => Opcode::Rset,
            "pushstatic" => Opcode::PushStatic,
            "tset" => Opcode::Tset,
            "tget" => Opcode::Tget,
            "pop" => Opcode::Pop,
            "auxpush" => Opcode::AuxPush,
            "auxpop" => Opcode::AuxPop,
            "xget" => Opcode::Xget,
            "xset" => Opcode::Xset,
            "dup0" => Opcode::Dup0,
            "dup1" => Opcode::Dup1,
            "dup2" => Opcode::Dup2,
            "swap1" => Opcode::Swap1,
            "swap2" => Opcode::Swap2,
            "unaryminus" => Opcode::UnaryMinus,
            "bitwiseneg" => Opcode::BitwiseNeg,
            "hash" => Opcode::Hash,
            "hash2" => Opcode::Hash2,
            "length" => Opcode::Len,
            "plus" => Opcode::Plus,
            "minus" => Opcode::Minus,
            "mul" => Opcode::Mul,
            "div" => Opcode::Div,
            "mod" => Opcode::Mod,
            "sdiv" => Opcode::Sdiv,
            "smod" => Opcode::Smod,
            "exp" => Opcode::Exp,
            "lt" => Opcode::LessThan,
            "gt" => Opcode::GreaterThan,
            "slt" => Opcode::SLessThan,
            "sgt" => Opcode::SGreaterThan,
            "eq" => Opcode::Equal,
            "neq" => Opcode::NotEqual,
            "iszero" => Opcode::Not,
            "byte" => Opcode::Byte,
            "bitwiseand" => Opcode::BitwiseAnd,
            "bitwiseor" => Opcode::BitwiseOr,
            "bitwisexor" => Opcode::BitwiseXor,
            "logicaland" => Opcode::LogicalAnd,
            "logicalor" => Opcode::LogicalOr,
            "gettime" => Opcode::GetTime,
            "inbox" => Opcode::Inbox,
            _ => {
                panic!("opcode not supported in asm segment: {}", name);
            }
        }
    }
}

impl fmt::Display for Opcode {
    fn fmt(&self, f: &mut fmt::Formatter) -> fmt::Result {
        match self {
            Opcode::MakeFrame(s1, s2) => write!(f, "MakeFrame({}, {})", s1, s2),
            Opcode::Label(label) => label.fmt(f),
            _ => write!(f, "{:?}", self),
        }
    }
}<|MERGE_RESOLUTION|>--- conflicted
+++ resolved
@@ -17,39 +17,6 @@
 use crate::pos::Location;
 use crate::stringtable::StringId;
 use crate::uint256::Uint256;
-<<<<<<< HEAD
-use crate::pos::Location;
-use crate::evm::runtime_func_name;
-use serde::{Serialize, Deserialize};
-
-
-#[derive(PartialEq, Eq, Hash, Debug, Clone, Copy, Serialize, Deserialize)]
-pub enum Label {
-	Func(StringId),
-	Anon(usize),
-	External(usize),  // slot in imported funcs list
-	Runtime(usize),   // function exported by the trusted runtime
-}
-
-impl Label {
-	pub fn relocate(self, int_offset: usize, ext_offset: usize, func_offset: usize) -> (Self, usize) {
-		match self {
-			Label::Func(sid) => (Label::Func(sid+func_offset), sid+func_offset),
-			Label::Anon(pc) => (Label::Anon(pc+int_offset), func_offset),
-			Label::External(slot) => (Label::External(slot+ext_offset), func_offset),
-			Label::Runtime(_) => (self, func_offset),
-		}
-	}
-
-	pub fn avm_hash(&self) -> Value {
-		match self {
-			Label::Func(sid) => Value::avm_hash2(&Value::Int(Uint256::from_usize(4)), &Value::Int(Uint256::from_usize(*sid))),
-			Label::Anon(n) => Value::avm_hash2(&Value::Int(Uint256::from_usize(5)), &Value::Int(Uint256::from_usize(*n))),
-			Label::External(n) => Value::avm_hash2(&Value::Int(Uint256::from_usize(6)), &Value::Int(Uint256::from_usize(*n))),
-			Label::Runtime(n) => Value::avm_hash2(&Value::Int(Uint256::from_usize(7)), &Value::Int(Uint256::from_usize(*n))),
-		}
-	}
-=======
 use serde::{Deserialize, Serialize};
 use std::collections::HashMap;
 use std::fmt;
@@ -59,6 +26,7 @@
     Func(StringId),
     Anon(usize),
     External(usize), // slot in imported funcs list
+    Runtime(usize),   // function exported by the trusted runtime
 }
 
 impl Label {
@@ -72,6 +40,7 @@
             Label::Func(sid) => (Label::Func(sid + func_offset), sid + func_offset),
             Label::Anon(pc) => (Label::Anon(pc + int_offset), func_offset),
             Label::External(slot) => (Label::External(slot + ext_offset), func_offset),
+            Label::Runtime(_) => (self, func_offset),
         }
     }
 
@@ -88,28 +57,22 @@
             Label::External(n) => Value::avm_hash2(
                 &Value::Int(Uint256::from_usize(6)),
                 &Value::Int(Uint256::from_usize(*n)),
-            ),
-        }
-    }
->>>>>>> 65a9e91d
+            Label::Runtime(n) => Value::avm_hash2(
+                &Value::Int(Uint256::from_usize(7)),
+                &Value::Int(Uint256::from_usize(*n)),
+            ),
+        }
+    }
 }
 
 impl fmt::Display for Label {
     fn fmt(&self, f: &mut fmt::Formatter) -> fmt::Result {
-<<<<<<< HEAD
-    	match self {
-    		Label::Func(sid) => write!(f, "function_{}", sid),
-    		Label::Anon(n) => write!(f, "label_{}", n),
-			Label::External(slot) => write!(f, "external_{}", slot),
-			Label::Runtime(slot) => write!(f, "{}", runtime_func_name(*slot)),
-    	}
-=======
         match self {
             Label::Func(sid) => write!(f, "function_{}", sid),
             Label::Anon(n) => write!(f, "label_{}", n),
             Label::External(slot) => write!(f, "external_{}", slot),
-        }
->>>>>>> 65a9e91d
+            Label::Runtime(slot) => write!(f, "{}", runtime_func_name(*slot)),
+        }
     }
 }
 
@@ -242,59 +205,9 @@
 
 #[derive(Debug, Clone, Copy, PartialEq, Eq, Hash, Serialize, Deserialize)]
 pub enum CodePt {
-<<<<<<< HEAD
-	Internal(usize),
-	External(usize),  // slot in imported funcs list
-	Runtime(usize),   // slot in runtime funcs list
-}
-
-impl CodePt {
-	pub fn new_internal(pc: usize) -> Self {
-		CodePt::Internal(pc)
-	}
-
-	pub fn new_external(name: StringId) -> Self {
-		CodePt::External(name)
-	}
-
-	pub fn new_runtime(slot: usize) -> Self {
-		CodePt::Runtime(slot)
-	}
-
-	pub fn incr(&self) -> Option<Self> {
-		match self {
-			CodePt::Internal(pc) => Some(CodePt::Internal(pc+1)),
-			CodePt::External(_) => None,
-			CodePt::Runtime(_) => None,
-		}
-	}
-
-	pub fn pc_if_internal(&self) -> Option<usize> {
-		if let CodePt::Internal(pc) = self {
-			Some(*pc)
-		} else {
-			None
-		}
-	}
-
-	pub fn relocate(self, int_offset: usize, ext_offset: usize) -> Self {
-		match self {
-			CodePt::Internal(pc) => CodePt::Internal(pc+int_offset),
-			CodePt::External(off) => CodePt::External(off+ext_offset),
-			CodePt::Runtime(_) => self,
-		}
-	}
-
-	pub fn avm_hash(&self) -> Value {
-		match self {
-			CodePt::Internal(sz) => Value::avm_hash2(&Value::Int(Uint256::from_usize(3)), &Value::Int(Uint256::from_usize(*sz))),
-			CodePt::External(sz) => Value::avm_hash2(&Value::Int(Uint256::from_usize(4)), &Value::Int(Uint256::from_usize(*sz))),
-			CodePt::Runtime(sz) => Value::avm_hash2(&Value::Int(Uint256::from_usize(5)), &Value::Int(Uint256::from_usize(*sz))),
-		}
-	}
-=======
     Internal(usize),
     External(usize), // slot in imported funcs list
+    Runtime(usize),   // slot in runtime funcs list
 }
 
 impl CodePt {
@@ -304,6 +217,10 @@
 
     pub fn new_external(name: StringId) -> Self {
         CodePt::External(name)
+    }
+
+    pub fn new_runtime(slot: usize) -> Self {
+        CodePt::Runtime(slot)
     }
 
     pub fn incr(&self) -> Option<Self> {
@@ -325,6 +242,7 @@
         match self {
             CodePt::Internal(pc) => CodePt::Internal(pc + int_offset),
             CodePt::External(off) => CodePt::External(off + ext_offset),
+            CodePt::Runtime(_) => self,
         }
     }
 
@@ -338,9 +256,13 @@
                 &Value::Int(Uint256::from_usize(4)),
                 &Value::Int(Uint256::from_usize(*sz)),
             ),
-        }
-    }
->>>>>>> 65a9e91d
+            CodePt::Runtime(sz) => Value::avm_hash2(
+                &Value::Int(Uint256::from_usize(5)), 
+                &Value::Int(Uint256::from_usize(*sz)),
+            ),
+
+        }
+    }
 }
 
 #[derive(Debug, Clone, PartialEq, Eq, Hash, Serialize, Deserialize)]
