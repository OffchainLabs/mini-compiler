--- conflicted
+++ resolved
@@ -5,11 +5,7 @@
 use crate::compile::miniconstants::init_constant_table;
 use crate::evm::abi::{
     ArbAddressTable, ArbBLS, ArbFunctionTable, ArbSys, ArbosTest, _ArbAggregator, _ArbGasInfo,
-<<<<<<< HEAD
     _ArbOwner, _ArbReplayableTx, builtin_contract_path,
-=======
-    _ArbOwner, builtin_contract_path, _ArbReplayableTx,
->>>>>>> 01d8f414
 };
 use crate::evm::abi::{FunctionTable, _ArbInfo};
 use crate::run::{load_from_file, RuntimeEnvironment};
@@ -944,104 +940,6 @@
         arb_replayable._get_timeout(&mut machine, txid)?,
         Uint256::zero()
     ); // verify txid no longer exists
-
-    if let Some(path) = log_to {
-        machine
-            .runtime_env
-            .recorder
-            .to_file(path, machine.get_total_gas_usage().to_u64().unwrap())
-            .unwrap();
-    }
-
-    Ok(())
-}
-
-#[test]
-fn test_retryable() {
-    match _test_retryable(None, false) {
-        Ok(()) => {},
-        Err(e) => panic!("{}", e),
-    }
-}
-
-pub fn _test_retryable(log_to: Option<&Path>, debug: bool) -> Result<(), ethabi::Error> {
-    let rt_env = RuntimeEnvironment::new(Uint256::from_usize(1111), None);
-    let mut machine = load_from_file(Path::new("arb_os/arbos.mexe"), rt_env);
-    machine.start_at_zero();
-
-    let my_addr = Uint256::from_u64(1234);
-
-    let mut add_contract = AbiForContract::new_from_file(&test_contract_path("Add"))?;
-    if add_contract
-        .deploy(&[], &mut machine, Uint256::zero(), None, debug)
-        .is_err()
-    {
-        panic!("failed to deploy Add contract");
-    }
-
-    let beneficiary = Uint256::from_u64(9185);
-
-    let txid = add_contract._send_retryable_tx(
-        my_addr.clone(),
-        "add",
-        &[ethabi::Token::Uint(Uint256::one().to_u256()), ethabi::Token::Uint(Uint256::one().to_u256())],
-        &mut machine,
-        Uint256::zero(),
-        Uint256::zero(),
-        None,
-        Some(beneficiary.clone()),
-    )?;
-    assert!(txid != Uint256::zero());
-    let _gas_used = if debug {
-        machine.debug(None)
-    } else {
-        machine.run(None)
-    };
-
-    let arb_replayable = _ArbReplayableTx::_new(debug);
-    let timeout = arb_replayable._get_timeout(&mut machine, txid.clone())?;
-    assert!(timeout > machine.runtime_env.current_timestamp);
-
-    let (keepalive_price, reprice_time) = arb_replayable._get_keepalive_price(&mut machine, txid.clone())?;
-    assert_eq!(keepalive_price, Uint256::zero());
-    println!("reprice time {}, timestamp {}", reprice_time, machine.runtime_env.current_timestamp);
-    assert!(reprice_time > machine.runtime_env.current_timestamp);
-
-    let keepalive_ret = arb_replayable._keepalive(&mut machine, txid.clone(), keepalive_price)?;
-
-    let new_timeout = arb_replayable._get_timeout(&mut machine, txid.clone())?;
-    assert_eq!(keepalive_ret, new_timeout);
-    assert!(new_timeout > timeout);
-
-    arb_replayable._redeem(&mut machine, txid.clone())?;
-
-    let new_timeout = arb_replayable._get_timeout(&mut machine, txid.clone())?;
-    assert_eq!(new_timeout, Uint256::zero());  // verify that txid has been removed
-
-    // make another one, and have the beneficiary cancel it
-    let txid = add_contract._send_retryable_tx(
-        my_addr.clone(),
-        "add",
-        &[ethabi::Token::Uint(Uint256::one().to_u256()), ethabi::Token::Uint(Uint256::one().to_u256())],
-        &mut machine,
-        Uint256::zero(),
-        Uint256::zero(),
-        None,
-        Some(beneficiary.clone()),
-    )?;
-    assert!(txid != Uint256::zero());
-    let _gas_used = if debug {
-        machine.debug(None)
-    } else {
-        machine.run(None)
-    };
-
-    let out_beneficiary = arb_replayable._get_beneficiary(&mut machine, txid.clone())?;
-    assert_eq!(out_beneficiary, beneficiary);
-
-    arb_replayable._cancel(&mut machine, txid.clone(), beneficiary.clone())?;
-
-    assert_eq!(arb_replayable._get_timeout(&mut machine, txid)?, Uint256::zero());  // verify txid no longer exists
 
     let amount_to_pay = Uint256::from_u64(1_000_000);
     let _txid = machine.runtime_env._insert_retryable_tx_message(
