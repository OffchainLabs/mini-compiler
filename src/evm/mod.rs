--- conflicted
+++ resolved
@@ -15,14 +15,10 @@
                   */
 
 use crate::mavm::Value;
-<<<<<<< HEAD
 use crate::run::{
     bytes_from_bytestack, bytestack_from_bytes, load_from_file, RuntimeEnvironment, TxBatch,
     TxBatchType,
 };
-=======
-use crate::run::{bytestack_from_bytes, load_from_file, RuntimeEnvironment};
->>>>>>> 23ab3109
 use crate::uint256::Uint256;
 use abi::AbiForContract;
 use ethabi::Function;
