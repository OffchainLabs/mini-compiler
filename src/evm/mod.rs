/*
 * Copyright 2020, Offchain Labs, Inc. All rights reserved.
 */

use crate::compile::miniconstants::init_constant_table;
use crate::evm::abi::FunctionTable;
use crate::evm::abi::{ArbAddressTable, ArbBLS, ArbFunctionTable, ArbSys, ArbosTest, _ArbOwner};
use crate::mavm::Value;
use crate::run::{bytestack_from_bytes, load_from_file, RuntimeEnvironment};
use crate::uint256::Uint256;
use abi::{builtin_contract_path, AbiForContract};
use ethers_signers::Signer;
use std::path::Path;

pub mod abi;
pub mod benchmarks;
pub mod evmtest;

#[derive(Clone)]
pub struct CallInfo<'a> {
    function_name: &'a str,
    args: &'a [ethabi::Token],
    payment: Uint256,
    mutating: bool,
}

pub fn _fib_contract_path(contract_name: &str) -> String {
    format!("contracts/fibonacci/build/contracts/{}.json", contract_name)
}

pub fn evm_xcontract_call_with_constructors(
    log_to: Option<&Path>,
    debug: bool,
    _profile: bool,
) -> Result<bool, ethabi::Error> {
    use std::convert::TryFrom;
    let rt_env = RuntimeEnvironment::new(Uint256::from_usize(1111), None);
    let mut machine = load_from_file(Path::new("arb_os/arbos.mexe"), rt_env);
    machine.start_at_zero();

    let my_addr = Uint256::from_usize(1025);
    machine.runtime_env.insert_eth_deposit_message(
        my_addr.clone(),
        my_addr.clone(),
        Uint256::from_usize(100000),
    );
    let _gas_used = if debug {
        machine.debug(None)
    } else {
        machine.run(None)
    }; // handle this eth deposit message


    let mut fib_contract = AbiForContract::new_from_file(&_fib_contract_path("Fibonacci"))?;
    if fib_contract.deploy(&[], &mut machine, Uint256::zero(), None, None, debug).is_err() {
        panic!("failed to deploy Fibonacci contract");
    }

    let mut pc_contract = AbiForContract::new_from_file(&_fib_contract_path("PaymentChannel"))?;
    if pc_contract.deploy(
        &[ethabi::Token::Address(ethereum_types::H160::from_slice(
            &fib_contract.address.to_bytes_be()[12..],
        ))],
        &mut machine,
        Uint256::zero(),
        None,
        None,
        debug,
    ).is_err() {
        panic!("failed to deploy PaymentChannel contract");
    }

    let (logs, sends) = pc_contract.call_function(
        my_addr.clone(),
        "deposit",
        &[],
        &mut machine,
        Uint256::from_usize(10000),
        debug,
    )?;
    assert_eq!(logs.len(), 1);
    assert_eq!(sends.len(), 0);
    assert!(logs[0].succeeded());

    let (logs, sends) = pc_contract.call_function(
        my_addr,
        "transferFib",
        vec![
            ethabi::Token::Address(ethabi::Address::from_low_u64_be(1025)),
            ethabi::Token::Uint(ethabi::Uint::try_from(1).unwrap()),
        ]
        .as_ref(),
        &mut machine,
        Uint256::zero(),
        debug,
    )?;
    assert_eq!(logs.len(), 1);
    assert_eq!(sends.len(), 0);
    assert!(logs[0].succeeded());

    if let Some(path) = log_to {
        machine.runtime_env.recorder.to_file(path).unwrap();
    }

    Ok(true)
}

pub fn _evm_run_with_gas_charging(
    log_to: Option<&Path>,
    charging_policy: Option<(Uint256, Uint256, Uint256)>,
    debug: bool,
    _profile: bool,
) -> Result<bool, ethabi::Error> {
    // returns Ok(true) if success, Ok(false) if insufficient gas money, Err otherwise
    use std::convert::TryFrom;
    let rt_env = RuntimeEnvironment::new(Uint256::from_usize(1111), charging_policy);
    let mut machine = load_from_file(Path::new("arb_os/arbos.mexe"), rt_env);
    machine.start_at_zero();

    let my_addr = Uint256::from_usize(1025);
    machine.runtime_env.insert_eth_deposit_message(
        my_addr.clone(),
        my_addr.clone(),
        Uint256::_from_eth(1),
    );
    let _gas_used = if debug {
        machine.debug(None)
    } else {
        machine.run(None)
    }; // handle these eth deposit messages

    let mut fib_contract = AbiForContract::new_from_file(&_fib_contract_path("Fibonacci"))?;
    if let Err(receipt ) = fib_contract.deploy(&[], &mut machine, Uint256::zero(), None, None, debug) {
        if receipt.unwrap().get_return_code() == Uint256::from_u64(3) {
            return Ok(false);
        } else {
            panic!("unexpected failure deploying Fibonacci contract");
        }
    }

    let mut pc_contract = AbiForContract::new_from_file(&_fib_contract_path("PaymentChannel"))?;
    if let Err(receipt) = pc_contract.deploy(
        &[ethabi::Token::Address(ethereum_types::H160::from_slice(
            &fib_contract.address.to_bytes_be()[12..],
        ))],
        &mut machine,
        Uint256::zero(),
        None,
        None,
        debug,
    ) {
        if receipt.unwrap().get_return_code() == Uint256::from_u64(3) {
            return Ok(false);
        } else {
            panic!("unexpected failure deploying PaymentChannel contract");
        }
    }

    let (logs, sends) = pc_contract.call_function(
        my_addr.clone(),
        "deposit",
        &[],
        &mut machine,
        Uint256::from_usize(10000),
        debug,
    )?;
    assert_eq!(logs.len(), 1);
    assert_eq!(sends.len(), 0);

    if !logs[0].succeeded() {
        if logs[0].get_return_code() == Uint256::from_u64(3) {
            return Ok(false);
        } else {
            panic!();
        }
    }

    let (logs, sends) = pc_contract.call_function(
        my_addr,
        "transferFib",
        &[
            ethabi::Token::Address(ethabi::Address::from_low_u64_be(1025)),
            ethabi::Token::Uint(ethabi::Uint::try_from(1).unwrap()),
        ],
        &mut machine,
        Uint256::zero(),
        debug,
    )?;
    assert_eq!(logs.len(), 1);
    assert_eq!(sends.len(), 0);

    if !logs[0].succeeded() {
        if logs[0].get_return_code() == Uint256::from_u64(3) {
            return Ok(false);
        } else {
            panic!();
        }
    }

    if let Some(path) = log_to {
        machine.runtime_env.recorder.to_file(path).unwrap();
    }

    Ok(true)
}

pub fn _evm_tx_with_deposit(
    log_to: Option<&Path>,
    debug: bool,
    _profile: bool,
) -> Result<bool, ethabi::Error> {
    use std::convert::TryFrom;
    let rt_env = RuntimeEnvironment::new(Uint256::from_usize(1111), None);
    let mut machine = load_from_file(Path::new("arb_os/arbos.mexe"), rt_env);
    machine.start_at_zero();

    let my_addr = Uint256::from_usize(1025);

    let mut fib_contract =
        AbiForContract::new_from_file("contracts/fibonacci/build/contracts/Fibonacci.json")?;
    if fib_contract
        .deploy(&[], &mut machine, Uint256::zero(), None, None, debug)
        .is_err()
    {
        panic!("failed to deploy Fibonacci contract");
    }

    let mut pc_contract =
        AbiForContract::new_from_file("contracts/fibonacci/build/contracts/PaymentChannel.json")?;

    if pc_contract
        .deploy(
            &[ethabi::Token::Address(ethereum_types::H160::from_slice(
                &fib_contract.address.to_bytes_be()[12..],
            ))],
            &mut machine,
            Uint256::zero(),
            None,
            None,
            debug,
        )
        .is_err()
    {
        panic!("failed to deploy PaymentChannel contract");
    }

    let (logs, sends) = pc_contract._call_function_with_deposit(
        my_addr.clone(),
        "deposit",
        &[],
        &mut machine,
        Uint256::from_usize(10000),
        debug,
    )?;
    assert_eq!(logs.len(), 1);
    assert_eq!(sends.len(), 0);

    assert!(logs[0].succeeded());

    let (logs, sends) = pc_contract.call_function(
        my_addr,
        "transferFib",
        vec![
            ethabi::Token::Address(ethabi::Address::from_low_u64_be(1025)),
            ethabi::Token::Uint(ethabi::Uint::try_from(1).unwrap()),
        ]
        .as_ref(),
        &mut machine,
        Uint256::zero(),
        debug,
    )?;
    assert_eq!(logs.len(), 1);
    assert_eq!(sends.len(), 0);

    assert!(logs[0].succeeded());

    if let Some(path) = log_to {
        machine.runtime_env.recorder.to_file(path).unwrap();
    }

    Ok(true)
}

#[cfg(test)]
pub fn evm_deploy_using_non_eip159_signature(
    log_to: Option<&Path>,
    debug: bool,
) -> Result<bool, ethabi::Error> {
    let rt_env = RuntimeEnvironment::new(Uint256::from_usize(1111), None);
    let mut machine = load_from_file(Path::new("arb_os/arbos.mexe"), rt_env);
    machine.start_at_zero();

    let num_wei = 21700000000140000u64;

    let my_addr = Uint256::from_usize(1025);
    machine.runtime_env.insert_eth_deposit_message(
        my_addr.clone(),
        Uint256::from_string_hex("9c5a87452d4FAC0cbd53BDCA580b20A45526B3AB").unwrap(),
        Uint256::from_u64(num_wei),
    );
    let _gas_used = if debug {
        machine.debug(None)
    } else {
        machine.run(None)
    }; // handle this eth deposit message

    // submit a "universal deployer" tx referenced by Discord user Agust1211
    //     see https://gist.github.com/Agusx1211/de05dabf918d448d315aa018e2572031
    machine.runtime_env.insert_l2_message(
        my_addr,
        &hex::decode("04f9010880852416b84e01830222e08080b8b66080604052348015600f57600080fd5b50609980601d6000396000f3fe60a06020601f369081018290049091028201604052608081815260009260609284918190838280828437600092018290525084519495509392505060208401905034f5604080516001600160a01b0383168152905191935081900360200190a0505000fea26469706673582212205a310755225e3c740b2f013fb6343f4c205e7141fcdf15947f5f0e0e818727fb64736f6c634300060a00331ca01820182018201820182018201820182018201820182018201820182018201820a01820182018201820182018201820182018201820182018201820182018201820").expect("Hex decoding failed"),
        false,
    );
    let _gas_used = if debug {
        machine.debug(None)
    } else {
        machine.run(None)
    }; // handle this deploy message

    let logs = machine.runtime_env.get_all_receipt_logs();
    assert_eq!(logs.len(), 1);
    assert!(logs[0].succeeded());

    if let Some(path) = log_to {
        machine.runtime_env.recorder.to_file(path).unwrap();
    }

    Ok(true)
}

pub fn evm_test_arbsys_direct(log_to: Option<&Path>, debug: bool) -> Result<(), ethabi::Error> {
    let rt_env = RuntimeEnvironment::new(Uint256::from_usize(1111), None);
    let mut machine = load_from_file(Path::new("arb_os/arbos.mexe"), rt_env);
    machine.start_at_zero();

    let wallet = machine.runtime_env.new_wallet();
    let my_addr = Uint256::from_bytes(wallet.address().as_bytes());

    let arbsys = ArbSys::new(&wallet, debug);
    let arb_address_table = ArbAddressTable::new(&wallet, debug);
    let arb_bls = ArbBLS::new(&wallet, debug);

    let version = arbsys._arbos_version(&mut machine)?;
    assert_eq!(version, Uint256::zero());

    let tx_count = arbsys.get_transaction_count(&mut machine, my_addr.clone())?;
    assert_eq!(tx_count, Uint256::from_u64(2));

    let addr_table_index = arb_address_table.register(&mut machine, my_addr.clone())?;
    let lookup_result = arb_address_table.lookup(&mut machine, my_addr.clone())?;
    assert_eq!(addr_table_index, lookup_result);

    let recovered_addr = arb_address_table.lookup_index(&mut machine, lookup_result)?;
    assert_eq!(recovered_addr, my_addr);

    let my_addr_compressed = arb_address_table.compress(&mut machine, my_addr.clone())?;
    let (my_addr_decompressed, offset) =
        arb_address_table.decompress(&mut machine, &my_addr_compressed, Uint256::zero())?;
    assert_eq!(my_addr.clone(), my_addr_decompressed);
    assert_eq!(offset, Uint256::from_usize(my_addr_compressed.len()));

    assert_eq!(Uint256::from_u64(2), arb_address_table.size(&mut machine)?);

    let an_addr = Uint256::from_u64(581351734971918347);
    let an_addr_compressed = arb_address_table.compress(&mut machine, an_addr.clone())?;
    let (an_addr_decompressed, offset) =
        arb_address_table.decompress(&mut machine, &an_addr_compressed, Uint256::zero())?;
    assert_eq!(an_addr.clone(), an_addr_decompressed);
    assert_eq!(offset, Uint256::from_usize(an_addr_compressed.len()));

    let x0 = Uint256::from_u64(17);
    let x1 = Uint256::from_u64(35);
    let y0 = Uint256::from_u64(71);
    let y1 = Uint256::from_u64(143);
    println!("registering BLS key");
    arb_bls.register(&mut machine, x0.clone(), x1.clone(), y0.clone(), y1.clone())?;
    println!("reading BLS key");
    let (ox0, ox1, oy0, oy1) = arb_bls.get_public_key(&mut machine, my_addr.clone())?;
    assert_eq!(x0, ox0);
    assert_eq!(x1, ox1);
    assert_eq!(y0, oy0);
    assert_eq!(y1, oy1);

    if let Some(path) = log_to {
        machine.runtime_env.recorder.to_file(path).unwrap();
    }

    Ok(())
}

pub fn _evm_test_arbowner(log_to: Option<&Path>, debug: bool) -> Result<(), ethabi::Error> {
    let rt_env = RuntimeEnvironment::new(Uint256::from_usize(1111), None);
    let mut machine = load_from_file(Path::new("arb_os/arbos.mexe"), rt_env);
    machine.start_at_zero();

    let wallet = machine.runtime_env.new_wallet();
    let my_addr = Uint256::from_bytes(wallet.address().as_bytes());

    let arbowner = _ArbOwner::_new(&wallet, debug);

    arbowner._give_ownership(&mut machine, my_addr, Some(Uint256::zero()))?;

    arbowner._start_code_upload(&mut machine)?;

<<<<<<< HEAD
    let mcode = vec![0x90u8, 1u8, 0u8, 42u8];   // debugprint(42)
    arbowner._continue_code_upload(&mut machine, mcode)?;

    arbowner._finish_code_upload_as_arbos_upgrade(&mut machine)?;
=======
    let mcode = vec![0x90u8, 1u8, 0u8, 42u8]; // debugprint(42)
    arbowner._continue_arbos_upgrade(&mut machine, mcode)?;

    arbowner._finish_arbos_upgrade(&mut machine)?;

    arbowner._change_sequencer(
        &mut machine,
        Uint256::from_u64(18498),
        Uint256::from_u64(12),
        Uint256::from_u64(12 * 14),
    )?;
>>>>>>> ed1d1d2c

    if let Some(path) = log_to {
        machine.runtime_env.recorder.to_file(path).unwrap();
    }

    Ok(())
}

<<<<<<< HEAD
=======
pub fn _evm_test_rate_control(log_to: Option<&Path>, debug: bool) -> Result<(), ethabi::Error> {
    let rt_env = RuntimeEnvironment::new(Uint256::from_usize(1111), None);
    let mut machine = load_from_file(Path::new("arb_os/arbos.mexe"), rt_env);
    machine.start_at_zero();

    let wallet = machine.runtime_env.new_wallet();
    let my_addr = Uint256::from_bytes(wallet.address().as_bytes());
    let arbowner = _ArbOwner::_new(&wallet, debug);

    arbowner._give_ownership(&mut machine, my_addr, Some(Uint256::zero()))?;

    let const_table = init_constant_table();

    let (num1, denom1, num2, denom2) = arbowner._get_fee_rates(&mut machine)?;
    assert_eq!(&num1, const_table.get("NetFee_defaultRate1Num").unwrap());
    assert_eq!(
        &denom1,
        const_table.get("NetFee_defaultRate1Denom").unwrap()
    );
    assert_eq!(&num2, const_table.get("NetFee_defaultRate2Num").unwrap());
    assert_eq!(
        &denom2,
        const_table.get("NetFee_defaultRate2Denom").unwrap()
    );

    let (max_num1, max_denom1, max_num2, max_denom2) = arbowner._get_fee_maxes(&mut machine)?;
    assert_eq!(&max_num1, const_table.get("NetFee_maxRate1Num").unwrap());
    assert_eq!(
        &max_denom1,
        const_table.get("NetFee_maxRate1Denom").unwrap()
    );
    assert_eq!(&max_num2, const_table.get("NetFee_maxRate2Num").unwrap());
    assert_eq!(
        &max_denom2,
        const_table.get("NetFee_maxRate2Denom").unwrap()
    );

    assert!(arbowner
        ._set_fee_rates(
            &mut machine,
            max_num1.add(&Uint256::one()),
            max_denom1.clone(),
            max_num2.clone(),
            max_denom2.clone(),
        )
        .is_err());

    arbowner._set_fee_rates(
        &mut machine,
        max_num1.clone(),
        max_denom1.add(&Uint256::one()),
        max_num2.clone(),
        max_denom2.clone(),
    )?;

    arbowner._set_fee_maxes(
        &mut machine,
        max_num1.clone(),
        max_denom1.add(&Uint256::from_u64(13)),
        max_num2.clone(),
        max_denom2.clone(),
    )?;

    let (num1, denom1, num2, denom2) = arbowner._get_fee_rates(&mut machine)?;
    assert_eq!(num1, max_num1);
    assert_eq!(denom1, max_denom1.add(&Uint256::from_u64(13)));
    assert_eq!(num2, max_num2);
    assert_eq!(denom2, max_denom2);

    let recipient = arbowner._get_fee_recipient(&mut machine)?;
    assert_eq!(&recipient, const_table.get("NetFee_defaultRecipient").unwrap());
    let new_recipient = recipient.add(&Uint256::one());
    arbowner._set_fee_recipient(&mut machine, new_recipient.clone())?;
    let updated_recipient = arbowner._get_fee_recipient(&mut machine)?;
    assert_eq!(new_recipient, updated_recipient);

    if let Some(path) = log_to {
        machine.runtime_env.recorder.to_file(path).unwrap();
    }

    Ok(())
}

>>>>>>> ed1d1d2c
pub fn evm_test_function_table_access(
    log_to: Option<&Path>,
    debug: bool,
) -> Result<(), ethabi::Error> {
    let rt_env = RuntimeEnvironment::new(Uint256::from_usize(1111), None);
    let mut machine = load_from_file(Path::new("arb_os/arbos.mexe"), rt_env);
    machine.start_at_zero();

    let wallet = machine.runtime_env.new_wallet();
    let my_addr = Uint256::from_bytes(wallet.address().as_bytes());

    let arbsys = ArbSys::new(&wallet, debug);
    let arb_function_table = ArbFunctionTable::new(&wallet, debug);

    let gtc_short_sig = arbsys
        .contract_abi
        .short_signature_for_function("getTransactionCount")
        .unwrap();
    let mut func_table = FunctionTable::new();
    arbsys.contract_abi.append_to_compression_func_table(
        &mut func_table,
        "getTransactionCount",
        false,
        Uint256::from_u64(10000000),
    )?;
    arb_function_table.upload(&mut machine, &func_table)?;

    println!("Checking size");
    assert_eq!(
        arb_function_table.size(&mut machine, my_addr.clone())?,
        Uint256::one()
    );

    println!("Getting item");
    let (func_code, is_payable, gas_limit) =
        arb_function_table.get(&mut machine, my_addr, Uint256::zero())?;
    assert_eq!(
        func_code,
        Uint256::from_bytes(&gtc_short_sig).shift_left(256 - 32)
    );
    assert_eq!(is_payable, false);
    assert_eq!(gas_limit, Uint256::from_u64(10000000));

    if let Some(path) = log_to {
        machine.runtime_env.recorder.to_file(path).unwrap();
    }

    Ok(())
}

pub fn _basic_evm_add_test(log_to: Option<&Path>, debug: bool) -> Result<(), ethabi::Error> {
    let rt_env = RuntimeEnvironment::new(Uint256::from_usize(1111), None);
    let mut machine = load_from_file(Path::new("arb_os/arbos.mexe"), rt_env);
    machine.start_at_zero();

    let arbos_test = ArbosTest::new(debug);

    let code = hex::decode("7fffffffffffffffffffffffffffffffffffffffffffffffffffffffffffffffff7fffffffffffffffffffffffffffffffffffffffffffffffffffffffffffffffff0160005500").unwrap();
    let result = arbos_test._install_account_and_call(
        &mut machine,
        Uint256::from_u64(89629813089426890),
        Uint256::zero(),
        Uint256::one(),
        code,
        vec![],
        vec![],
    )?;
    let mut right_answer = vec![0u8; 32];
    right_answer.extend(vec![255u8; 31]);
    right_answer.extend(vec![254u8]);
    assert_eq!(result, right_answer);

    if let Some(path) = log_to {
        machine.runtime_env.recorder.to_file(path).unwrap();
    }

    Ok(())
}

pub fn evm_test_create(
    log_to: Option<&Path>,
    debug: bool,
    _profile: bool,
) -> Result<bool, ethabi::Error> {
    let rt_env = RuntimeEnvironment::new(Uint256::from_usize(1111), None);
    let mut machine = load_from_file(Path::new("arb_os/arbos.mexe"), rt_env);
    machine.start_at_zero();

    let my_addr = Uint256::from_usize(1025);
    machine.runtime_env.insert_eth_deposit_message(
        my_addr.clone(),
        my_addr.clone(),
        Uint256::from_usize(100000),
    );
    let _gas_used = if debug {
        machine.debug(None)
    } else {
        machine.run(None)
    }; // handle this eth deposit message

    let mut fib_contract = AbiForContract::new_from_file(&_fib_contract_path("Fibonacci"))?;
    if fib_contract.deploy(&[], &mut machine, Uint256::zero(), None, None, debug).is_err() {
        panic!("failed to deploy Fibonacci contract");
    }

    let mut pc_contract = AbiForContract::new_from_file(&_fib_contract_path("PaymentChannel"))?;
    if pc_contract.deploy(
        &[ethabi::Token::Address(ethereum_types::H160::from_slice(
            &fib_contract.address.to_bytes_be()[12..],
        ))],
        &mut machine,
        Uint256::zero(),
        None,
        None,
        debug,
    ).is_err() {
        panic!("failed to deploy PaymentChannel contract");
    }

    let (logs, sends) = pc_contract.call_function(
        my_addr.clone(),
        "testCreate",
        &[],
        &mut machine,
        Uint256::zero(),
        debug,
    )?;
    assert_eq!(logs.len(), 1);
    assert_eq!(sends.len(), 0);
    assert!(logs[0].succeeded());

    if let Some(path) = log_to {
        machine.runtime_env.recorder.to_file(path).unwrap();
    }

    Ok(true)
}

pub fn evm_xcontract_call_using_batch(
    log_to: Option<&Path>,
    debug: bool,
    _profile: bool,
) -> Result<bool, ethabi::Error> {
    use std::convert::TryFrom;
    let rt_env = RuntimeEnvironment::new(Uint256::from_usize(1111), None);

    let wallet = rt_env.new_wallet();
    let my_addr = Uint256::from_bytes(wallet.address().as_bytes());

    let mut machine = load_from_file(Path::new("arb_os/arbos.mexe"), rt_env);
    machine.start_at_zero();

    machine.runtime_env.insert_eth_deposit_message(
        my_addr.clone(),
        my_addr.clone(),
        Uint256::from_usize(100000),
    );
    let _gas_used = if debug {
        machine.debug(None)
    } else {
        machine.run(None)
    }; // handle this eth deposit message

    let mut fib_contract = AbiForContract::new_from_file(&_fib_contract_path("Fibonacci"))?;
    if fib_contract.deploy(&[], &mut machine, Uint256::zero(), None, None, debug).is_err() {
        panic!("failed to deploy Fibonacci contract");
    }

    let mut pc_contract = AbiForContract::new_from_file(&_fib_contract_path("PaymentChannel"))?;
    if pc_contract.deploy(
        &[ethabi::Token::Address(ethereum_types::H160::from_slice(
            &fib_contract.address.to_bytes_be()[12..],
        ))],
        &mut machine,
        Uint256::zero(),
        None,
        None,
        debug,
    ).is_err()
    {
        panic!("failed to deploy PaymentChannel contract");
    }

    let mut batch = machine.runtime_env.new_batch();
    let tx_id_1 = pc_contract.add_function_call_to_batch(
        &mut batch,
        my_addr.clone(),
        "deposit",
        &[],
        &mut machine,
        Uint256::from_usize(10000),
        &wallet,
    )?;
    let tx_id_2 = pc_contract.add_function_call_to_batch(
        &mut batch,
        my_addr.clone(),
        "transferFib",
        vec![
            ethabi::Token::Address(ethereum_types::H160::from_slice(
                &my_addr.to_bytes_minimal(),
            )),
            ethabi::Token::Uint(ethabi::Uint::try_from(1).unwrap()),
        ]
        .as_ref(),
        &mut machine,
        Uint256::zero(),
        &wallet,
    )?;

    machine
        .runtime_env
        .insert_batch_message(Uint256::from_usize(1025), &batch);

    let num_logs_before = machine.runtime_env.get_all_receipt_logs().len();
    let num_sends_before = machine.runtime_env.get_all_sends().len();
    let _arbgas_used = if debug {
        machine.debug(None)
    } else {
        machine.run(None)
    };
    let logs = machine.runtime_env.get_all_receipt_logs();
    let sends = machine.runtime_env.get_all_sends();
    let logs = &logs[num_logs_before..];
    let sends = &sends[num_sends_before..];

    assert_eq!(logs.len(), 2);
    assert_eq!(sends.len(), 0);

    assert!(logs[0].succeeded());
    assert_eq!(logs[0].get_request_id(), tx_id_1);
    let gas_used_so_far_1 = logs[0].get_gas_used_so_far();

    assert!(logs[1].succeeded());
    assert_eq!(logs[1].get_request_id(), tx_id_2);
    assert_eq!(
        gas_used_so_far_1.add(&logs[1].get_gas_used()),
        logs[1].get_gas_used_so_far()
    );

    if let Some(path) = log_to {
        machine.runtime_env.recorder.to_file(path).unwrap();
    }

    Ok(true)
}

pub fn _evm_xcontract_call_using_sequencer_batch(
    log_to: Option<&Path>,
    debug: bool,
    _profile: bool,
) -> Result<bool, ethabi::Error> {
    use std::convert::TryFrom;
    let sequencer_addr = Uint256::from_usize(1337);
    let rt_env = RuntimeEnvironment::_new_options(
        Uint256::from_usize(1111),
        Some((
            sequencer_addr.clone(),
            Uint256::from_u64(20),
            Uint256::from_u64(20 * 30),
        )),
    );

    let wallet = rt_env.new_wallet();
    let my_addr = Uint256::from_bytes(wallet.address().as_bytes());

    let mut machine = load_from_file(Path::new("arb_os/arbos.mexe"), rt_env);
    machine.start_at_zero();

    machine.runtime_env.insert_eth_deposit_message(
        my_addr.clone(),
        my_addr.clone(),
        Uint256::from_usize(100000),
    );
    machine
        .runtime_env
        ._advance_time(Uint256::from_u64(30), None, true);
    let _gas_used = if debug {
        machine.debug(None)
    } else {
        machine.run(None)
    }; // handle this eth deposit message

    let mut fib_contract =
        AbiForContract::new_from_file("contracts/fibonacci/build/contracts/Fibonacci.json")?;
    if fib_contract.deploy(
        &[],
        &mut machine,
        Uint256::zero(),
        Some(Uint256::from_u64(30)),
        None,
        debug,
    ).is_err()
    {
        panic!("failed to deploy Fibonacci contract");
    }

    let mut pc_contract =
        AbiForContract::new_from_file("contracts/fibonacci/build/contracts/PaymentChannel.json")?;
    if pc_contract.deploy(
        &[ethabi::Token::Address(ethereum_types::H160::from_slice(
            &fib_contract.address.to_bytes_be()[12..],
        ))],
        &mut machine,
        Uint256::zero(),
        Some(Uint256::from_u64(30)),
        None,
        debug,
    ).is_err()
    {
        panic!("failed to deploy PaymentChannel contract");
    }

    machine
        .runtime_env
        ._advance_time(Uint256::from_u64(30), None, true);

    let mut batch = machine.runtime_env._new_sequencer_batch(None);
    let tx_id_1 = pc_contract.add_function_call_to_batch(
        &mut batch,
        my_addr.clone(),
        "deposit",
        &[],
        &mut machine,
        Uint256::from_usize(10000),
        &wallet,
    )?;
    let tx_id_2 = pc_contract.add_function_call_to_batch(
        &mut batch,
        my_addr.clone(),
        "transferFib",
        vec![
            ethabi::Token::Address(ethereum_types::H160::from_slice(
                &my_addr.to_bytes_minimal(),
            )),
            ethabi::Token::Uint(ethabi::Uint::try_from(1).unwrap()),
        ]
        .as_ref(),
        &mut machine,
        Uint256::zero(),
        &wallet,
    )?;

    machine
        .runtime_env
        .insert_batch_message(sequencer_addr, &batch);

    let num_logs_before = machine.runtime_env.get_all_receipt_logs().len();
    let num_sends_before = machine.runtime_env.get_all_sends().len();
    let _arbgas_used = if debug {
        machine.debug(None)
    } else {
        machine.run(None)
    };
    let logs = machine.runtime_env.get_all_receipt_logs();
    let sends = machine.runtime_env.get_all_sends();
    let logs = &logs[num_logs_before..];
    let sends = &sends[num_sends_before..];

    assert_eq!(logs.len(), 2);
    assert_eq!(sends.len(), 0);

    assert!(logs[0].succeeded());
    assert_eq!(logs[0].get_request_id(), tx_id_1);
    let gas_used_so_far_1 = logs[0].get_gas_used_so_far();

    assert!(logs[1].succeeded());
    assert_eq!(logs[1].get_request_id(), tx_id_2);
    assert_eq!(
        gas_used_so_far_1.add(&logs[1].get_gas_used()),
        logs[1].get_gas_used_so_far()
    );

    if let Some(path) = log_to {
        machine.runtime_env.recorder.to_file(path).unwrap();
    }

    Ok(true)
}

pub fn _evm_xcontract_call_sequencer_slow_path(
    log_to: Option<&Path>,
    debug: bool,
    _profile: bool,
) -> Result<bool, ethabi::Error> {
    use std::convert::TryFrom;
    let sequencer_addr = Uint256::from_usize(1337);
    let rt_env = RuntimeEnvironment::_new_options(
        Uint256::from_usize(1111),
        Some((
            sequencer_addr.clone(),
            Uint256::from_u64(20),
            Uint256::from_u64(20 * 30),
        )),
    );

    let wallet = rt_env.new_wallet();
    let my_addr = Uint256::from_bytes(wallet.address().as_bytes());

    let mut machine = load_from_file(Path::new("arb_os/arbos.mexe"), rt_env);
    machine.start_at_zero();

    machine.runtime_env.insert_eth_deposit_message(
        my_addr.clone(),
        my_addr.clone(),
        Uint256::from_usize(100000),
    );
    machine
        .runtime_env
        ._advance_time(Uint256::from_u64(30), None, true);
    let _gas_used = if debug {
        machine.debug(None)
    } else {
        machine.run(None)
    }; // handle this eth deposit message

    let mut fib_contract =
        AbiForContract::new_from_file("contracts/fibonacci/build/contracts/Fibonacci.json")?;
    if fib_contract.deploy(
        &[],
        &mut machine,
        Uint256::zero(),
        Some(Uint256::from_u64(30)),
        None,
        debug,
    ).is_err()
    {
        panic!("failed to deploy Fibonacci contract");
    }

    let mut pc_contract =
        AbiForContract::new_from_file("contracts/fibonacci/build/contracts/PaymentChannel.json")?;
    if pc_contract.deploy(
        &[ethabi::Token::Address(ethereum_types::H160::from_slice(
            &fib_contract.address.to_bytes_be()[12..],
        ))],
        &mut machine,
        Uint256::zero(),
        Some(Uint256::from_u64(30)),
        None,
        debug,
    ).is_err() {
        panic!("failed to deploy PaymentChannel contract");
    }

    let mut batch = machine.runtime_env.new_batch();
    let tx_id_1 = pc_contract.add_function_call_to_batch(
        &mut batch,
        my_addr.clone(),
        "deposit",
        &[],
        &mut machine,
        Uint256::from_usize(10000),
        &wallet,
    )?;
    let tx_id_2 = pc_contract.add_function_call_to_batch(
        &mut batch,
        my_addr.clone(),
        "transferFib",
        vec![
            ethabi::Token::Address(ethereum_types::H160::from_slice(
                &my_addr.to_bytes_minimal(),
            )),
            ethabi::Token::Uint(ethabi::Uint::try_from(1).unwrap()),
        ]
        .as_ref(),
        &mut machine,
        Uint256::zero(),
        &wallet,
    )?;

    machine
        .runtime_env
        .insert_batch_message(sequencer_addr, &batch);

    machine
        .runtime_env
        ._advance_time(Uint256::from_u64(30), None, true);

    let num_logs_before = machine.runtime_env.get_all_receipt_logs().len();
    let num_sends_before = machine.runtime_env.get_all_sends().len();
    let _arbgas_used = if debug {
        machine.debug(None)
    } else {
        machine.run(None)
    };
    let logs = machine.runtime_env.get_all_receipt_logs();
    let sends = machine.runtime_env.get_all_sends();
    let logs = &logs[num_logs_before..];
    let sends = &sends[num_sends_before..];

    assert_eq!(logs.len(), 2);
    assert_eq!(sends.len(), 0);

    assert!(logs[0].succeeded());
    assert_eq!(logs[0].get_request_id(), tx_id_1);
    let gas_used_so_far_1 = logs[0].get_gas_used_so_far();

    assert!(logs[1].succeeded());
    assert_eq!(logs[1].get_request_id(), tx_id_2);
    assert_eq!(
        gas_used_so_far_1.add(&logs[1].get_gas_used()),
        logs[1].get_gas_used_so_far()
    );

    if let Some(path) = log_to {
        machine.runtime_env.recorder.to_file(path).unwrap();
    }

    Ok(true)
}

pub fn _evm_xcontract_call_using_compressed_batch(
    log_to: Option<&Path>,
    debug: bool,
    _profile: bool,
) -> Result<bool, ethabi::Error> {
    use std::convert::TryFrom;
    let rt_env = RuntimeEnvironment::new(Uint256::from_usize(1111), None);

   let wallet = rt_env.new_wallet();
    let my_addr = Uint256::from_bytes(wallet.address().as_bytes());

    let mut machine = load_from_file(Path::new("arb_os/arbos.mexe"), rt_env);
    machine.start_at_zero();

    machine.runtime_env.insert_eth_deposit_message(
        my_addr.clone(),
        my_addr.clone(),
        Uint256::from_usize(100000),
    );
    machine
        .runtime_env
        ._advance_time(Uint256::from_u64(30), None, true);
    let _gas_used = if debug {
        machine.debug(None)
    } else {
        machine.run(None)
    }; // handle this eth deposit message

    let mut fib_contract =
        AbiForContract::new_from_file("contracts/fibonacci/build/contracts/Fibonacci.json")?;
    if fib_contract.deploy(&[], &mut machine, Uint256::zero(), None, None, debug).is_err() {
        panic!("failed to deploy Fibonacci contract");
    }

    let mut pc_contract =
        AbiForContract::new_from_file("contracts/fibonacci/build/contracts/PaymentChannel.json")?;
    if pc_contract.deploy(
        &[ethabi::Token::Address(ethereum_types::H160::from_slice(
            &fib_contract.address.to_bytes_be()[12..],
        ))],
        &mut machine,
        Uint256::zero(),
        None,
        None,
        debug,
    ).is_err() {
        panic!("failed to deploy PaymentChannel contract");
    }

    let mut batch = machine.runtime_env.new_batch();
    let tx_id_1 = pc_contract._add_function_call_to_compressed_batch(
        &mut batch,
        "deposit",
        &[],
        &mut machine,
        Uint256::from_usize(10000),
        &wallet,
    )?;
    let tx_id_2 = pc_contract._add_function_call_to_compressed_batch(
        &mut batch,
        "transferFib",
        vec![
            ethabi::Token::Address(ethereum_types::H160::from_slice(
                &my_addr.to_bytes_minimal(),
            )),
            ethabi::Token::Uint(ethabi::Uint::try_from(1).unwrap()),
        ]
        .as_ref(),
        &mut machine,
        Uint256::zero(),
        &wallet,
    )?;

    machine
        .runtime_env
        .insert_batch_message(Uint256::from_usize(1025), &batch);

    let num_logs_before = machine.runtime_env.get_all_receipt_logs().len();
    let num_sends_before = machine.runtime_env.get_all_sends().len();
    let _arbgas_used = if debug {
        machine.debug(None)
    } else {
        machine.run(None)
    };
    let logs = machine.runtime_env.get_all_receipt_logs();
    let sends = machine.runtime_env.get_all_sends();
    let logs = &logs[num_logs_before..];
    let sends = &sends[num_sends_before..];

    assert_eq!(logs.len(), 2);
    assert_eq!(sends.len(), 0);

    assert!(logs[0].succeeded());
    assert_eq!(logs[0].get_request_id(), tx_id_1);
    let gas_used_so_far_1 = logs[0].get_gas_used_so_far();

    assert!(logs[1].succeeded());
    assert_eq!(logs[1].get_request_id(), tx_id_2);
    assert_eq!(
        gas_used_so_far_1.add(&logs[1].get_gas_used()),
        logs[1].get_gas_used_so_far()
    );

    if let Some(path) = log_to {
        machine.runtime_env.recorder.to_file(path).unwrap();
    }

    Ok(true)
}

pub fn _evm_xcontract_call_sequencer_reordering(
    log_to: Option<&Path>,
    debug: bool,
    _profile: bool,
) -> Result<bool, ethabi::Error> {
    use std::convert::TryFrom;
    let sequencer_addr = Uint256::from_usize(1337);
    let rt_env = RuntimeEnvironment::_new_options(
        Uint256::from_usize(1111),
        Some((
            sequencer_addr.clone(),
            Uint256::from_u64(20),
            Uint256::from_u64(20 * 30),
        )),
    );

    let wallet = rt_env.new_wallet();
    let my_addr = Uint256::from_bytes(wallet.address().as_bytes());

    let mut machine = load_from_file(Path::new("arb_os/arbos.mexe"), rt_env);
    machine.start_at_zero();

    machine.runtime_env.insert_eth_deposit_message(
        my_addr.clone(),
        my_addr.clone(),
        Uint256::from_usize(100000),
    );
    machine
        .runtime_env
        ._advance_time(Uint256::from_u64(30), None, true);
    let _gas_used = if debug {
        machine.debug(None)
    } else {
        machine.run(None)
    }; // handle this eth deposit message

    let mut fib_contract =
        AbiForContract::new_from_file("contracts/fibonacci/build/contracts/Fibonacci.json")?;
    if fib_contract.deploy(
        &[],
        &mut machine,
        Uint256::zero(),
        Some(Uint256::from_u64(30)),
        None,
        debug,
    ).is_err()
    {
        panic!("failed to deploy Fibonacci contract");
    }

    let mut pc_contract =
        AbiForContract::new_from_file("contracts/fibonacci/build/contracts/PaymentChannel.json")?;
    if pc_contract.deploy(
        &[ethabi::Token::Address(ethereum_types::H160::from_slice(
            &fib_contract.address.to_bytes_be()[12..],
        ))],
        &mut machine,
        Uint256::zero(),
        Some(Uint256::from_u64(30)),
        None,
        debug,
    ).is_err()
    {
        panic!("failed to deploy PaymentChannel contract");
    }

    machine
        .runtime_env
        ._advance_time(Uint256::from_u64(30), None, true);

    let mut slow_batch = machine.runtime_env.new_batch();
    let mut seq_batch = machine
        .runtime_env
        ._new_sequencer_batch(Some((Uint256::from_u64(3), Uint256::from_u64(40))));

    let tx_id_1 = pc_contract.add_function_call_to_batch(
        &mut seq_batch,
        my_addr.clone(),
        "deposit",
        &[],
        &mut machine,
        Uint256::from_usize(10000),
        &wallet,
    )?;
    let tx_id_2 = pc_contract.add_function_call_to_batch(
        &mut slow_batch,
        my_addr.clone(),
        "transferFib",
        vec![
            ethabi::Token::Address(ethereum_types::H160::from_slice(
                &my_addr.to_bytes_minimal(),
            )),
            ethabi::Token::Uint(ethabi::Uint::try_from(1).unwrap()),
        ]
        .as_ref(),
        &mut machine,
        Uint256::zero(),
        &wallet,
    )?;

    machine
        .runtime_env
        .insert_batch_message(my_addr, &slow_batch);

    machine
        .runtime_env
        ._advance_time(Uint256::one(), None, false);

    machine
        .runtime_env
        .insert_batch_message(sequencer_addr, &seq_batch);

    machine
        .runtime_env
        ._advance_time(Uint256::from_u64(30), None, true);

    let num_logs_before = machine.runtime_env.get_all_receipt_logs().len();
    let num_sends_before = machine.runtime_env.get_all_sends().len();
    let _arbgas_used = if debug {
        machine.debug(None)
    } else {
        machine.run(None)
    };
    let logs = machine.runtime_env.get_all_receipt_logs();
    let sends = machine.runtime_env.get_all_sends();
    let logs = &logs[num_logs_before..];
    let sends = &sends[num_sends_before..];

    assert_eq!(logs.len(), 2);
    assert_eq!(sends.len(), 0);

    assert!(logs[0].succeeded());
    assert_eq!(logs[0].get_request_id(), tx_id_1);

    assert!(logs[1].succeeded());
    assert_eq!(logs[1].get_request_id(), tx_id_2);

    if let Some(path) = log_to {
        machine.runtime_env.recorder.to_file(path).unwrap();
    }

    Ok(true)
}

pub fn _evm_xcontract_call_using_compressed_batch_2(
    log_to: Option<&Path>,
    debug: bool,
    _profile: bool,
) -> Result<bool, ethabi::Error> {
    use std::convert::TryFrom;
    let rt_env = RuntimeEnvironment::new(Uint256::from_usize(1111), None);

    let wallet = rt_env.new_wallet();
    let my_addr = Uint256::from_bytes(wallet.address().as_bytes());

    let mut machine = load_from_file(Path::new("arb_os/arbos.mexe"), rt_env);
    machine.start_at_zero();

    machine.runtime_env.insert_eth_deposit_message(
        my_addr.clone(),
        my_addr.clone(),
        Uint256::from_usize(100000),
    );
    let _gas_used = if debug {
        machine.debug(None)
    } else {
        machine.run(None)
    }; // handle this eth deposit message

    let mut fib_contract = AbiForContract::new_from_file(&_fib_contract_path("Fibonacci"))?;
    if fib_contract.deploy(&[], &mut machine, Uint256::zero(), None, None, debug).is_err() {
        panic!("failed to deploy Fibonacci contract");
    }

    let mut pc_contract = AbiForContract::new_from_file(&_fib_contract_path("PaymentChannel"))?;
    if pc_contract.deploy(
        &[ethabi::Token::Address(ethereum_types::H160::from_slice(
            &fib_contract.address.to_bytes_be()[12..],
        ))],
        &mut machine,
        Uint256::zero(),
        None,
        None,
        debug,
    ).is_err() {
        panic!("failed to deploy PaymentChannel contract");
    }

    let mut batch = machine.runtime_env.new_batch();
    let tx_id_1 = pc_contract._add_function_call_to_compressed_batch(
        &mut batch,
        "deposit",
        &[],
        &mut machine,
        Uint256::from_usize(10000),
        &wallet,
    )?;
    let tx_id_2 = pc_contract._add_function_call_to_compressed_batch(
        &mut batch,
        "transferFib",
        vec![
            ethabi::Token::Address(ethereum_types::H160::from_slice(
                &my_addr.to_bytes_minimal(),
            )),
            ethabi::Token::Uint(ethabi::Uint::try_from(1).unwrap()),
        ]
        .as_ref(),
        &mut machine,
        Uint256::zero(),
        &wallet,
    )?;

    machine
        .runtime_env
        .insert_batch_message(Uint256::from_usize(1025), &batch);

    let num_logs_before = machine.runtime_env.get_all_receipt_logs().len();
    let num_sends_before = machine.runtime_env.get_all_sends().len();
    let _arbgas_used = if debug {
        machine.debug(None)
    } else {
        machine.run(None)
    };
    let logs = machine.runtime_env.get_all_receipt_logs();
    let sends = machine.runtime_env.get_all_sends();
    let logs = &logs[num_logs_before..];
    let sends = &sends[num_sends_before..];

    assert_eq!(logs.len(), 2);
    assert_eq!(sends.len(), 0);

    assert!(logs[0].succeeded());
    assert_eq!(logs[0].get_request_id(), tx_id_1);
    let gas_used_so_far_1 = logs[0].get_gas_used_so_far();

    assert!(logs[1].succeeded());
    assert_eq!(logs[1].get_request_id(), tx_id_2);
    assert_eq!(
        gas_used_so_far_1.add(&logs[1].get_gas_used()),
        logs[1].get_gas_used_so_far()
    );

    if let Some(path) = log_to {
        machine.runtime_env.recorder.to_file(path).unwrap();
    }

    Ok(true)
}

pub fn evm_direct_deploy_add(log_to: Option<&Path>, debug: bool) {
    let rt_env = RuntimeEnvironment::new(Uint256::from_usize(1111), None);
    let mut machine = load_from_file(Path::new("arb_os/arbos.mexe"), rt_env);
    machine.start_at_zero();

    match AbiForContract::new_from_file(&builtin_contract_path("Add")) {
        Ok(mut contract) => {
            let result = contract.deploy(&[], &mut machine, Uint256::zero(), None, None, debug);
            if let Ok(contract_addr) = result {
                assert_ne!(contract_addr, Uint256::zero());
            } else {
                panic!("deploy failed");
            }
        }
        Err(e) => {
            panic!("error loading contract: {:?}", e);
        }
    }

    if let Some(path) = log_to {
        machine.runtime_env.recorder.to_file(path).unwrap();
    }
}

pub fn evm_deploy_buddy_contract(log_to: Option<&Path>, debug: bool) {
    let rt_env = RuntimeEnvironment::new(Uint256::from_usize(1111), None);
    let mut machine = load_from_file(Path::new("arb_os/arbos.mexe"), rt_env);
    machine.start_at_zero();

    match AbiForContract::new_from_file(&builtin_contract_path("Add")) {
        Ok(mut contract) => {
            let result = contract.deploy(
                &[],
                &mut machine,
                Uint256::zero(),
                None,
                Some(Uint256::from_u64(1025)),
                debug,
            );
            if let Ok(contract_addr) = result {
                assert_ne!(contract_addr, Uint256::zero());
            } else {
                panic!("deploy failed");
            }
        }
        Err(e) => {
            panic!("error loading contract: {:?}", e);
        }
    }

    if let Some(path) = log_to {
        machine.runtime_env.recorder.to_file(path).unwrap();
    }
}

pub fn _evm_test_payment_in_constructor(log_to: Option<&Path>, debug: bool) {
    let rt_env = RuntimeEnvironment::new(Uint256::from_usize(1111), None);
    let mut machine = load_from_file(Path::new("arb_os/arbos.mexe"), rt_env);
    machine.start_at_zero();

    let my_addr = Uint256::from_usize(1025);
    machine.runtime_env.insert_eth_deposit_message(
        my_addr.clone(),
        my_addr.clone(),
        Uint256::from_usize(10000),
    );
    let _gas_used = if debug {
        machine.debug(None)
    } else {
        machine.run(None)
    }; // handle this eth deposit message

    let contract = match AbiForContract::new_from_file(&builtin_contract_path("Add")) {
        Ok(mut contract) => {
            let result = contract.deploy(
                &vec![],
                &mut machine,
                Uint256::from_u64(10000),
                None,
                None,
                debug,
            );

            if let Ok(contract_addr) = result {
                assert_ne!(contract_addr, Uint256::zero());
                contract
            } else {
                panic!("deploy failed");
            }
        }
        Err(e) => {
            panic!("error loading contract: {:?}", e);
        }
    };

    let result = contract.call_function(
        my_addr.clone(),
        "withdraw5000",
        vec![].as_ref(),
        &mut machine,
        Uint256::zero(),
        debug,
    );
    match result {
        Ok((logs, sends)) => {
            assert_eq!(logs.len(), 1);
            assert!(logs[0].succeeded());
            assert_eq!(sends.len(), 1);
            let mut expected_bytes = my_addr.to_bytes_be();
            expected_bytes.extend(Uint256::from_usize(5000).to_bytes_be());
            assert_eq!(
                sends[0],
                Value::new_tuple(vec![
                    Value::Int(Uint256::zero()),
                    Value::Int(contract.address),
                    bytestack_from_bytes(&expected_bytes),
                ]),
            )
        }
        Err(e) => {
            panic!(e.to_string());
        }
    }

    if let Some(path) = log_to {
        let _ = machine.runtime_env.recorder.to_file(path).unwrap();
    }
}

pub fn evm_test_arbsys(log_to: Option<&Path>, debug: bool) {
    use std::convert::TryFrom;
    let rt_env = RuntimeEnvironment::new(Uint256::from_usize(1111), None);
    let mut machine = load_from_file(Path::new("arb_os/arbos.mexe"), rt_env);
    machine.start_at_zero();

    let my_addr = Uint256::from_usize(1025);
    machine.runtime_env.insert_eth_deposit_message(
        my_addr.clone(),
        my_addr.clone(),
        Uint256::from_usize(10000),
    );
    let _gas_used = if debug {
        machine.debug(None)
    } else {
        machine.run(None)
    }; // handle this eth deposit message

    let contract = match AbiForContract::new_from_file(&builtin_contract_path("Add")) {
        Ok(mut contract) => {
            let result = contract.deploy(&vec![], &mut machine, Uint256::zero(), None, None, debug);
            if let Ok(contract_addr) = result {
                assert_ne!(contract_addr, Uint256::zero());
                contract
            } else {
                panic!("deploy failed");
            }
        }
        Err(e) => {
            panic!("error loading contract: {:?}", e);
        }
    };
    let result = contract.call_function(
        my_addr.clone(),
        "getSeqNum",
        vec![].as_ref(),
        &mut machine,
        Uint256::zero(),
        debug,
    );
    match result {
        Ok((logs, sends)) => {
            assert_eq!(logs.len(), 1);
            assert_eq!(sends.len(), 0);
            assert!(logs[0].succeeded());
            let decoded_result = contract
                .get_function("getSeqNum")
                .unwrap()
                .decode_output(&logs[0].get_return_data())
                .unwrap();
            assert_eq!(
                decoded_result[0],
                ethabi::Token::Uint(ethabi::Uint::try_from(2).unwrap())
            );
        }
        Err(e) => {
            panic!(e.to_string());
        }
    }

    let result = contract.call_function(
        my_addr.clone(),
        "withdrawMyEth",
        vec![].as_ref(),
        &mut machine,
        Uint256::from_usize(5000),
        debug,
    );
    match result {
        Ok((logs, sends)) => {
            assert_eq!(logs.len(), 1);
            assert!(logs[0].succeeded());
            assert_eq!(sends.len(), 1);
            let mut expected_bytes = my_addr.to_bytes_be();
            expected_bytes.extend(Uint256::from_usize(5000).to_bytes_be());
            assert_eq!(
                sends[0],
                Value::new_tuple(vec![
                    Value::Int(Uint256::zero()),
                    Value::Int(contract.address),
                    bytestack_from_bytes(&expected_bytes),
                ]),
            )
        }
        Err(e) => {
            panic!(e.to_string());
        }
    }

    if let Some(path) = log_to {
        let _ = machine.runtime_env.recorder.to_file(path).unwrap();
    }
}

pub fn evm_direct_deploy_and_call_add(log_to: Option<&Path>, debug: bool) {
    use std::convert::TryFrom;
    let rt_env = RuntimeEnvironment::new(Uint256::from_usize(1111), None);
    let mut machine = load_from_file(Path::new("arb_os/arbos.mexe"), rt_env);
    machine.start_at_zero();

    let my_addr = Uint256::from_usize(1025);
    let contract = match AbiForContract::new_from_file(&builtin_contract_path("Add")) {
        Ok(mut contract) => {
            let result = contract.deploy(&[], &mut machine, Uint256::zero(), None, None, debug);
            if let Ok(contract_addr) = result {
                assert_ne!(contract_addr, Uint256::zero());
                contract
            } else {
                panic!("deploy failed");
            }
        }
        Err(e) => {
            panic!("error loading contract: {:?}", e);
        }
    };

    let result = contract.call_function(
        my_addr,
        "add",
        vec![
            ethabi::Token::Uint(ethabi::Uint::one()),
            ethabi::Token::Uint(ethabi::Uint::one()),
        ]
        .as_ref(),
        &mut machine,
        Uint256::zero(),
        debug,
    );
    match result {
        Ok((logs, sends)) => {
            assert_eq!(logs.len(), 1);
            assert_eq!(sends.len(), 0);
            assert!(logs[0].succeeded());
            let decoded_result = contract
                .get_function("add")
                .unwrap()
                .decode_output(&logs[0].get_return_data())
                .unwrap();
            assert_eq!(
                decoded_result[0],
                ethabi::Token::Uint(ethabi::Uint::try_from(2).unwrap())
            );
        }
        Err(e) => {
            panic!(e.to_string());
        }
    }

    if let Some(path) = log_to {
        machine.runtime_env.recorder.to_file(path).unwrap();
    }
}

pub fn _evm_test_same_address_deploy(log_to: Option<&Path>, debug: bool) {
    use std::convert::TryFrom;
    let rt_env = RuntimeEnvironment::new(Uint256::from_usize(1111), None);
    let mut machine = load_from_file(Path::new("arb_os/arbos.mexe"), rt_env);
    machine.start_at_zero();

    let my_addr = Uint256::from_usize(1025);
    let (contract, orig_contract_addr) =
        match AbiForContract::new_from_file(&builtin_contract_path("Add")) {
            Ok(mut contract) => {
                let result = contract.deploy(&[], &mut machine, Uint256::zero(), None, None, debug);
                if let Ok(contract_addr) = result {
                    assert_ne!(contract_addr, Uint256::zero());
                    (contract, contract_addr)
                } else {
                    panic!("deploy failed");
                }
            }
            Err(e) => {
                panic!("error loading contract: {:?}", e);
            }
        };

    match AbiForContract::new_from_file(&builtin_contract_path("Add")) {
        Ok(mut new_contract) => {
            let result = new_contract.deploy(
                &[],
                &mut machine,
                Uint256::zero(),
                None,
                Some(orig_contract_addr),
                debug,
            );
            if let Ok(_) = result {
                panic!("allowed second deploy at same address");
            }
        }
        Err(e) => {
            panic!("error loading contract: {:?}", e);
        }
    };

    let result = contract.call_function(
        my_addr,
        "add",
        vec![
            ethabi::Token::Uint(ethabi::Uint::one()),
            ethabi::Token::Uint(ethabi::Uint::one()),
        ]
        .as_ref(),
        &mut machine,
        Uint256::zero(),
        debug,
    );
    match result {
        Ok((logs, sends)) => {
            assert_eq!(logs.len(), 1);
            assert_eq!(sends.len(), 0);
            assert!(logs[0].succeeded());
            let decoded_result = contract
                .get_function("add")
                .unwrap()
                .decode_output(&logs[0].get_return_data())
                .unwrap();
            assert_eq!(
                decoded_result[0],
                ethabi::Token::Uint(ethabi::Uint::try_from(2).unwrap())
            );
        }
        Err(e) => {
            panic!(e.to_string());
        }
    }

    if let Some(path) = log_to {
        machine.runtime_env.recorder.to_file(path).unwrap();
    }
}

pub fn evm_direct_deploy_and_compressed_call_add(log_to: Option<&Path>, debug: bool) {
    use std::convert::TryFrom;
    let rt_env = RuntimeEnvironment::new(Uint256::from_usize(1111), None);
    let wallet = rt_env.new_wallet();
    let mut machine = load_from_file(Path::new("arb_os/arbos.mexe"), rt_env);
    machine.start_at_zero();

    let my_addr = Uint256::from_bytes(wallet.address().as_bytes());
    let contract = match AbiForContract::new_from_file(&builtin_contract_path("Add")) {
        Ok(mut contract) => {
            let result = contract.deploy(&[], &mut machine, Uint256::zero(), None, None, debug);
            if let Ok(contract_addr) = result {
                assert_ne!(contract_addr, Uint256::zero());
                contract
            } else {
                panic!("deploy failed");
            }
        }
        Err(e) => {
            panic!("error loading contract: {:?}", e);
        }
    };

    let result = contract.call_function_compressed(
        my_addr,
        "add",
        vec![
            ethabi::Token::Uint(ethabi::Uint::one()),
            ethabi::Token::Uint(ethabi::Uint::one()),
        ]
        .as_ref(),
        &mut machine,
        Uint256::zero(),
        &wallet,
        debug,
    );
    match result {
        Ok((logs, sends)) => {
            assert_eq!(logs.len(), 1);
            assert_eq!(sends.len(), 0);
            assert!(logs[0].succeeded());
            let decoded_result = contract
                .get_function("add")
                .unwrap()
                .decode_output(&logs[0].get_return_data())
                .unwrap();
            assert_eq!(
                decoded_result[0],
                ethabi::Token::Uint(ethabi::Uint::try_from(2).unwrap())
            );
        }
        Err(e) => {
            panic!(e.to_string());
        }
    }

    if let Some(path) = log_to {
        machine.runtime_env.recorder.to_file(path).unwrap();
    }
}

pub fn evm_payment_to_empty_address(log_to: Option<&Path>, debug: bool) {
    let rt_env = RuntimeEnvironment::new(Uint256::from_usize(1111), None);
    let mut machine = load_from_file(Path::new("arb_os/arbos.mexe"), rt_env);
    machine.start_at_zero();

    let my_addr = Uint256::from_u64(1025);
    let dest_addr = Uint256::from_u64(4242);

    machine.runtime_env.insert_eth_deposit_message(
        my_addr.clone(),
        my_addr.clone(),
        Uint256::from_u64(20000),
    );
    let tx_id = machine.runtime_env.insert_tx_message(
        my_addr,
        Uint256::from_u64(1000000000),
        Uint256::zero(),
        dest_addr,
        Uint256::from_u64(10000),
        &vec![],
        false,
    );

    let _ = if debug {
        machine.debug(None)
    } else {
        machine.run(None)
    };

    let receipts = machine.runtime_env.get_all_receipt_logs();
    assert_eq!(receipts.len(), 1);
    assert_eq!(receipts[0].get_request_id(), tx_id);
    assert!(receipts[0].succeeded());

    if let Some(path) = log_to {
        machine.runtime_env.recorder.to_file(path).unwrap();
    }
}

pub fn evm_eval_sha256(log_to: Option<&Path>, debug: bool) {
    let rt_env = RuntimeEnvironment::new(Uint256::from_usize(1111), None);
    let mut machine = load_from_file(Path::new("arb_os/arbos.mexe"), rt_env);
    machine.start_at_zero();

    let my_addr = Uint256::from_u64(1025);

    let tx_id = machine.runtime_env.insert_tx_message(
        my_addr,
        Uint256::from_u64(1000000000),
        Uint256::zero(),
        Uint256::from_u64(2), // sha256 precompile
        Uint256::from_u64(0),
        &vec![0xCCu8],
        false,
    );

    let _ = if debug {
        machine.debug(None)
    } else {
        machine.run(None)
    };

    let receipts = machine.runtime_env.get_all_receipt_logs();
    assert_eq!(receipts.len(), 1);
    assert_eq!(receipts[0].get_request_id(), tx_id);
    assert!(receipts[0].succeeded());
    let return_data = receipts[0].get_return_data();
    let return_uint = Uint256::from_bytes(&return_data);
    assert_eq!(
        return_uint,
        Uint256::from_string_hex(
            "1dd8312636f6a0bf3d21fa2855e63072507453e93a5ced4301b364e91c9d87d6"
        )
        .unwrap()
    );

    if let Some(path) = log_to {
        machine.runtime_env.recorder.to_file(path).unwrap();
    }
}

pub fn mint_erc20_and_get_balance(log_to: Option<&Path>, debug: bool) {
    let token_addr = Uint256::from_usize(32563);
    let me = Uint256::from_usize(1025);
    let million = Uint256::from_usize(1000000);

    let mut rt_env = RuntimeEnvironment::new(Uint256::from_usize(1111), None);
    rt_env.insert_erc20_deposit_message(me.clone(), token_addr.clone(), me.clone(), million);
    let mut calldata: Vec<u8> = vec![0x70, 0xa0, 0x82, 0x31]; // code for balanceOf method
    calldata.extend(me.to_bytes_be());
    rt_env.insert_tx_message(
        me,
        Uint256::from_usize(1000000000),
        Uint256::zero(),
        token_addr,
        Uint256::zero(),
        &calldata,
        false,
    );

    let mut machine = load_from_file(Path::new("arb_os/arbos.mexe"), rt_env);
    machine.start_at_zero();

    let num_logs_before = machine.runtime_env.get_all_receipt_logs().len();
    let _arbgas_used = if debug {
        machine.debug(None)
    } else {
        machine.run(None)
    };
    let logs = machine.runtime_env.get_all_receipt_logs();
    assert_eq!(logs.len(), num_logs_before + 2);
    assert!(logs[logs.len() - 2].succeeded());
    assert!(logs[logs.len() - 1].succeeded());

    if let Some(path) = log_to {
        machine.runtime_env.recorder.to_file(path).unwrap();
    }
}

pub fn mint_erc721_and_get_balance(log_to: Option<&Path>, debug: bool) {
    let token_addr = Uint256::from_usize(32563);
    let me = Uint256::from_usize(1025);
    let million = Uint256::from_usize(1000000);

    let mut rt_env = RuntimeEnvironment::new(Uint256::from_usize(1111), None);
    rt_env.insert_erc721_deposit_message(me.clone(), token_addr.clone(), me.clone(), million);
    let mut calldata: Vec<u8> = vec![0x70, 0xa0, 0x82, 0x31]; // code for balanceOf method
    calldata.extend(me.to_bytes_be());
    rt_env.insert_tx_message(
        me,
        Uint256::from_usize(1000000000),
        Uint256::zero(),
        token_addr,
        Uint256::zero(),
        &calldata,
        false,
    );

    let mut machine = load_from_file(Path::new("arb_os/arbos.mexe"), rt_env);
    machine.start_at_zero();

    let num_logs_before = machine.runtime_env.get_all_receipt_logs().len();
    let _arbgas_used = if debug {
        machine.debug(None)
    } else {
        machine.run(None)
    };
    let logs = machine.runtime_env.get_all_receipt_logs();
    assert_eq!(logs.len(), num_logs_before + 2);
    assert!(logs[logs.len() - 2].succeeded());
    assert!(logs[logs.len() - 1].succeeded());

    if let Some(path) = log_to {
        machine.runtime_env.recorder.to_file(path).unwrap();
    }
}

pub fn make_logs_for_all_arbos_tests() {
    evm_direct_deploy_add(
        Some(Path::new("testlogs/evm_direct_deploy_add.aoslog")),
        false,
    );
    evm_direct_deploy_and_call_add(
        Some(Path::new("testlogs/evm_direct_deploy_and_call_add.aoslog")),
        false,
    );
    let _ = evm_test_arbsys_direct(
        Some(Path::new("testlogs/evm_test_arbsys_direct.aoslog")),
        false,
    );
    let _ = evm_test_function_table_access(
        Some(Path::new("testlogs/evm_test_function_table_access.aoslog")),
        false,
    );
    let _ = evm_xcontract_call_with_constructors(
        Some(Path::new(
            "testlogs/evm_xcontract_call_with_constructors.aoslog",
        )),
        false,
        false,
    );
    let _ = evm_xcontract_call_using_batch(
        Some(Path::new("testlogs/evm_xcontract_call_using_batch.aoslog")),
        false,
        false,
    );
    /*let _ = evm_xcontract_call_using_compressed_batch(
        Some(Path::new("testlogs/evm_xcontract_call_using_batch.aoslog")),
        false,
        false,
    );*/
    evm_direct_deploy_and_compressed_call_add(
        Some(Path::new(
            "testlogs/evm_direct_deploy_and_compressed_call_add.aoslog",
        )),
        false,
    );
    let _ = evm_test_create(
        Some(Path::new("testlogs/evm_test_create.aoslog")),
        false,
        false,
    );
    evm_deploy_buddy_contract(
        Some(Path::new("testlogs/deploy_buddy_contract.aoslog")),
        false,
    );
    evm_test_arbsys(Some(Path::new("testlogs/evm_test_arbsys.aoslog")), false);
    evm_eval_sha256(Some(Path::new("testlogs/evm_eval_sha256.aoslog")), false);
    evm_payment_to_empty_address(
        Some(Path::new("testlogs/payment_to_empty_address.aoslog")),
        false,
    );
    mint_erc20_and_get_balance(Some(Path::new("testlogs/erc20_test.aoslog")), false);
    mint_erc721_and_get_balance(Some(Path::new("testlogs/erc721_test.aoslog")), false);
}<|MERGE_RESOLUTION|>--- conflicted
+++ resolved
@@ -402,16 +402,10 @@
 
     arbowner._start_code_upload(&mut machine)?;
 
-<<<<<<< HEAD
-    let mcode = vec![0x90u8, 1u8, 0u8, 42u8];   // debugprint(42)
+    let mcode = vec![0x90u8, 1u8, 0u8, 42u8]; // debugprint(42)
     arbowner._continue_code_upload(&mut machine, mcode)?;
 
     arbowner._finish_code_upload_as_arbos_upgrade(&mut machine)?;
-=======
-    let mcode = vec![0x90u8, 1u8, 0u8, 42u8]; // debugprint(42)
-    arbowner._continue_arbos_upgrade(&mut machine, mcode)?;
-
-    arbowner._finish_arbos_upgrade(&mut machine)?;
 
     arbowner._change_sequencer(
         &mut machine,
@@ -419,7 +413,6 @@
         Uint256::from_u64(12),
         Uint256::from_u64(12 * 14),
     )?;
->>>>>>> ed1d1d2c
 
     if let Some(path) = log_to {
         machine.runtime_env.recorder.to_file(path).unwrap();
@@ -428,8 +421,6 @@
     Ok(())
 }
 
-<<<<<<< HEAD
-=======
 pub fn _evm_test_rate_control(log_to: Option<&Path>, debug: bool) -> Result<(), ethabi::Error> {
     let rt_env = RuntimeEnvironment::new(Uint256::from_usize(1111), None);
     let mut machine = load_from_file(Path::new("arb_os/arbos.mexe"), rt_env);
@@ -513,7 +504,6 @@
     Ok(())
 }
 
->>>>>>> ed1d1d2c
 pub fn evm_test_function_table_access(
     log_to: Option<&Path>,
     debug: bool,
