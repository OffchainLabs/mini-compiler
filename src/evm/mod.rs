/*
 * Copyright 2020, Offchain Labs, Inc. All rights reserved.
 */

use crate::evm::abi::{ArbSys, ArbAddressTable, ArbBLS, ArbFunctionTable, ArbosTest, _ArbOwner};
use crate::evm::abi::FunctionTable;
use crate::mavm::Value;
use crate::run::{bytestack_from_bytes, load_from_file, RuntimeEnvironment};
use crate::uint256::Uint256;
use abi::AbiForContract;
use ethers_signers::Signer;
use std::path::Path;

mod abi;
pub mod benchmarks;
pub mod evmtest;

#[derive(Clone)]
pub struct CallInfo<'a> {
    function_name: &'a str,
    args: &'a [ethabi::Token],
    payment: Uint256,
    mutating: bool,
}

pub fn evm_xcontract_call_with_constructors(
    log_to: Option<&Path>,
    debug: bool,
    _profile: bool,
) -> Result<bool, ethabi::Error> {
    use std::convert::TryFrom;
    let rt_env = RuntimeEnvironment::new(Uint256::from_usize(1111), None);
    let mut machine = load_from_file(Path::new("arb_os/arbos.mexe"), rt_env);
    machine.start_at_zero();

    let my_addr = Uint256::from_usize(1025);
    machine.runtime_env.insert_eth_deposit_message(
        my_addr.clone(),
        my_addr.clone(),
        Uint256::from_usize(100000),
    );
    let _gas_used = if debug {
        machine.debug(None)
    } else {
        machine.run(None)
    }; // handle this eth deposit message

    let mut fib_contract =
        AbiForContract::new_from_file("contracts/fibonacci/build/contracts/Fibonacci.json")?;
    if let Err(_) = fib_contract.deploy(&[], &mut machine, Uint256::zero(), None, debug) {
        panic!("failed to deploy Fibonacci contract");
    }

    let mut pc_contract =
        AbiForContract::new_from_file("contracts/fibonacci/build/contracts/PaymentChannel.json")?;
    if let Err(_) = pc_contract.deploy(
        &[ethabi::Token::Address(ethereum_types::H160::from_slice(
            &fib_contract.address.to_bytes_be()[12..],
        ))],
        &mut machine,
        Uint256::zero(),
        None,
        debug,
    ) {
        panic!("failed to deploy PaymentChannel contract");
    }

    let (logs, sends) = pc_contract.call_function(
        my_addr.clone(),
        "deposit",
        &[],
        &mut machine,
        Uint256::from_usize(10000),
        debug,
    )?;
    assert_eq!(logs.len(), 1);
    assert_eq!(sends.len(), 0);
    assert!(logs[0].succeeded());

    let (logs, sends) = pc_contract.call_function(
        my_addr,
        "transferFib",
        vec![
            ethabi::Token::Address(ethabi::Address::from_low_u64_be(1025)),
            ethabi::Token::Uint(ethabi::Uint::try_from(1).unwrap()),
        ]
        .as_ref(),
        &mut machine,
        Uint256::zero(),
        debug,
    )?;
    assert_eq!(logs.len(), 1);
    assert_eq!(sends.len(), 0);
    assert!(logs[0].succeeded());

    if let Some(path) = log_to {
        machine.runtime_env.recorder.to_file(path).unwrap();
    }

    Ok(true)
}

<<<<<<< HEAD
pub fn _evm_run_with_gas_charging(
    log_to: Option<&Path>,
    charging_policy: Option<(Uint256, Uint256, Uint256)>,
    debug: bool,
    _profile: bool,
) -> Result<bool, ethabi::Error> {
    // returns Ok(true) if success, Ok(false) if insufficient gas money, Err otherwise
    use std::convert::TryFrom;
    let rt_env = RuntimeEnvironment::new(Uint256::from_usize(1111), charging_policy);
=======
pub fn _evm_tx_with_deposit(
    log_to: Option<&Path>,
    debug: bool,
    _profile: bool,
) -> Result<bool, ethabi::Error> {
    use std::convert::TryFrom;
    let rt_env = RuntimeEnvironment::new(Uint256::from_usize(1111));
>>>>>>> 3eda8154
    let mut machine = load_from_file(Path::new("arb_os/arbos.mexe"), rt_env);
    machine.start_at_zero();

    let my_addr = Uint256::from_usize(1025);
<<<<<<< HEAD
    machine.runtime_env.insert_eth_deposit_message(
        my_addr.clone(),
        my_addr.clone(),
        Uint256::_from_eth(1),
    );
    machine.runtime_env.insert_eth_deposit_message(
        Uint256::from_u64(1025),
        Uint256::from_u64(1025),
        Uint256::_from_eth(1),
    );
    let _gas_used = if debug {
        machine.debug(None)
    } else {
        machine.run(None)
    }; // handle these eth deposit messages

    let mut fib_contract =
        AbiForContract::new_from_file("contracts/fibonacci/build/contracts/Fibonacci.json")?;
    if let Err(receipt) = fib_contract.deploy(&[], &mut machine, Uint256::zero(), None, debug) {
        if receipt.unwrap().get_return_code() == Uint256::from_u64(3) {
            return Ok(false);
        } else {
            panic!("unexpected failure deploying Fibonacci contract");
        }
=======

    let mut fib_contract =
        AbiForContract::new_from_file("contracts/fibonacci/build/contracts/Fibonacci.json")?;
    if fib_contract.deploy(&[], &mut machine, Uint256::zero(), None, debug) == None {
        panic!("failed to deploy Fibonacci contract");
>>>>>>> 3eda8154
    }

    let mut pc_contract =
        AbiForContract::new_from_file("contracts/fibonacci/build/contracts/PaymentChannel.json")?;
<<<<<<< HEAD
    if let Err(receipt) = pc_contract.deploy(
=======
    if pc_contract.deploy(
>>>>>>> 3eda8154
        &[ethabi::Token::Address(ethereum_types::H160::from_slice(
            &fib_contract.address.to_bytes_be()[12..],
        ))],
        &mut machine,
        Uint256::zero(),
        None,
        debug,
<<<<<<< HEAD
    ) {
        if receipt.unwrap().get_return_code() == Uint256::from_u64(3) {
            return Ok(false);
        } else {
            panic!("unexpected failure deploying Fibonacci contract");
        }
    }

    let (logs, sends) = pc_contract.call_function(
=======
    ) == None
    {
        panic!("failed to deploy PaymentChannel contract");
    }

    let (logs, sends) = pc_contract._call_function_with_deposit(
>>>>>>> 3eda8154
        my_addr.clone(),
        "deposit",
        &[],
        &mut machine,
        Uint256::from_usize(10000),
        debug,
    )?;
    assert_eq!(logs.len(), 1);
    assert_eq!(sends.len(), 0);
<<<<<<< HEAD
    if ! logs[0].succeeded() {
        if logs[0].get_return_code() == Uint256::from_u64(3) {
            return Ok(false);
        } else {
            panic!();
        }
    }
=======
    assert!(logs[0].succeeded());
>>>>>>> 3eda8154

    let (logs, sends) = pc_contract.call_function(
        my_addr,
        "transferFib",
        vec![
            ethabi::Token::Address(ethabi::Address::from_low_u64_be(1025)),
            ethabi::Token::Uint(ethabi::Uint::try_from(1).unwrap()),
        ]
<<<<<<< HEAD
        .as_ref(),
=======
            .as_ref(),
>>>>>>> 3eda8154
        &mut machine,
        Uint256::zero(),
        debug,
    )?;
    assert_eq!(logs.len(), 1);
    assert_eq!(sends.len(), 0);
<<<<<<< HEAD
    if ! logs[0].succeeded() {
        if logs[0].get_return_code() == Uint256::from_u64(3) {
            return Ok(false);
        } else {
            panic!();
        }
    }
=======
    assert!(logs[0].succeeded());
>>>>>>> 3eda8154

    if let Some(path) = log_to {
        machine.runtime_env.recorder.to_file(path).unwrap();
    }

    Ok(true)
}

#[cfg(test)]
pub fn evm_deploy_using_non_eip159_signature(
    log_to: Option<&Path>,
    debug: bool,
) -> Result<bool, ethabi::Error> {
    let rt_env = RuntimeEnvironment::new(Uint256::from_usize(1111), None);
    let mut machine = load_from_file(Path::new("arb_os/arbos.mexe"), rt_env);
    machine.start_at_zero();

    let num_wei = 21700000000140000u64;

    let my_addr = Uint256::from_usize(1025);
    machine.runtime_env.insert_eth_deposit_message(
        my_addr.clone(),
        Uint256::from_string_hex("9c5a87452d4FAC0cbd53BDCA580b20A45526B3AB").unwrap(),
        Uint256::from_u64(num_wei),
    );
    let _gas_used = if debug {
        machine.debug(None)
    } else {
        machine.run(None)
    }; // handle this eth deposit message

    // submit a "universal deployer" tx referenced by Discord user Agust1211
    //     see https://gist.github.com/Agusx1211/de05dabf918d448d315aa018e2572031
    machine.runtime_env.insert_l2_message(
        my_addr,
        &hex::decode("04f9010880852416b84e01830222e08080b8b66080604052348015600f57600080fd5b50609980601d6000396000f3fe60a06020601f369081018290049091028201604052608081815260009260609284918190838280828437600092018290525084519495509392505060208401905034f5604080516001600160a01b0383168152905191935081900360200190a0505000fea26469706673582212205a310755225e3c740b2f013fb6343f4c205e7141fcdf15947f5f0e0e818727fb64736f6c634300060a00331ca01820182018201820182018201820182018201820182018201820182018201820a01820182018201820182018201820182018201820182018201820182018201820").expect("Hex decoding failed"),
        false,
    );
    let _gas_used = if debug {
        machine.debug(None)
    } else {
        machine.run(None)
    }; // handle this deploy message

    let logs = machine.runtime_env.get_all_receipt_logs();
    assert_eq!(logs.len(), 1);
    assert!(logs[0].succeeded());

    if let Some(path) = log_to {
        machine.runtime_env.recorder.to_file(path).unwrap();
    }

    Ok(true)
}

pub fn evm_test_arbsys_direct(log_to: Option<&Path>, debug: bool) -> Result<(), ethabi::Error> {
    let rt_env = RuntimeEnvironment::new(Uint256::from_usize(1111), None);
    let mut machine = load_from_file(Path::new("arb_os/arbos.mexe"), rt_env);
    machine.start_at_zero();

    let wallet = machine.runtime_env.new_wallet();
    let my_addr = Uint256::from_bytes(wallet.address().as_bytes());

    let arbsys = ArbSys::new(&wallet, debug);
    let arb_address_table = ArbAddressTable::new(&wallet, debug);
    let arb_bls = ArbBLS::new(&wallet, debug);

    let version = arbsys._arbos_version(&mut machine)?;
    assert_eq!(version, Uint256::zero());

    let tx_count = arbsys.get_transaction_count(&mut machine, my_addr.clone())?;
    assert_eq!(tx_count, Uint256::from_u64(2));

    let addr_table_index = arb_address_table.register(&mut machine, my_addr.clone())?;
    let lookup_result = arb_address_table.lookup(&mut machine, my_addr.clone())?;
    assert_eq!(addr_table_index, lookup_result);

    let recovered_addr = arb_address_table.lookup_index(&mut machine, lookup_result)?;
    assert_eq!(recovered_addr, my_addr);

    let my_addr_compressed = arb_address_table.compress(&mut machine, my_addr.clone())?;
    let (my_addr_decompressed, offset) =
        arb_address_table.decompress(&mut machine, &my_addr_compressed, Uint256::zero())?;
    assert_eq!(my_addr.clone(), my_addr_decompressed);
    assert_eq!(offset, Uint256::from_usize(my_addr_compressed.len()));

    assert_eq!(Uint256::from_u64(2), arb_address_table.size(&mut machine)?);

    let an_addr = Uint256::from_u64(581351734971918347);
    let an_addr_compressed = arb_address_table.compress(&mut machine, an_addr.clone())?;
    let (an_addr_decompressed, offset) =
        arb_address_table.decompress(&mut machine, &an_addr_compressed, Uint256::zero())?;
    assert_eq!(an_addr.clone(), an_addr_decompressed);
    assert_eq!(offset, Uint256::from_usize(an_addr_compressed.len()));

    let x0 = Uint256::from_u64(17);
    let x1 = Uint256::from_u64(35);
    let y0 = Uint256::from_u64(71);
    let y1 = Uint256::from_u64(143);
    println!("registering BLS key");
    arb_bls.register(&mut machine, x0.clone(), x1.clone(), y0.clone(), y1.clone())?;
    println!("reading BLS key");
    let (ox0, ox1, oy0, oy1) = arb_bls.get_public_key(&mut machine, my_addr.clone())?;
    assert_eq!(x0, ox0);
    assert_eq!(x1, ox1);
    assert_eq!(y0, oy0);
    assert_eq!(y1, oy1);

    if let Some(path) = log_to {
        machine.runtime_env.recorder.to_file(path).unwrap();
    }

    Ok(())
}

pub fn _evm_test_arbowner(log_to: Option<&Path>, debug: bool) -> Result<(), ethabi::Error> {
    let rt_env = RuntimeEnvironment::new(Uint256::from_usize(1111));
    let mut machine = load_from_file(Path::new("arb_os/arbos.mexe"), rt_env);
    machine.start_at_zero();

    let wallet = machine.runtime_env.new_wallet();
    let my_addr = Uint256::from_bytes(wallet.address().as_bytes());

    let arbowner = _ArbOwner::_new(&wallet, debug);

    arbowner._give_ownership(&mut machine, my_addr, Some(Uint256::zero()))?;

    arbowner._start_arbos_upgrade(&mut machine)?;

    let mcode = vec![0x90u8, 1u8, 0u8, 42u8];   // debugprint(42)
    arbowner._continue_arbos_upgrade(&mut machine, mcode)?;

    arbowner._finish_arbos_upgrade(&mut machine)?;

    // panic!("Deliberate panic so output is displayed");  // uncomment this to see output from this test

    if let Some(path) = log_to {
        machine.runtime_env.recorder.to_file(path).unwrap();
    }

    Ok(())
}


pub fn evm_test_function_table_access(
    log_to: Option<&Path>,
    debug: bool,
) -> Result<(), ethabi::Error> {
    let rt_env = RuntimeEnvironment::new(Uint256::from_usize(1111), None);
    let mut machine = load_from_file(Path::new("arb_os/arbos.mexe"), rt_env);
    machine.start_at_zero();

    let wallet = machine.runtime_env.new_wallet();
    let my_addr = Uint256::from_bytes(wallet.address().as_bytes());

    let arbsys = ArbSys::new(&wallet, debug);
    let arb_function_table = ArbFunctionTable::new(&wallet, debug);

    let gtc_short_sig = arbsys
        .contract_abi
        .short_signature_for_function("getTransactionCount")
        .unwrap();
    let mut func_table = FunctionTable::new();
    arbsys.contract_abi.append_to_compression_func_table(
        &mut func_table,
        "getTransactionCount",
        false,
        Uint256::from_u64(10000000),
    )?;
    arb_function_table.upload(&mut machine, &func_table)?;

    println!("Checking size");
    assert_eq!(
        arb_function_table.size(&mut machine, my_addr.clone())?,
        Uint256::one()
    );

    println!("Getting item");
    let (func_code, is_payable, gas_limit) =
        arb_function_table.get(&mut machine, my_addr, Uint256::zero())?;
    assert_eq!(
        func_code,
        Uint256::from_bytes(&gtc_short_sig).shift_left(256 - 32)
    );
    assert_eq!(is_payable, false);
    assert_eq!(gas_limit, Uint256::from_u64(10000000));

    if let Some(path) = log_to {
        machine.runtime_env.recorder.to_file(path).unwrap();
    }

    Ok(())
}

pub fn _basic_evm_add_test(log_to: Option<&Path>, debug: bool) -> Result<(), ethabi::Error> {
    let rt_env = RuntimeEnvironment::new(Uint256::from_usize(1111), None);
    let mut machine = load_from_file(Path::new("arb_os/arbos.mexe"), rt_env);
    machine.start_at_zero();

    let arbos_test = ArbosTest::new(debug);

    let code = hex::decode("7fffffffffffffffffffffffffffffffffffffffffffffffffffffffffffffffff7fffffffffffffffffffffffffffffffffffffffffffffffffffffffffffffffff0160005500").unwrap();
    let result = arbos_test._install_account_and_call(
        &mut machine,
        Uint256::from_u64(89629813089426890),
        Uint256::zero(),
        Uint256::one(),
        code,
        vec![],
        vec![],
    )?;
    let mut right_answer = vec![0u8; 32];
    right_answer.extend(vec![255u8; 31]);
    right_answer.extend(vec![254u8]);
    assert_eq!(result, right_answer);

    if let Some(path) = log_to {
        machine.runtime_env.recorder.to_file(path).unwrap();
    }

    Ok(())
}

pub fn evm_test_create(
    log_to: Option<&Path>,
    debug: bool,
    _profile: bool,
) -> Result<bool, ethabi::Error> {
    let rt_env = RuntimeEnvironment::new(Uint256::from_usize(1111), None);
    let mut machine = load_from_file(Path::new("arb_os/arbos.mexe"), rt_env);
    machine.start_at_zero();

    let my_addr = Uint256::from_usize(1025);
    machine.runtime_env.insert_eth_deposit_message(
        my_addr.clone(),
        my_addr.clone(),
        Uint256::from_usize(100000),
    );
    let _gas_used = if debug {
        machine.debug(None)
    } else {
        machine.run(None)
    }; // handle this eth deposit message

    let mut fib_contract =
        AbiForContract::new_from_file("contracts/fibonacci/build/contracts/Fibonacci.json")?;
    if let Err(_) = fib_contract.deploy(&[], &mut machine, Uint256::zero(), None, debug) {
        panic!("failed to deploy Fibonacci contract");
    }

    let mut pc_contract =
        AbiForContract::new_from_file("contracts/fibonacci/build/contracts/PaymentChannel.json")?;
    if let Err(_) = pc_contract.deploy(
        &[ethabi::Token::Address(ethereum_types::H160::from_slice(
            &fib_contract.address.to_bytes_be()[12..],
        ))],
        &mut machine,
        Uint256::zero(),
        None,
        debug,
    ) {
        panic!("failed to deploy PaymentChannel contract");
    }

    let (logs, sends) = pc_contract.call_function(
        my_addr.clone(),
        "testCreate",
        &[],
        &mut machine,
        Uint256::zero(),
        debug,
    )?;
    assert_eq!(logs.len(), 1);
    assert_eq!(sends.len(), 0);
    assert!(logs[0].succeeded());

    if let Some(path) = log_to {
        machine.runtime_env.recorder.to_file(path).unwrap();
    }

    Ok(true)
}

pub fn evm_xcontract_call_using_batch(
    log_to: Option<&Path>,
    debug: bool,
    _profile: bool,
) -> Result<bool, ethabi::Error> {
    use std::convert::TryFrom;
    let rt_env = RuntimeEnvironment::new(Uint256::from_usize(1111), None);

    let wallet = rt_env.new_wallet();
    let my_addr = Uint256::from_bytes(wallet.address().as_bytes());

    let mut machine = load_from_file(Path::new("arb_os/arbos.mexe"), rt_env);
    machine.start_at_zero();

    machine.runtime_env.insert_eth_deposit_message(
        my_addr.clone(),
        my_addr.clone(),
        Uint256::from_usize(100000),
    );
    let _gas_used = if debug {
        machine.debug(None)
    } else {
        machine.run(None)
    }; // handle this eth deposit message

    let mut fib_contract =
        AbiForContract::new_from_file("contracts/fibonacci/build/contracts/Fibonacci.json")?;
    if let Err(_) = fib_contract.deploy(&[], &mut machine, Uint256::zero(), None, debug) {
        panic!("failed to deploy Fibonacci contract");
    }

    let mut pc_contract =
        AbiForContract::new_from_file("contracts/fibonacci/build/contracts/PaymentChannel.json")?;
    if let Err(_) = pc_contract.deploy(
        &[ethabi::Token::Address(ethereum_types::H160::from_slice(
            &fib_contract.address.to_bytes_be()[12..],
        ))],
        &mut machine,
        Uint256::zero(),
        None,
        debug,
    ) {
        panic!("failed to deploy PaymentChannel contract");
    }

    let mut batch = machine.runtime_env.new_batch();
    let tx_id_1 = pc_contract.add_function_call_to_batch(
        &mut batch,
        my_addr.clone(),
        "deposit",
        &[],
        &mut machine,
        Uint256::from_usize(10000),
        &wallet,
    )?;
    let tx_id_2 = pc_contract.add_function_call_to_batch(
        &mut batch,
        my_addr.clone(),
        "transferFib",
        vec![
            ethabi::Token::Address(ethereum_types::H160::from_slice(
                &my_addr.to_bytes_minimal(),
            )),
            ethabi::Token::Uint(ethabi::Uint::try_from(1).unwrap()),
        ]
        .as_ref(),
        &mut machine,
        Uint256::zero(),
        &wallet,
    )?;

    machine
        .runtime_env
        .insert_batch_message(Uint256::from_usize(1025), &batch);

    let num_logs_before = machine.runtime_env.get_all_receipt_logs().len();
    let num_sends_before = machine.runtime_env.get_all_sends().len();
    let _arbgas_used = if debug {
        machine.debug(None)
    } else {
        machine.run(None)
    };
    let logs = machine.runtime_env.get_all_receipt_logs();
    let sends = machine.runtime_env.get_all_sends();
    let logs = &logs[num_logs_before..];
    let sends = &sends[num_sends_before..];

    assert_eq!(logs.len(), 2);
    assert_eq!(sends.len(), 0);

    assert!(logs[0].succeeded());
    assert_eq!(logs[0].get_request_id(), tx_id_1);
    let gas_used_so_far_1 = logs[0].get_gas_used_so_far();

    assert!(logs[1].succeeded());
    assert_eq!(logs[1].get_request_id(), tx_id_2);
    assert_eq!(
        gas_used_so_far_1.add(&logs[1].get_gas_used()),
        logs[1].get_gas_used_so_far()
    );

    if let Some(path) = log_to {
        machine.runtime_env.recorder.to_file(path).unwrap();
    }

    Ok(true)
}

pub fn _evm_xcontract_call_using_compressed_batch(
    log_to: Option<&Path>,
    debug: bool,
    _profile: bool,
) -> Result<bool, ethabi::Error> {
    use std::convert::TryFrom;
    let rt_env = RuntimeEnvironment::new(Uint256::from_usize(1111), None);

    let wallet = rt_env.new_wallet();
    let my_addr = Uint256::from_bytes(wallet.address().as_bytes());

    let mut machine = load_from_file(Path::new("arb_os/arbos.mexe"), rt_env);
    machine.start_at_zero();

    machine.runtime_env.insert_eth_deposit_message(
        my_addr.clone(),
        my_addr.clone(),
        Uint256::from_usize(100000),
    );
    let _gas_used = if debug {
        machine.debug(None)
    } else {
        machine.run(None)
    }; // handle this eth deposit message

    let mut fib_contract =
        AbiForContract::new_from_file("contracts/fibonacci/build/contracts/Fibonacci.json")?;
    if let Err(_) = fib_contract.deploy(&[], &mut machine, Uint256::zero(), None, debug) {
        panic!("failed to deploy Fibonacci contract");
    }

    let mut pc_contract =
        AbiForContract::new_from_file("contracts/fibonacci/build/contracts/PaymentChannel.json")?;
    if let Err(_) = pc_contract.deploy(
        &[ethabi::Token::Address(ethereum_types::H160::from_slice(
            &fib_contract.address.to_bytes_be()[12..],
        ))],
        &mut machine,
        Uint256::zero(),
        None,
        debug,
    ) {
        panic!("failed to deploy PaymentChannel contract");
    }

    let mut batch = machine.runtime_env.new_batch();
    let tx_id_1 = pc_contract._add_function_call_to_compressed_batch(
        &mut batch,
        "deposit",
        &[],
        &mut machine,
        Uint256::from_usize(10000),
        &wallet,
    )?;
    let tx_id_2 = pc_contract._add_function_call_to_compressed_batch(
        &mut batch,
        "transferFib",
        vec![
            ethabi::Token::Address(ethereum_types::H160::from_slice(
                &my_addr.to_bytes_minimal(),
            )),
            ethabi::Token::Uint(ethabi::Uint::try_from(1).unwrap()),
        ]
        .as_ref(),
        &mut machine,
        Uint256::zero(),
        &wallet,
    )?;

    machine
        .runtime_env
        .insert_batch_message(Uint256::from_usize(1025), &batch);

    let num_logs_before = machine.runtime_env.get_all_receipt_logs().len();
    let num_sends_before = machine.runtime_env.get_all_sends().len();
    let _arbgas_used = if debug {
        machine.debug(None)
    } else {
        machine.run(None)
    };
    let logs = machine.runtime_env.get_all_receipt_logs();
    let sends = machine.runtime_env.get_all_sends();
    let logs = &logs[num_logs_before..];
    let sends = &sends[num_sends_before..];

    assert_eq!(logs.len(), 2);
    assert_eq!(sends.len(), 0);

    assert!(logs[0].succeeded());
    assert_eq!(logs[0].get_request_id(), tx_id_1);
    let gas_used_so_far_1 = logs[0].get_gas_used_so_far();

    assert!(logs[1].succeeded());
    assert_eq!(logs[1].get_request_id(), tx_id_2);
    assert_eq!(
        gas_used_so_far_1.add(&logs[1].get_gas_used()),
        logs[1].get_gas_used_so_far()
    );

    if let Some(path) = log_to {
        machine.runtime_env.recorder.to_file(path).unwrap();
    }

    Ok(true)
}

pub fn evm_direct_deploy_add(log_to: Option<&Path>, debug: bool) {
    let rt_env = RuntimeEnvironment::new(Uint256::from_usize(1111), None);
    let mut machine = load_from_file(Path::new("arb_os/arbos.mexe"), rt_env);
    machine.start_at_zero();

    match AbiForContract::new_from_file("contracts/add/build/contracts/Add.json") {
        Ok(mut contract) => {
            let result = contract.deploy(&[], &mut machine, Uint256::zero(), None, debug);
            if let Ok(contract_addr) = result {
                assert_ne!(contract_addr, Uint256::zero());
            } else {
                panic!("deploy failed");
            }
        }
        Err(e) => {
            panic!("error loading contract: {:?}", e);
        }
    }

    if let Some(path) = log_to {
        machine.runtime_env.recorder.to_file(path).unwrap();
    }
}

pub fn evm_deploy_buddy_contract(log_to: Option<&Path>, debug: bool) {
    let rt_env = RuntimeEnvironment::new(Uint256::from_usize(1111), None);
    let mut machine = load_from_file(Path::new("arb_os/arbos.mexe"), rt_env);
    machine.start_at_zero();

    match AbiForContract::new_from_file("contracts/add/build/contracts/Add.json") {
        Ok(mut contract) => {
            let result = contract.deploy(
                &[],
                &mut machine,
                Uint256::zero(),
                Some(Uint256::from_u64(1025)),
                debug,
            );
            if let Ok(contract_addr) = result {
                assert_ne!(contract_addr, Uint256::zero());
            } else {
                panic!("deploy failed");
            }
        }
        Err(e) => {
            panic!("error loading contract: {:?}", e);
        }
    }

    if let Some(path) = log_to {
        machine.runtime_env.recorder.to_file(path).unwrap();
    }
}

pub fn _evm_test_payment_in_constructor(log_to: Option<&Path>, debug: bool) {
    let rt_env = RuntimeEnvironment::new(Uint256::from_usize(1111), None);
    let mut machine = load_from_file(Path::new("arb_os/arbos.mexe"), rt_env);
    machine.start_at_zero();

    let my_addr = Uint256::from_usize(1025);
    machine.runtime_env.insert_eth_deposit_message(
        my_addr.clone(),
        my_addr.clone(),
        Uint256::from_usize(10000),
    );
    let _gas_used = if debug {
        machine.debug(None)
    } else {
        machine.run(None)
    }; // handle this eth deposit message

    let contract = match AbiForContract::new_from_file("contracts/add/build/contracts/Add.json") {
        Ok(mut contract) => {
            let result =
                contract.deploy(&vec![], &mut machine, Uint256::from_u64(10000), None, debug);
            if let Ok(contract_addr) = result {
                assert_ne!(contract_addr, Uint256::zero());
                contract
            } else {
                panic!("deploy failed");
            }
        }
        Err(e) => {
            panic!("error loading contract: {:?}", e);
        }
    };

    let result = contract.call_function(
        my_addr.clone(),
        "withdraw5000",
        vec![].as_ref(),
        &mut machine,
        Uint256::zero(),
        debug,
    );
    match result {
        Ok((logs, sends)) => {
            assert_eq!(logs.len(), 1);
            assert!(logs[0].succeeded());
            assert_eq!(sends.len(), 1);
            let mut expected_bytes = my_addr.to_bytes_be();
            expected_bytes.extend(Uint256::from_usize(5000).to_bytes_be());
            assert_eq!(
                sends[0],
                Value::new_tuple(vec![
                    Value::Int(Uint256::zero()),
                    Value::Int(contract.address),
                    bytestack_from_bytes(&expected_bytes),
                ]),
            )
        }
        Err(e) => {
            panic!(e.to_string());
        }
    }

    if let Some(path) = log_to {
        let _ = machine.runtime_env.recorder.to_file(path).unwrap();
    }
}

pub fn evm_test_arbsys(log_to: Option<&Path>, debug: bool) {
    use std::convert::TryFrom;
    let rt_env = RuntimeEnvironment::new(Uint256::from_usize(1111), None);
    let mut machine = load_from_file(Path::new("arb_os/arbos.mexe"), rt_env);
    machine.start_at_zero();

    let my_addr = Uint256::from_usize(1025);
    machine.runtime_env.insert_eth_deposit_message(
        my_addr.clone(),
        my_addr.clone(),
        Uint256::from_usize(10000),
    );
    let _gas_used = if debug {
        machine.debug(None)
    } else {
        machine.run(None)
    }; // handle this eth deposit message

    let contract = match AbiForContract::new_from_file("contracts/add/build/contracts/Add.json") {
        Ok(mut contract) => {
            let result = contract.deploy(&vec![], &mut machine, Uint256::zero(), None, debug);
            if let Ok(contract_addr) = result {
                assert_ne!(contract_addr, Uint256::zero());
                contract
            } else {
                panic!("deploy failed");
            }
        }
        Err(e) => {
            panic!("error loading contract: {:?}", e);
        }
    };
    let result = contract.call_function(
        my_addr.clone(),
        "getSeqNum",
        vec![].as_ref(),
        &mut machine,
        Uint256::zero(),
        debug,
    );
    match result {
        Ok((logs, sends)) => {
            assert_eq!(logs.len(), 1);
            assert_eq!(sends.len(), 0);
            assert!(logs[0].succeeded());
            let decoded_result = contract
                .get_function("getSeqNum")
                .unwrap()
                .decode_output(&logs[0].get_return_data())
                .unwrap();
            assert_eq!(
                decoded_result[0],
                ethabi::Token::Uint(ethabi::Uint::try_from(2).unwrap())
            );
        }
        Err(e) => {
            panic!(e.to_string());
        }
    }

    let result = contract.call_function(
        my_addr.clone(),
        "withdrawMyEth",
        vec![].as_ref(),
        &mut machine,
        Uint256::from_usize(5000),
        debug,
    );
    match result {
        Ok((logs, sends)) => {
            assert_eq!(logs.len(), 1);
            assert!(logs[0].succeeded());
            assert_eq!(sends.len(), 1);
            let mut expected_bytes = my_addr.to_bytes_be();
            expected_bytes.extend(Uint256::from_usize(5000).to_bytes_be());
            assert_eq!(
                sends[0],
                Value::new_tuple(vec![
                    Value::Int(Uint256::zero()),
                    Value::Int(contract.address),
                    bytestack_from_bytes(&expected_bytes),
                ]),
            )
        }
        Err(e) => {
            panic!(e.to_string());
        }
    }

    if let Some(path) = log_to {
        let _ = machine.runtime_env.recorder.to_file(path).unwrap();
    }
}

pub fn evm_direct_deploy_and_call_add(log_to: Option<&Path>, debug: bool) {
    use std::convert::TryFrom;
    let rt_env = RuntimeEnvironment::new(Uint256::from_usize(1111), None);
    let mut machine = load_from_file(Path::new("arb_os/arbos.mexe"), rt_env);
    machine.start_at_zero();

    let my_addr = Uint256::from_usize(1025);
    let contract = match AbiForContract::new_from_file("contracts/add/build/contracts/Add.json") {
        Ok(mut contract) => {
            let result = contract.deploy(&[], &mut machine, Uint256::zero(), None, debug);
            if let Ok(contract_addr) = result {
                assert_ne!(contract_addr, Uint256::zero());
                contract
            } else {
                panic!("deploy failed");
            }
        }
        Err(e) => {
            panic!("error loading contract: {:?}", e);
        }
    };

    let result = contract.call_function(
        my_addr,
        "add",
        vec![
            ethabi::Token::Uint(ethabi::Uint::one()),
            ethabi::Token::Uint(ethabi::Uint::one()),
        ]
        .as_ref(),
        &mut machine,
        Uint256::zero(),
        debug,
    );
    match result {
        Ok((logs, sends)) => {
            assert_eq!(logs.len(), 1);
            assert_eq!(sends.len(), 0);
            assert!(logs[0].succeeded());
            let decoded_result = contract
                .get_function("add")
                .unwrap()
                .decode_output(&logs[0].get_return_data())
                .unwrap();
            assert_eq!(
                decoded_result[0],
                ethabi::Token::Uint(ethabi::Uint::try_from(2).unwrap())
            );
        }
        Err(e) => {
            panic!(e.to_string());
        }
    }

    if let Some(path) = log_to {
        machine.runtime_env.recorder.to_file(path).unwrap();
    }
}

pub fn _evm_test_same_address_deploy(log_to: Option<&Path>, debug: bool) {
    use std::convert::TryFrom;
    let rt_env = RuntimeEnvironment::new(Uint256::from_usize(1111), None);
    let mut machine = load_from_file(Path::new("arb_os/arbos.mexe"), rt_env);
    machine.start_at_zero();

    let my_addr = Uint256::from_usize(1025);
    let (contract, orig_contract_addr) =
        match AbiForContract::new_from_file("contracts/add/build/contracts/Add.json") {
            Ok(mut contract) => {
                let result = contract.deploy(&[], &mut machine, Uint256::zero(), None, debug);
                if let Ok(contract_addr) = result {
                    assert_ne!(contract_addr, Uint256::zero());
                    (contract, contract_addr)
                } else {
                    panic!("deploy failed");
                }
            }
            Err(e) => {
                panic!("error loading contract: {:?}", e);
            }
        };

    match AbiForContract::new_from_file("contracts/add/build/contracts/Add.json") {
        Ok(mut new_contract) => {
            let result = new_contract.deploy(
                &[],
                &mut machine,
                Uint256::zero(),
                Some(orig_contract_addr),
                debug,
            );
            if let Ok(_) = result {
                panic!("allowed second deploy at same address");
            }
        }
        Err(e) => {
            panic!("error loading contract: {:?}", e);
        }
    };

    let result = contract.call_function(
        my_addr,
        "add",
        vec![
            ethabi::Token::Uint(ethabi::Uint::one()),
            ethabi::Token::Uint(ethabi::Uint::one()),
        ]
        .as_ref(),
        &mut machine,
        Uint256::zero(),
        debug,
    );
    match result {
        Ok((logs, sends)) => {
            assert_eq!(logs.len(), 1);
            assert_eq!(sends.len(), 0);
            assert!(logs[0].succeeded());
            let decoded_result = contract
                .get_function("add")
                .unwrap()
                .decode_output(&logs[0].get_return_data())
                .unwrap();
            assert_eq!(
                decoded_result[0],
                ethabi::Token::Uint(ethabi::Uint::try_from(2).unwrap())
            );
        }
        Err(e) => {
            panic!(e.to_string());
        }
    }

    if let Some(path) = log_to {
        machine.runtime_env.recorder.to_file(path).unwrap();
    }
}

pub fn evm_direct_deploy_and_compressed_call_add(log_to: Option<&Path>, debug: bool) {
    use std::convert::TryFrom;
    let rt_env = RuntimeEnvironment::new(Uint256::from_usize(1111), None);
    let wallet = rt_env.new_wallet();
    let mut machine = load_from_file(Path::new("arb_os/arbos.mexe"), rt_env);
    machine.start_at_zero();

    let my_addr = Uint256::from_bytes(wallet.address().as_bytes());
    let contract = match AbiForContract::new_from_file("contracts/add/build/contracts/Add.json") {
        Ok(mut contract) => {

            let result = contract.deploy(&[], &mut machine, Uint256::zero(), None, debug);
            if let Ok(contract_addr) = result {
                assert_ne!(contract_addr, Uint256::zero());
                contract
            } else {
                panic!("deploy failed");
            }
        }
        Err(e) => {
            panic!("error loading contract: {:?}", e);
        }
    };

    let result = contract.call_function_compressed(
        my_addr,
        "add",
        vec![
            ethabi::Token::Uint(ethabi::Uint::one()),
            ethabi::Token::Uint(ethabi::Uint::one()),
        ]
        .as_ref(),
        &mut machine,
        Uint256::zero(),
        &wallet,
        debug,
    );
    match result {
        Ok((logs, sends)) => {
            assert_eq!(logs.len(), 1);
            assert_eq!(sends.len(), 0);
            assert!(logs[0].succeeded());
            let decoded_result = contract
                .get_function("add")
                .unwrap()
                .decode_output(&logs[0].get_return_data())
                .unwrap();
            assert_eq!(
                decoded_result[0],
                ethabi::Token::Uint(ethabi::Uint::try_from(2).unwrap())
            );
        }
        Err(e) => {
            panic!(e.to_string());
        }
    }

    if let Some(path) = log_to {
        machine.runtime_env.recorder.to_file(path).unwrap();
    }
}

pub fn evm_payment_to_empty_address(log_to: Option<&Path>, debug: bool) {
    let rt_env = RuntimeEnvironment::new(Uint256::from_usize(1111), None);
    let mut machine = load_from_file(Path::new("arb_os/arbos.mexe"), rt_env);
    machine.start_at_zero();

    let my_addr = Uint256::from_u64(1025);
    let dest_addr = Uint256::from_u64(4242);

    machine.runtime_env.insert_eth_deposit_message(
        my_addr.clone(),
        my_addr.clone(),
        Uint256::from_u64(20000),
    );
    let tx_id = machine.runtime_env.insert_tx_message(
        my_addr,
        Uint256::from_u64(1000000000),
        Uint256::zero(),
        dest_addr,
        Uint256::from_u64(10000),
        &vec![],
        false,
    );

    let _ = if debug {
        machine.debug(None)
    } else {
        machine.run(None)
    };

    let receipts = machine.runtime_env.get_all_receipt_logs();
    assert_eq!(receipts.len(), 1);
    assert_eq!(receipts[0].get_request_id(), tx_id);
    assert!(receipts[0].succeeded());

    if let Some(path) = log_to {
        machine.runtime_env.recorder.to_file(path).unwrap();
    }
}

pub fn evm_eval_sha256(log_to: Option<&Path>, debug: bool) {
    let rt_env = RuntimeEnvironment::new(Uint256::from_usize(1111), None);
    let mut machine = load_from_file(Path::new("arb_os/arbos.mexe"), rt_env);
    machine.start_at_zero();

    let my_addr = Uint256::from_u64(1025);

    let tx_id = machine.runtime_env.insert_tx_message(
        my_addr,
        Uint256::from_u64(1000000000),
        Uint256::zero(),
        Uint256::from_u64(2), // sha256 precompile
        Uint256::from_u64(0),
        &vec![0xCCu8],
        false,
    );

    let _ = if debug {
        machine.debug(None)
    } else {
        machine.run(None)
    };

    let receipts = machine.runtime_env.get_all_receipt_logs();
    assert_eq!(receipts.len(), 1);
    assert_eq!(receipts[0].get_request_id(), tx_id);
    assert!(receipts[0].succeeded());
    let return_data = receipts[0].get_return_data();
    let return_uint = Uint256::from_bytes(&return_data);
    assert_eq!(
        return_uint,
        Uint256::from_string_hex(
            "1dd8312636f6a0bf3d21fa2855e63072507453e93a5ced4301b364e91c9d87d6"
        )
        .unwrap()
    );

    if let Some(path) = log_to {
        machine.runtime_env.recorder.to_file(path).unwrap();
    }
}

pub fn mint_erc20_and_get_balance(log_to: Option<&Path>, debug: bool) {
    let token_addr = Uint256::from_usize(32563);
    let me = Uint256::from_usize(1025);
    let million = Uint256::from_usize(1000000);

    let mut rt_env = RuntimeEnvironment::new(Uint256::from_usize(1111), None);
    rt_env.insert_erc20_deposit_message(me.clone(), token_addr.clone(), me.clone(), million);
    let mut calldata: Vec<u8> = vec![0x70, 0xa0, 0x82, 0x31]; // code for balanceOf method
    calldata.extend(me.to_bytes_be());
    rt_env.insert_tx_message(
        me,
        Uint256::from_usize(1000000000),
        Uint256::zero(),
        token_addr,
        Uint256::zero(),
        &calldata,
        false,
    );

    let mut machine = load_from_file(Path::new("arb_os/arbos.mexe"), rt_env);
    machine.start_at_zero();

    let num_logs_before = machine.runtime_env.get_all_receipt_logs().len();
    let _arbgas_used = if debug {
        machine.debug(None)
    } else {
        machine.run(None)
    };
    let logs = machine.runtime_env.get_all_receipt_logs();
    assert_eq!(logs.len(), num_logs_before + 2);
    assert!(logs[logs.len() - 2].succeeded());
    assert!(logs[logs.len() - 1].succeeded());

    if let Some(path) = log_to {
        machine.runtime_env.recorder.to_file(path).unwrap();
    }
}

pub fn mint_erc721_and_get_balance(log_to: Option<&Path>, debug: bool) {
    let token_addr = Uint256::from_usize(32563);
    let me = Uint256::from_usize(1025);
    let million = Uint256::from_usize(1000000);

    let mut rt_env = RuntimeEnvironment::new(Uint256::from_usize(1111), None);
    rt_env.insert_erc721_deposit_message(me.clone(), token_addr.clone(), me.clone(), million);
    let mut calldata: Vec<u8> = vec![0x70, 0xa0, 0x82, 0x31]; // code for balanceOf method
    calldata.extend(me.to_bytes_be());
    rt_env.insert_tx_message(
        me,
        Uint256::from_usize(1000000000),
        Uint256::zero(),
        token_addr,
        Uint256::zero(),
        &calldata,
        false,
    );

    let mut machine = load_from_file(Path::new("arb_os/arbos.mexe"), rt_env);
    machine.start_at_zero();

    let num_logs_before = machine.runtime_env.get_all_receipt_logs().len();
    let _arbgas_used = if debug {
        machine.debug(None)
    } else {
        machine.run(None)
    };
    let logs = machine.runtime_env.get_all_receipt_logs();
    assert_eq!(logs.len(), num_logs_before + 2);
    assert!(logs[logs.len() - 2].succeeded());
    assert!(logs[logs.len() - 1].succeeded());

    if let Some(path) = log_to {
        machine.runtime_env.recorder.to_file(path).unwrap();
    }
}

pub fn make_logs_for_all_arbos_tests() {
    evm_direct_deploy_add(
        Some(Path::new("testlogs/evm_direct_deploy_add.aoslog")),
        false,
    );
    evm_direct_deploy_and_call_add(
        Some(Path::new("testlogs/evm_direct_deploy_and_call_add.aoslog")),
        false,
    );
    let _ = evm_test_arbsys_direct(
        Some(Path::new("testlogs/evm_test_arbsys_direct.aoslog")),
        false,
    );
    let _ = evm_test_function_table_access(
        Some(Path::new("testlogs/evm_test_function_table_access.aoslog")),
        false,
    );
    let _ = evm_xcontract_call_with_constructors(
        Some(Path::new(
            "testlogs/evm_xcontract_call_with_constructors.aoslog",
        )),
        false,
        false,
    );
    let _ = evm_xcontract_call_using_batch(
        Some(Path::new("testlogs/evm_xcontract_call_using_batch.aoslog")),
        false,
        false,
    );
    /*let _ = evm_xcontract_call_using_compressed_batch(
        Some(Path::new("testlogs/evm_xcontract_call_using_batch.aoslog")),
        false,
        false,
    );*/
    evm_direct_deploy_and_compressed_call_add(
        Some(Path::new(
            "testlogs/evm_direct_deploy_and_compressed_call_add.aoslog",
        )),
        false,
    );
    let _ = evm_test_create(
        Some(Path::new("testlogs/evm_test_create.aoslog")),
        false,
        false,
    );
    evm_deploy_buddy_contract(
        Some(Path::new("testlogs/deploy_buddy_contract.aoslog")),
        false,
    );
    evm_test_arbsys(Some(Path::new("testlogs/evm_test_arbsys.aoslog")), false);
    evm_eval_sha256(Some(Path::new("testlogs/evm_eval_sha256.aoslog")), false);
    evm_payment_to_empty_address(
        Some(Path::new("testlogs/payment_to_empty_address.aoslog")),
        false,
    );
    mint_erc20_and_get_balance(Some(Path::new("testlogs/erc20_test.aoslog")), false);
    mint_erc721_and_get_balance(Some(Path::new("testlogs/erc721_test.aoslog")), false);
}<|MERGE_RESOLUTION|>--- conflicted
+++ resolved
@@ -100,7 +100,6 @@
     Ok(true)
 }
 
-<<<<<<< HEAD
 pub fn _evm_run_with_gas_charging(
     log_to: Option<&Path>,
     charging_policy: Option<(Uint256, Uint256, Uint256)>,
@@ -110,7 +109,97 @@
     // returns Ok(true) if success, Ok(false) if insufficient gas money, Err otherwise
     use std::convert::TryFrom;
     let rt_env = RuntimeEnvironment::new(Uint256::from_usize(1111), charging_policy);
-=======
+    let mut machine = load_from_file(Path::new("arb_os/arbos.mexe"), rt_env);
+    machine.start_at_zero();
+
+    let my_addr = Uint256::from_usize(1025);
+    machine.runtime_env.insert_eth_deposit_message(
+        my_addr.clone(),
+        my_addr.clone(),
+        Uint256::_from_eth(1),
+    );
+    machine.runtime_env.insert_eth_deposit_message(
+        Uint256::from_u64(1025),
+        Uint256::from_u64(1025),
+        Uint256::_from_eth(1),
+    );
+    let _gas_used = if debug {
+        machine.debug(None)
+    } else {
+        machine.run(None)
+    }; // handle these eth deposit messages
+
+    let mut fib_contract =
+        AbiForContract::new_from_file("contracts/fibonacci/build/contracts/Fibonacci.json")?;
+    if let Err(receipt) = fib_contract.deploy(&[], &mut machine, Uint256::zero(), None, debug) {
+        if receipt.unwrap().get_return_code() == Uint256::from_u64(3) {
+            return Ok(false);
+        } else {
+            panic!("unexpected failure deploying Fibonacci contract");
+        }
+    }
+
+    let mut pc_contract =
+        AbiForContract::new_from_file("contracts/fibonacci/build/contracts/PaymentChannel.json")?;
+    if let Err(receipt) = pc_contract.deploy(
+        &[ethabi::Token::Address(ethereum_types::H160::from_slice(
+            &fib_contract.address.to_bytes_be()[12..],
+        ))],
+        &mut machine,
+        Uint256::zero(),
+        None,
+        debug,
+   ) {
+        if receipt.unwrap().get_return_code() == Uint256::from_u64(3) {
+            return Ok(false);
+        } else {
+            panic!("unexpected failure deploying Fibonacci contract");
+        }
+    }
+
+    let (logs, sends) = pc_contract.call_function(
+        my_addr.clone(),
+        "deposit",
+        &[],
+        &mut machine,
+        Uint256::from_usize(10000),
+        debug,
+    )?;
+    assert_eq!(logs.len(), 1);
+    assert_eq!(sends.len(), 0);
+
+    if ! logs[0].succeeded() {
+        if logs[0].get_return_code() == Uint256::from_u64(3) {
+            return Ok(false);
+        } else {
+            panic!();
+        }
+    }
+
+    let (logs, sends) = pc_contract.call_function(
+        my_addr,
+        "transferFib",
+        vec![
+            ethabi::Token::Address(ethabi::Address::from_low_u64_be(1025)),
+            ethabi::Token::Uint(ethabi::Uint::try_from(1).unwrap()),
+        ]
+        .as_ref(),
+
+   if ! logs[0].succeeded() {
+        if logs[0].get_return_code() == Uint256::from_u64(3) {
+            return Ok(false);
+        } else {
+            panic!();
+        }
+    }
+
+    if let Some(path) = log_to {
+        machine.runtime_env.recorder.to_file(path).unwrap();
+    }
+
+    Ok(true)
+}
+
 pub fn _evm_tx_with_deposit(
     log_to: Option<&Path>,
     debug: bool,
@@ -118,52 +207,21 @@
 ) -> Result<bool, ethabi::Error> {
     use std::convert::TryFrom;
     let rt_env = RuntimeEnvironment::new(Uint256::from_usize(1111));
->>>>>>> 3eda8154
     let mut machine = load_from_file(Path::new("arb_os/arbos.mexe"), rt_env);
     machine.start_at_zero();
 
     let my_addr = Uint256::from_usize(1025);
-<<<<<<< HEAD
-    machine.runtime_env.insert_eth_deposit_message(
-        my_addr.clone(),
-        my_addr.clone(),
-        Uint256::_from_eth(1),
-    );
-    machine.runtime_env.insert_eth_deposit_message(
-        Uint256::from_u64(1025),
-        Uint256::from_u64(1025),
-        Uint256::_from_eth(1),
-    );
-    let _gas_used = if debug {
-        machine.debug(None)
-    } else {
-        machine.run(None)
-    }; // handle these eth deposit messages
-
-    let mut fib_contract =
-        AbiForContract::new_from_file("contracts/fibonacci/build/contracts/Fibonacci.json")?;
-    if let Err(receipt) = fib_contract.deploy(&[], &mut machine, Uint256::zero(), None, debug) {
-        if receipt.unwrap().get_return_code() == Uint256::from_u64(3) {
-            return Ok(false);
-        } else {
-            panic!("unexpected failure deploying Fibonacci contract");
-        }
-=======
 
     let mut fib_contract =
         AbiForContract::new_from_file("contracts/fibonacci/build/contracts/Fibonacci.json")?;
     if fib_contract.deploy(&[], &mut machine, Uint256::zero(), None, debug) == None {
         panic!("failed to deploy Fibonacci contract");
->>>>>>> 3eda8154
     }
 
     let mut pc_contract =
         AbiForContract::new_from_file("contracts/fibonacci/build/contracts/PaymentChannel.json")?;
-<<<<<<< HEAD
-    if let Err(receipt) = pc_contract.deploy(
-=======
+
     if pc_contract.deploy(
->>>>>>> 3eda8154
         &[ethabi::Token::Address(ethereum_types::H160::from_slice(
             &fib_contract.address.to_bytes_be()[12..],
         ))],
@@ -171,24 +229,12 @@
         Uint256::zero(),
         None,
         debug,
-<<<<<<< HEAD
-    ) {
-        if receipt.unwrap().get_return_code() == Uint256::from_u64(3) {
-            return Ok(false);
-        } else {
-            panic!("unexpected failure deploying Fibonacci contract");
-        }
-    }
-
-    let (logs, sends) = pc_contract.call_function(
-=======
     ) == None
     {
         panic!("failed to deploy PaymentChannel contract");
     }
 
     let (logs, sends) = pc_contract._call_function_with_deposit(
->>>>>>> 3eda8154
         my_addr.clone(),
         "deposit",
         &[],
@@ -198,17 +244,8 @@
     )?;
     assert_eq!(logs.len(), 1);
     assert_eq!(sends.len(), 0);
-<<<<<<< HEAD
-    if ! logs[0].succeeded() {
-        if logs[0].get_return_code() == Uint256::from_u64(3) {
-            return Ok(false);
-        } else {
-            panic!();
-        }
-    }
-=======
+
     assert!(logs[0].succeeded());
->>>>>>> 3eda8154
 
     let (logs, sends) = pc_contract.call_function(
         my_addr,
@@ -217,28 +254,15 @@
             ethabi::Token::Address(ethabi::Address::from_low_u64_be(1025)),
             ethabi::Token::Uint(ethabi::Uint::try_from(1).unwrap()),
         ]
-<<<<<<< HEAD
-        .as_ref(),
-=======
             .as_ref(),
->>>>>>> 3eda8154
         &mut machine,
         Uint256::zero(),
         debug,
     )?;
     assert_eq!(logs.len(), 1);
     assert_eq!(sends.len(), 0);
-<<<<<<< HEAD
-    if ! logs[0].succeeded() {
-        if logs[0].get_return_code() == Uint256::from_u64(3) {
-            return Ok(false);
-        } else {
-            panic!();
-        }
-    }
-=======
+
     assert!(logs[0].succeeded());
->>>>>>> 3eda8154
 
     if let Some(path) = log_to {
         machine.runtime_env.recorder.to_file(path).unwrap();
