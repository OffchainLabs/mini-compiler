--- conflicted
+++ resolved
@@ -927,18 +927,14 @@
         }
     }
 
-<<<<<<< HEAD
-    let mut machine = load_from_file(Path::new("arb_os/arbos.mexe"), rt_env);
-=======
     if profile {
         crate::run::profile_gen_from_file(
-            Path::new("arbruntime/runtime.mexe"),
+            Path::new("arb_os/runtime.mexe"),
             vec![],
             rt_env.clone(),
         );
     }
-    let mut machine = load_from_file(Path::new("arbruntime/runtime.mexe"), rt_env);
->>>>>>> 69234dd5
+    let mut machine = load_from_file(Path::new("arb_os/runtime.mexe"), rt_env);
 
     let logs = match crate::run::run(&mut machine, vec![], debug) {
         Ok(logs) => logs,
