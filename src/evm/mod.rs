/*
 * Copyright 2020, Offchain Labs, Inc. All rights reserved.
 */

use crate::evm::abi::ArbosTest;
use crate::evm::abi::FunctionTable;
use crate::evm::abi::{ArbAddressTable, ArbBLS, ArbFunctionTable, ArbSys};
use crate::mavm::Value;
use crate::run::{bytestack_from_bytes, load_from_file, RuntimeEnvironment};
use crate::uint256::Uint256;
use abi::AbiForContract;
use ethers_signers::Signer;
use std::path::Path;

mod abi;
pub mod benchmarks;
pub mod evmtest;

#[derive(Clone)]
pub struct CallInfo<'a> {
    function_name: &'a str,
    args: &'a [ethabi::Token],
    payment: Uint256,
    mutating: bool,
}

pub fn evm_xcontract_call_with_constructors(
    log_to: Option<&Path>,
    debug: bool,
    _profile: bool,
) -> Result<bool, ethabi::Error> {
    use std::convert::TryFrom;
    let rt_env = RuntimeEnvironment::new(Uint256::from_usize(1111), None);
    let mut machine = load_from_file(Path::new("arb_os/arbos.mexe"), rt_env);
    machine.start_at_zero();

    let my_addr = Uint256::from_usize(1025);
    machine.runtime_env.insert_eth_deposit_message(
        my_addr.clone(),
        my_addr.clone(),
        Uint256::from_usize(100000),
    );
    let _gas_used = if debug {
        machine.debug(None)
    } else {
        machine.run(None)
    }; // handle this eth deposit message

    let mut fib_contract =
        AbiForContract::new_from_file("contracts/fibonacci/build/contracts/Fibonacci.json")?;
<<<<<<< HEAD
    if let Err(_) = fib_contract.deploy(&[], &mut machine, Uint256::zero(), false, debug) {
=======
    if fib_contract.deploy(&[], &mut machine, Uint256::zero(), None, debug) == None {
>>>>>>> d2ae8073
        panic!("failed to deploy Fibonacci contract");
    }

    let mut pc_contract =
        AbiForContract::new_from_file("contracts/fibonacci/build/contracts/PaymentChannel.json")?;
    if let Err(_) = pc_contract.deploy(
        &[ethabi::Token::Address(ethereum_types::H160::from_slice(
            &fib_contract.address.to_bytes_be()[12..],
        ))],
        &mut machine,
        Uint256::zero(),
        None,
        debug,
    ) {
        panic!("failed to deploy PaymentChannel contract");
    }

    let (logs, sends) = pc_contract.call_function(
        my_addr.clone(),
        "deposit",
        &[],
        &mut machine,
        Uint256::from_usize(10000),
        debug,
    )?;
    assert_eq!(logs.len(), 1);
    assert_eq!(sends.len(), 0);
    assert!(logs[0].succeeded());

    let (logs, sends) = pc_contract.call_function(
        my_addr,
        "transferFib",
        vec![
            ethabi::Token::Address(ethabi::Address::from_low_u64_be(1025)),
            ethabi::Token::Uint(ethabi::Uint::try_from(1).unwrap()),
        ]
        .as_ref(),
        &mut machine,
        Uint256::zero(),
        debug,
    )?;
    assert_eq!(logs.len(), 1);
    assert_eq!(sends.len(), 0);
    assert!(logs[0].succeeded());

    if let Some(path) = log_to {
        machine.runtime_env.recorder.to_file(path).unwrap();
    }

    Ok(true)
}

pub fn _evm_run_with_gas_charging(
    log_to: Option<&Path>,
    charging_policy: Option<(Uint256, Uint256, Uint256)>,
    debug: bool,
    _profile: bool,
) -> Result<bool, ethabi::Error> {
    // returns Ok(true) if success, Ok(false) if insufficient gas money, Err otherwise
    use std::convert::TryFrom;
    let rt_env = RuntimeEnvironment::new(Uint256::from_usize(1111), charging_policy);
    let mut machine = load_from_file(Path::new("arb_os/arbos.mexe"), rt_env);
    machine.start_at_zero();

    let my_addr = Uint256::from_usize(1025);
    machine.runtime_env.insert_eth_deposit_message(
        my_addr.clone(),
        my_addr.clone(),
        Uint256::_from_eth(1),
    );
    machine.runtime_env.insert_eth_deposit_message(
        Uint256::from_u64(1025),
        Uint256::from_u64(1025),
        Uint256::_from_eth(1),
    );
    let _gas_used = if debug {
        machine.debug(None)
    } else {
        machine.run(None)
    }; // handle these eth deposit messages

    let mut fib_contract =
        AbiForContract::new_from_file("contracts/fibonacci/build/contracts/Fibonacci.json")?;
    if let Err(receipt) = fib_contract.deploy(&[], &mut machine, Uint256::zero(), false, debug) {
        if receipt.unwrap().get_return_code() == Uint256::from_u64(2) {
            return Ok(false);
        } else {
            panic!("unexpected failure deploying Fibonacci contract");
        }
    }

    let mut pc_contract =
        AbiForContract::new_from_file("contracts/fibonacci/build/contracts/PaymentChannel.json")?;
    if let Err(receipt) = pc_contract.deploy(
        &[ethabi::Token::Address(ethereum_types::H160::from_slice(
            &fib_contract.address.to_bytes_be()[12..],
        ))],
        &mut machine,
        Uint256::zero(),
        false,
        debug,
    ) {
        if receipt.unwrap().get_return_code() == Uint256::from_u64(2) {
            return Ok(false);
        } else {
            panic!("unexpected failure deploying Fibonacci contract");
        }
    }

    let (logs, sends) = pc_contract.call_function(
        my_addr.clone(),
        "deposit",
        &[],
        &mut machine,
        Uint256::from_usize(10000),
        debug,
    )?;
    assert_eq!(logs.len(), 1);
    assert_eq!(sends.len(), 0);
    assert!(logs[0].succeeded());

    let (logs, sends) = pc_contract.call_function(
        my_addr,
        "transferFib",
        vec![
            ethabi::Token::Address(ethabi::Address::from_low_u64_be(1025)),
            ethabi::Token::Uint(ethabi::Uint::try_from(1).unwrap()),
        ]
        .as_ref(),
        &mut machine,
        Uint256::zero(),
        debug,
    )?;
    assert_eq!(logs.len(), 1);
    assert_eq!(sends.len(), 0);
    assert!(logs[0].succeeded());

    if let Some(path) = log_to {
        machine.runtime_env.recorder.to_file(path).unwrap();
    }

    Ok(true)
}

#[cfg(test)]
pub fn evm_deploy_using_non_eip159_signature(
    log_to: Option<&Path>,
    debug: bool,
) -> Result<bool, ethabi::Error> {
    let rt_env = RuntimeEnvironment::new(Uint256::from_usize(1111), None);
    let mut machine = load_from_file(Path::new("arb_os/arbos.mexe"), rt_env);
    machine.start_at_zero();

    let num_wei = 21700000000140000u64;

    let my_addr = Uint256::from_usize(1025);
    machine.runtime_env.insert_eth_deposit_message(
        my_addr.clone(),
        Uint256::from_string_hex("9c5a87452d4FAC0cbd53BDCA580b20A45526B3AB").unwrap(),
        Uint256::from_u64(num_wei),
    );
    let _gas_used = if debug {
        machine.debug(None)
    } else {
        machine.run(None)
    }; // handle this eth deposit message

    // submit a "universal deployer" tx referenced by Discord user Agust1211
    //     see https://gist.github.com/Agusx1211/de05dabf918d448d315aa018e2572031
    machine.runtime_env.insert_l2_message(
        my_addr,
        &hex::decode("04f9010880852416b84e01830222e08080b8b66080604052348015600f57600080fd5b50609980601d6000396000f3fe60a06020601f369081018290049091028201604052608081815260009260609284918190838280828437600092018290525084519495509392505060208401905034f5604080516001600160a01b0383168152905191935081900360200190a0505000fea26469706673582212205a310755225e3c740b2f013fb6343f4c205e7141fcdf15947f5f0e0e818727fb64736f6c634300060a00331ca01820182018201820182018201820182018201820182018201820182018201820a01820182018201820182018201820182018201820182018201820182018201820").expect("Hex decoding failed"),
        false,
    );
    let _gas_used = if debug {
        machine.debug(None)
    } else {
        machine.run(None)
    }; // handle this deploy message

    let logs = machine.runtime_env.get_all_receipt_logs();
    assert_eq!(logs.len(), 1);
    assert!(logs[0].succeeded());

    if let Some(path) = log_to {
        machine.runtime_env.recorder.to_file(path).unwrap();
    }

    Ok(true)
}

pub fn evm_test_arbsys_direct(log_to: Option<&Path>, debug: bool) -> Result<(), ethabi::Error> {
    let rt_env = RuntimeEnvironment::new(Uint256::from_usize(1111), None);
    let mut machine = load_from_file(Path::new("arb_os/arbos.mexe"), rt_env);
    machine.start_at_zero();

    let wallet = machine.runtime_env.new_wallet();
    let my_addr = Uint256::from_bytes(wallet.address().as_bytes());

    let arbsys = ArbSys::new(&wallet, debug);
    let arb_address_table = ArbAddressTable::new(&wallet, debug);
    let arb_bls = ArbBLS::new(&wallet, debug);

    let tx_count = arbsys.get_transaction_count(&mut machine, my_addr.clone())?;
    assert_eq!(tx_count, Uint256::one());

    let addr_table_index = arb_address_table.register(&mut machine, my_addr.clone())?;
    let lookup_result = arb_address_table.lookup(&mut machine, my_addr.clone())?;
    assert_eq!(addr_table_index, lookup_result);

    let recovered_addr = arb_address_table.lookup_index(&mut machine, lookup_result)?;
    assert_eq!(recovered_addr, my_addr);

    let my_addr_compressed = arb_address_table.compress(&mut machine, my_addr.clone())?;
    let (my_addr_decompressed, offset) =
        arb_address_table.decompress(&mut machine, &my_addr_compressed, Uint256::zero())?;
    assert_eq!(my_addr.clone(), my_addr_decompressed);
    assert_eq!(offset, Uint256::from_usize(my_addr_compressed.len()));

    assert_eq!(Uint256::from_u64(2), arb_address_table.size(&mut machine)?);

    let an_addr = Uint256::from_u64(581351734971918347);
    let an_addr_compressed = arb_address_table.compress(&mut machine, an_addr.clone())?;
    let (an_addr_decompressed, offset) =
        arb_address_table.decompress(&mut machine, &an_addr_compressed, Uint256::zero())?;
    assert_eq!(an_addr.clone(), an_addr_decompressed);
    assert_eq!(offset, Uint256::from_usize(an_addr_compressed.len()));

    let x0 = Uint256::from_u64(17);
    let x1 = Uint256::from_u64(35);
    let y0 = Uint256::from_u64(71);
    let y1 = Uint256::from_u64(143);
    println!("registering BLS key");
    arb_bls.register(&mut machine, x0.clone(), x1.clone(), y0.clone(), y1.clone())?;
    println!("reading BLS key");
    let (ox0, ox1, oy0, oy1) = arb_bls.get_public_key(&mut machine, my_addr.clone())?;
    assert_eq!(x0, ox0);
    assert_eq!(x1, ox1);
    assert_eq!(y0, oy0);
    assert_eq!(y1, oy1);

    if let Some(path) = log_to {
        machine.runtime_env.recorder.to_file(path).unwrap();
    }

    Ok(())
}

pub fn evm_test_function_table_access(
    log_to: Option<&Path>,
    debug: bool,
) -> Result<(), ethabi::Error> {
    let rt_env = RuntimeEnvironment::new(Uint256::from_usize(1111), None);
    let mut machine = load_from_file(Path::new("arb_os/arbos.mexe"), rt_env);
    machine.start_at_zero();

    let wallet = machine.runtime_env.new_wallet();
    let my_addr = Uint256::from_bytes(wallet.address().as_bytes());

    let arbsys = ArbSys::new(&wallet, debug);
    let arb_function_table = ArbFunctionTable::new(&wallet, debug);

    let gtc_short_sig = arbsys
        .contract_abi
        .short_signature_for_function("getTransactionCount")
        .unwrap();
    let mut func_table = FunctionTable::new();
    arbsys.contract_abi.append_to_compression_func_table(
        &mut func_table,
        "getTransactionCount",
        false,
        Uint256::from_u64(10000000),
    )?;
    arb_function_table.upload(&mut machine, &func_table)?;

    println!("Checking size");
    assert_eq!(
        arb_function_table.size(&mut machine, my_addr.clone())?,
        Uint256::one()
    );

    println!("Getting item");
    let (func_code, is_payable, gas_limit) =
        arb_function_table.get(&mut machine, my_addr, Uint256::zero())?;
    assert_eq!(
        func_code,
        Uint256::from_bytes(&gtc_short_sig).shift_left(256 - 32)
    );
    assert_eq!(is_payable, false);
    assert_eq!(gas_limit, Uint256::from_u64(10000000));

    if let Some(path) = log_to {
        machine.runtime_env.recorder.to_file(path).unwrap();
    }

    Ok(())
}

pub fn _basic_evm_add_test(log_to: Option<&Path>, debug: bool) -> Result<(), ethabi::Error> {
    let rt_env = RuntimeEnvironment::new(Uint256::from_usize(1111));
    let mut machine = load_from_file(Path::new("arb_os/arbos.mexe"), rt_env);
    machine.start_at_zero();

    let arbos_test = ArbosTest::new(debug);

    let code = hex::decode("7fffffffffffffffffffffffffffffffffffffffffffffffffffffffffffffffff7fffffffffffffffffffffffffffffffffffffffffffffffffffffffffffffffff0160005500").unwrap();
    let result = arbos_test._install_account_and_call(
        &mut machine,
        Uint256::from_u64(89629813089426890),
        Uint256::zero(),
        Uint256::one(),
        code,
        vec![],
        vec![],
    )?;
    let mut right_answer = vec![0u8; 32];
    right_answer.extend(vec![255u8; 31]);
    right_answer.extend(vec![254u8]);
    assert_eq!(result, right_answer);

    if let Some(path) = log_to {
        machine.runtime_env.recorder.to_file(path).unwrap();
    }

    Ok(())
}

pub fn evm_test_create(
    log_to: Option<&Path>,
    debug: bool,
    _profile: bool,
) -> Result<bool, ethabi::Error> {
    let rt_env = RuntimeEnvironment::new(Uint256::from_usize(1111), None);
    let mut machine = load_from_file(Path::new("arb_os/arbos.mexe"), rt_env);
    machine.start_at_zero();

    let my_addr = Uint256::from_usize(1025);
    machine.runtime_env.insert_eth_deposit_message(
        my_addr.clone(),
        my_addr.clone(),
        Uint256::from_usize(100000),
    );
    let _gas_used = if debug {
        machine.debug(None)
    } else {
        machine.run(None)
    }; // handle this eth deposit message

    let mut fib_contract =
        AbiForContract::new_from_file("contracts/fibonacci/build/contracts/Fibonacci.json")?;
<<<<<<< HEAD
    if let Err(_) = fib_contract.deploy(&[], &mut machine, Uint256::zero(), false, debug) {
=======
    if fib_contract.deploy(&[], &mut machine, Uint256::zero(), None, debug) == None {
>>>>>>> d2ae8073
        panic!("failed to deploy Fibonacci contract");
    }

    let mut pc_contract =
        AbiForContract::new_from_file("contracts/fibonacci/build/contracts/PaymentChannel.json")?;
    if let Err(_) = pc_contract.deploy(
        &[ethabi::Token::Address(ethereum_types::H160::from_slice(
            &fib_contract.address.to_bytes_be()[12..],
        ))],
        &mut machine,
        Uint256::zero(),
        None,
        debug,
    ) {
        panic!("failed to deploy PaymentChannel contract");
    }

    let (logs, sends) = pc_contract.call_function(
        my_addr.clone(),
        "testCreate",
        &[],
        &mut machine,
        Uint256::zero(),
        debug,
    )?;
    assert_eq!(logs.len(), 1);
    assert_eq!(sends.len(), 0);
    assert!(logs[0].succeeded());

    if let Some(path) = log_to {
        machine.runtime_env.recorder.to_file(path).unwrap();
    }

    Ok(true)
}

pub fn evm_xcontract_call_using_batch(
    log_to: Option<&Path>,
    debug: bool,
    _profile: bool,
) -> Result<bool, ethabi::Error> {
    use std::convert::TryFrom;
    let rt_env = RuntimeEnvironment::new(Uint256::from_usize(1111), None);

    let wallet = rt_env.new_wallet();
    let my_addr = Uint256::from_bytes(wallet.address().as_bytes());

    let mut machine = load_from_file(Path::new("arb_os/arbos.mexe"), rt_env);
    machine.start_at_zero();

    machine.runtime_env.insert_eth_deposit_message(
        my_addr.clone(),
        my_addr.clone(),
        Uint256::from_usize(100000),
    );
    let _gas_used = if debug {
        machine.debug(None)
    } else {
        machine.run(None)
    }; // handle this eth deposit message

    let mut fib_contract =
        AbiForContract::new_from_file("contracts/fibonacci/build/contracts/Fibonacci.json")?;
<<<<<<< HEAD
    if let Err(_) = fib_contract.deploy(&[], &mut machine, Uint256::zero(), false, debug) {
=======
    if fib_contract.deploy(&[], &mut machine, Uint256::zero(), None, debug) == None {
>>>>>>> d2ae8073
        panic!("failed to deploy Fibonacci contract");
    }

    let mut pc_contract =
        AbiForContract::new_from_file("contracts/fibonacci/build/contracts/PaymentChannel.json")?;
    if let Err(_) = pc_contract.deploy(
        &[ethabi::Token::Address(ethereum_types::H160::from_slice(
            &fib_contract.address.to_bytes_be()[12..],
        ))],
        &mut machine,
        Uint256::zero(),
        None,
        debug,
    ) {
        panic!("failed to deploy PaymentChannel contract");
    }

    let mut batch = machine.runtime_env.new_batch();
    let tx_id_1 = pc_contract.add_function_call_to_batch(
        &mut batch,
        my_addr.clone(),
        "deposit",
        &[],
        &mut machine,
        Uint256::from_usize(10000),
        &wallet,
    )?;
    let tx_id_2 = pc_contract.add_function_call_to_batch(
        &mut batch,
        my_addr.clone(),
        "transferFib",
        vec![
            ethabi::Token::Address(ethereum_types::H160::from_slice(
                &my_addr.to_bytes_minimal(),
            )),
            ethabi::Token::Uint(ethabi::Uint::try_from(1).unwrap()),
        ]
        .as_ref(),
        &mut machine,
        Uint256::zero(),
        &wallet,
    )?;

    machine
        .runtime_env
        .insert_batch_message(Uint256::from_usize(1025), &batch);

    let num_logs_before = machine.runtime_env.get_all_receipt_logs().len();
    let num_sends_before = machine.runtime_env.get_all_sends().len();
    let _arbgas_used = if debug {
        machine.debug(None)
    } else {
        machine.run(None)
    };
    let logs = machine.runtime_env.get_all_receipt_logs();
    let sends = machine.runtime_env.get_all_sends();
    let logs = &logs[num_logs_before..];
    let sends = &sends[num_sends_before..];

    assert_eq!(logs.len(), 2);
    assert_eq!(sends.len(), 0);

    assert!(logs[0].succeeded());
    assert_eq!(logs[0].get_request_id(), tx_id_1);
    let gas_used_so_far_1 = logs[0].get_gas_used_so_far();

    assert!(logs[1].succeeded());
    assert_eq!(logs[1].get_request_id(), tx_id_2);
    assert_eq!(
        gas_used_so_far_1.add(&logs[1].get_gas_used()),
        logs[1].get_gas_used_so_far()
    );

    if let Some(path) = log_to {
        machine.runtime_env.recorder.to_file(path).unwrap();
    }

    Ok(true)
}

#[cfg(test)]
pub fn _evm_xcontract_call_using_compressed_batch(
    log_to: Option<&Path>,
    debug: bool,
    _profile: bool,
) -> Result<bool, ethabi::Error> {
    use std::convert::TryFrom;
    let rt_env = RuntimeEnvironment::new(Uint256::from_usize(1111), None);

    let wallet = rt_env.new_wallet();
    let my_addr = Uint256::from_bytes(wallet.address().as_bytes());

    let mut machine = load_from_file(Path::new("arb_os/arbos.mexe"), rt_env);
    machine.start_at_zero();

    machine.runtime_env.insert_eth_deposit_message(
        my_addr.clone(),
        my_addr.clone(),
        Uint256::from_usize(100000),
    );
    let _gas_used = if debug {
        machine.debug(None)
    } else {
        machine.run(None)
    }; // handle this eth deposit message

    let mut fib_contract =
        AbiForContract::new_from_file("contracts/fibonacci/build/contracts/Fibonacci.json")?;
<<<<<<< HEAD
    if let Err(_) = fib_contract.deploy(&[], &mut machine, Uint256::zero(), false, debug) {
=======
    if fib_contract.deploy(&[], &mut machine, Uint256::zero(), None, debug) == None {
>>>>>>> d2ae8073
        panic!("failed to deploy Fibonacci contract");
    }

    let mut pc_contract =
        AbiForContract::new_from_file("contracts/fibonacci/build/contracts/PaymentChannel.json")?;
    if let Err(_) = pc_contract.deploy(
        &[ethabi::Token::Address(ethereum_types::H160::from_slice(
            &fib_contract.address.to_bytes_be()[12..],
        ))],
        &mut machine,
        Uint256::zero(),
        None,
        debug,
    ) {
        panic!("failed to deploy PaymentChannel contract");
    }

    let mut batch = machine.runtime_env.new_batch();
    let tx_id_1 = pc_contract._add_function_call_to_compressed_batch(
        &mut batch,
        "deposit",
        &[],
        &mut machine,
        Uint256::from_usize(10000),
        &wallet,
    )?;
    let tx_id_2 = pc_contract._add_function_call_to_compressed_batch(
        &mut batch,
        "transferFib",
        vec![
            ethabi::Token::Address(ethereum_types::H160::from_slice(
                &my_addr.to_bytes_minimal(),
            )),
            ethabi::Token::Uint(ethabi::Uint::try_from(1).unwrap()),
        ]
        .as_ref(),
        &mut machine,
        Uint256::zero(),
        &wallet,
    )?;

    machine
        .runtime_env
        .insert_batch_message(Uint256::from_usize(1025), &batch);

    let num_logs_before = machine.runtime_env.get_all_receipt_logs().len();
    let num_sends_before = machine.runtime_env.get_all_sends().len();
    let _arbgas_used = if debug {
        machine.debug(None)
    } else {
        machine.run(None)
    };
    let logs = machine.runtime_env.get_all_receipt_logs();
    let sends = machine.runtime_env.get_all_sends();
    let logs = &logs[num_logs_before..];
    let sends = &sends[num_sends_before..];

    assert_eq!(logs.len(), 2);
    assert_eq!(sends.len(), 0);

    assert!(logs[0].succeeded());
    assert_eq!(logs[0].get_request_id(), tx_id_1);
    let gas_used_so_far_1 = logs[0].get_gas_used_so_far();

    assert!(logs[1].succeeded());
    assert_eq!(logs[1].get_request_id(), tx_id_2);
    assert_eq!(
        gas_used_so_far_1.add(&logs[1].get_gas_used()),
        logs[1].get_gas_used_so_far()
    );

    if let Some(path) = log_to {
        machine.runtime_env.recorder.to_file(path).unwrap();
    }

    Ok(true)
}

pub fn evm_direct_deploy_add(log_to: Option<&Path>, debug: bool) {
    let rt_env = RuntimeEnvironment::new(Uint256::from_usize(1111), None);
    let mut machine = load_from_file(Path::new("arb_os/arbos.mexe"), rt_env);
    machine.start_at_zero();

    match AbiForContract::new_from_file("contracts/add/build/contracts/Add.json") {
        Ok(mut contract) => {
<<<<<<< HEAD
            let result = contract.deploy(&[], &mut machine, Uint256::zero(), false, debug);
            if let Ok(contract_addr) = result {
=======
            let result = contract.deploy(&[], &mut machine, Uint256::zero(), None, debug);
            if let Some(contract_addr) = result {
>>>>>>> d2ae8073
                assert_ne!(contract_addr, Uint256::zero());
            } else {
                panic!("deploy failed");
            }
        }
        Err(e) => {
            panic!("error loading contract: {:?}", e);
        }
    }

    if let Some(path) = log_to {
        machine.runtime_env.recorder.to_file(path).unwrap();
    }
}

pub fn evm_deploy_buddy_contract(log_to: Option<&Path>, debug: bool) {
    let rt_env = RuntimeEnvironment::new(Uint256::from_usize(1111), None);
    let mut machine = load_from_file(Path::new("arb_os/arbos.mexe"), rt_env);
    machine.start_at_zero();

    match AbiForContract::new_from_file("contracts/add/build/contracts/Add.json") {
        Ok(mut contract) => {
<<<<<<< HEAD
            let result = contract.deploy(&[], &mut machine, Uint256::zero(), true, debug);
            if let Ok(contract_addr) = result {
=======
            let result = contract.deploy(
                &[],
                &mut machine,
                Uint256::zero(),
                Some(Uint256::from_u64(1025)),
                debug,
            );
            if let Some(contract_addr) = result {
>>>>>>> d2ae8073
                assert_ne!(contract_addr, Uint256::zero());
            } else {
                panic!("deploy failed");
            }
        }
        Err(e) => {
            panic!("error loading contract: {:?}", e);
        }
    }

    if let Some(path) = log_to {
        machine.runtime_env.recorder.to_file(path).unwrap();
    }
}

#[cfg(test)]
pub fn evm_test_payment_in_constructor(log_to: Option<&Path>, debug: bool) {
    let rt_env = RuntimeEnvironment::new(Uint256::from_usize(1111), None);
    let mut machine = load_from_file(Path::new("arb_os/arbos.mexe"), rt_env);
    machine.start_at_zero();

    let my_addr = Uint256::from_usize(1025);
    machine.runtime_env.insert_eth_deposit_message(
        my_addr.clone(),
        my_addr.clone(),
        Uint256::from_usize(10000),
    );
    let _gas_used = if debug {
        machine.debug(None)
    } else {
        machine.run(None)
    }; // handle this eth deposit message

    let contract = match AbiForContract::new_from_file("contracts/add/build/contracts/Add.json") {
        Ok(mut contract) => {
<<<<<<< HEAD
            let result = contract.deploy(
                &vec![],
                &mut machine,
                Uint256::from_u64(10000),
                false,
                debug,
            );
            if let Ok(contract_addr) = result {
=======
            let result =
                contract.deploy(&vec![], &mut machine, Uint256::from_u64(10000), None, debug);
            if let Some(contract_addr) = result {
>>>>>>> d2ae8073
                assert_ne!(contract_addr, Uint256::zero());
                contract
            } else {
                panic!("deploy failed");
            }
        }
        Err(e) => {
            panic!("error loading contract: {:?}", e);
        }
    };

    let result = contract.call_function(
        my_addr.clone(),
        "withdraw5000",
        vec![].as_ref(),
        &mut machine,
        Uint256::zero(),
        debug,
    );
    match result {
        Ok((logs, sends)) => {
            assert_eq!(logs.len(), 1);
            assert!(logs[0].succeeded());
            assert_eq!(sends.len(), 1);
            let mut expected_bytes = my_addr.to_bytes_be();
            expected_bytes.extend(Uint256::from_usize(5000).to_bytes_be());
            assert_eq!(
                sends[0],
                Value::new_tuple(vec![
                    Value::Int(Uint256::zero()),
                    Value::Int(contract.address),
                    bytestack_from_bytes(&expected_bytes),
                ]),
            )
        }
        Err(e) => {
            panic!(e.to_string());
        }
    }

    if let Some(path) = log_to {
        let _ = machine.runtime_env.recorder.to_file(path).unwrap();
    }
}

pub fn evm_test_arbsys(log_to: Option<&Path>, debug: bool) {
    use std::convert::TryFrom;
    let rt_env = RuntimeEnvironment::new(Uint256::from_usize(1111), None);
    let mut machine = load_from_file(Path::new("arb_os/arbos.mexe"), rt_env);
    machine.start_at_zero();

    let my_addr = Uint256::from_usize(1025);
    machine.runtime_env.insert_eth_deposit_message(
        my_addr.clone(),
        my_addr.clone(),
        Uint256::from_usize(10000),
    );
    let _gas_used = if debug {
        machine.debug(None)
    } else {
        machine.run(None)
    }; // handle this eth deposit message

    let contract = match AbiForContract::new_from_file("contracts/add/build/contracts/Add.json") {
        Ok(mut contract) => {
<<<<<<< HEAD
            let result = contract.deploy(&vec![], &mut machine, Uint256::zero(), false, debug);
            if let Ok(contract_addr) = result {
=======
            let result = contract.deploy(&vec![], &mut machine, Uint256::zero(), None, debug);
            if let Some(contract_addr) = result {
>>>>>>> d2ae8073
                assert_ne!(contract_addr, Uint256::zero());
                contract
            } else {
                panic!("deploy failed");
            }
        }
        Err(e) => {
            panic!("error loading contract: {:?}", e);
        }
    };
    let result = contract.call_function(
        my_addr.clone(),
        "getSeqNum",
        vec![].as_ref(),
        &mut machine,
        Uint256::zero(),
        debug,
    );
    match result {
        Ok((logs, sends)) => {
            assert_eq!(logs.len(), 1);
            assert_eq!(sends.len(), 0);
            assert!(logs[0].succeeded());
            let decoded_result = contract
                .get_function("getSeqNum")
                .unwrap()
                .decode_output(&logs[0].get_return_data())
                .unwrap();
            assert_eq!(
                decoded_result[0],
                ethabi::Token::Uint(ethabi::Uint::try_from(2).unwrap())
            );
        }
        Err(e) => {
            panic!(e.to_string());
        }
    }

    let result = contract.call_function(
        my_addr.clone(),
        "withdrawMyEth",
        vec![].as_ref(),
        &mut machine,
        Uint256::from_usize(5000),
        debug,
    );
    match result {
        Ok((logs, sends)) => {
            assert_eq!(logs.len(), 1);
            assert!(logs[0].succeeded());
            assert_eq!(sends.len(), 1);
            let mut expected_bytes = my_addr.to_bytes_be();
            expected_bytes.extend(Uint256::from_usize(5000).to_bytes_be());
            assert_eq!(
                sends[0],
                Value::new_tuple(vec![
                    Value::Int(Uint256::zero()),
                    Value::Int(contract.address),
                    bytestack_from_bytes(&expected_bytes),
                ]),
            )
        }
        Err(e) => {
            panic!(e.to_string());
        }
    }

    if let Some(path) = log_to {
        let _ = machine.runtime_env.recorder.to_file(path).unwrap();
    }
}

pub fn evm_direct_deploy_and_call_add(log_to: Option<&Path>, debug: bool) {
    use std::convert::TryFrom;
    let rt_env = RuntimeEnvironment::new(Uint256::from_usize(1111), None);
    let mut machine = load_from_file(Path::new("arb_os/arbos.mexe"), rt_env);
    machine.start_at_zero();

    let my_addr = Uint256::from_usize(1025);
    let contract = match AbiForContract::new_from_file("contracts/add/build/contracts/Add.json") {
        Ok(mut contract) => {
<<<<<<< HEAD
            let result = contract.deploy(&[], &mut machine, Uint256::zero(), false, debug);
            if let Ok(contract_addr) = result {
=======
            let result = contract.deploy(&[], &mut machine, Uint256::zero(), None, debug);
            if let Some(contract_addr) = result {
>>>>>>> d2ae8073
                assert_ne!(contract_addr, Uint256::zero());
                contract
            } else {
                panic!("deploy failed");
            }
        }
        Err(e) => {
            panic!("error loading contract: {:?}", e);
        }
    };

    let result = contract.call_function(
        my_addr,
        "add",
        vec![
            ethabi::Token::Uint(ethabi::Uint::one()),
            ethabi::Token::Uint(ethabi::Uint::one()),
        ]
        .as_ref(),
        &mut machine,
        Uint256::zero(),
        debug,
    );
    match result {
        Ok((logs, sends)) => {
            assert_eq!(logs.len(), 1);
            assert_eq!(sends.len(), 0);
            assert!(logs[0].succeeded());
            let decoded_result = contract
                .get_function("add")
                .unwrap()
                .decode_output(&logs[0].get_return_data())
                .unwrap();
            assert_eq!(
                decoded_result[0],
                ethabi::Token::Uint(ethabi::Uint::try_from(2).unwrap())
            );
        }
        Err(e) => {
            panic!(e.to_string());
        }
    }

    if let Some(path) = log_to {
        machine.runtime_env.recorder.to_file(path).unwrap();
    }
}

pub fn _evm_test_same_address_deploy(log_to: Option<&Path>, debug: bool) {
    use std::convert::TryFrom;
    let rt_env = RuntimeEnvironment::new(Uint256::from_usize(1111));
    let mut machine = load_from_file(Path::new("arb_os/arbos.mexe"), rt_env);
    machine.start_at_zero();

    let my_addr = Uint256::from_usize(1025);
    let (contract, orig_contract_addr) =
        match AbiForContract::new_from_file("contracts/add/build/contracts/Add.json") {
            Ok(mut contract) => {
                let result = contract.deploy(&[], &mut machine, Uint256::zero(), None, debug);
                if let Some(contract_addr) = result {
                    assert_ne!(contract_addr, Uint256::zero());
                    (contract, contract_addr)
                } else {
                    panic!("deploy failed");
                }
            }
            Err(e) => {
                panic!("error loading contract: {:?}", e);
            }
        };

    match AbiForContract::new_from_file("contracts/add/build/contracts/Add.json") {
        Ok(mut new_contract) => {
            let result = new_contract.deploy(
                &[],
                &mut machine,
                Uint256::zero(),
                Some(orig_contract_addr),
                debug,
            );
            assert_eq!(result, None);
        }
        Err(e) => {
            panic!("error loading contract: {:?}", e);
        }
    };

    let result = contract.call_function(
        my_addr,
        "add",
        vec![
            ethabi::Token::Uint(ethabi::Uint::one()),
            ethabi::Token::Uint(ethabi::Uint::one()),
        ]
        .as_ref(),
        &mut machine,
        Uint256::zero(),
        debug,
    );
    match result {
        Ok((logs, sends)) => {
            assert_eq!(logs.len(), 1);
            assert_eq!(sends.len(), 0);
            assert!(logs[0].succeeded());
            let decoded_result = contract
                .get_function("add")
                .unwrap()
                .decode_output(&logs[0].get_return_data())
                .unwrap();
            assert_eq!(
                decoded_result[0],
                ethabi::Token::Uint(ethabi::Uint::try_from(2).unwrap())
            );
        }
        Err(e) => {
            panic!(e.to_string());
        }
    }

    if let Some(path) = log_to {
        machine.runtime_env.recorder.to_file(path).unwrap();
    }
}

pub fn evm_direct_deploy_and_compressed_call_add(log_to: Option<&Path>, debug: bool) {
    use std::convert::TryFrom;
    let rt_env = RuntimeEnvironment::new(Uint256::from_usize(1111), None);
    let wallet = rt_env.new_wallet();
    let mut machine = load_from_file(Path::new("arb_os/arbos.mexe"), rt_env);
    machine.start_at_zero();

    let my_addr = Uint256::from_bytes(wallet.address().as_bytes());
    let contract = match AbiForContract::new_from_file("contracts/add/build/contracts/Add.json") {
        Ok(mut contract) => {
<<<<<<< HEAD
            let result = contract.deploy(&[], &mut machine, Uint256::zero(), false, debug);
            if let Ok(contract_addr) = result {
=======
            let result = contract.deploy(&[], &mut machine, Uint256::zero(), None, debug);
            if let Some(contract_addr) = result {
>>>>>>> d2ae8073
                assert_ne!(contract_addr, Uint256::zero());
                contract
            } else {
                panic!("deploy failed");
            }
        }
        Err(e) => {
            panic!("error loading contract: {:?}", e);
        }
    };

    let result = contract.call_function_compressed(
        my_addr,
        "add",
        vec![
            ethabi::Token::Uint(ethabi::Uint::one()),
            ethabi::Token::Uint(ethabi::Uint::one()),
        ]
        .as_ref(),
        &mut machine,
        Uint256::zero(),
        &wallet,
        debug,
    );
    match result {
        Ok((logs, sends)) => {
            assert_eq!(logs.len(), 1);
            assert_eq!(sends.len(), 0);
            assert!(logs[0].succeeded());
            let decoded_result = contract
                .get_function("add")
                .unwrap()
                .decode_output(&logs[0].get_return_data())
                .unwrap();
            assert_eq!(
                decoded_result[0],
                ethabi::Token::Uint(ethabi::Uint::try_from(2).unwrap())
            );
        }
        Err(e) => {
            panic!(e.to_string());
        }
    }

    if let Some(path) = log_to {
        machine.runtime_env.recorder.to_file(path).unwrap();
    }
}

pub fn evm_payment_to_empty_address(log_to: Option<&Path>, debug: bool) {
    let rt_env = RuntimeEnvironment::new(Uint256::from_usize(1111), None);
    let mut machine = load_from_file(Path::new("arb_os/arbos.mexe"), rt_env);
    machine.start_at_zero();

    let my_addr = Uint256::from_u64(1025);
    let dest_addr = Uint256::from_u64(4242);

    machine.runtime_env.insert_eth_deposit_message(
        my_addr.clone(),
        my_addr.clone(),
        Uint256::from_u64(20000),
    );
    let tx_id = machine.runtime_env.insert_tx_message(
        my_addr,
        Uint256::from_u64(1000000000),
        Uint256::zero(),
        dest_addr,
        Uint256::from_u64(10000),
        &vec![],
    );

    let _ = if debug {
        machine.debug(None)
    } else {
        machine.run(None)
    };

    let receipts = machine.runtime_env.get_all_receipt_logs();
    assert_eq!(receipts.len(), 1);
    assert_eq!(receipts[0].get_request_id(), tx_id);
    assert!(receipts[0].succeeded());

    if let Some(path) = log_to {
        machine.runtime_env.recorder.to_file(path).unwrap();
    }
}

pub fn evm_eval_sha256(log_to: Option<&Path>, debug: bool) {
    let rt_env = RuntimeEnvironment::new(Uint256::from_usize(1111), None);
    let mut machine = load_from_file(Path::new("arb_os/arbos.mexe"), rt_env);
    machine.start_at_zero();

    let my_addr = Uint256::from_u64(1025);

    let tx_id = machine.runtime_env.insert_tx_message(
        my_addr,
        Uint256::from_u64(1000000000),
        Uint256::zero(),
        Uint256::from_u64(2), // sha256 precompile
        Uint256::from_u64(0),
        &vec![0xCCu8],
    );

    let _ = if debug {
        machine.debug(None)
    } else {
        machine.run(None)
    };

    let receipts = machine.runtime_env.get_all_receipt_logs();
    assert_eq!(receipts.len(), 1);
    assert_eq!(receipts[0].get_request_id(), tx_id);
    assert!(receipts[0].succeeded());
    let return_data = receipts[0].get_return_data();
    let return_uint = Uint256::from_bytes(&return_data);
    assert_eq!(
        return_uint,
        Uint256::from_string_hex(
            "1dd8312636f6a0bf3d21fa2855e63072507453e93a5ced4301b364e91c9d87d6"
        )
        .unwrap()
    );

    if let Some(path) = log_to {
        machine.runtime_env.recorder.to_file(path).unwrap();
    }
}

pub fn mint_erc20_and_get_balance(log_to: Option<&Path>, debug: bool) {
    let token_addr = Uint256::from_usize(32563);
    let me = Uint256::from_usize(1025);
    let million = Uint256::from_usize(1000000);

    let mut rt_env = RuntimeEnvironment::new(Uint256::from_usize(1111), None);
    rt_env.insert_erc20_deposit_message(me.clone(), token_addr.clone(), me.clone(), million);
    let mut calldata: Vec<u8> = vec![0x70, 0xa0, 0x82, 0x31]; // code for balanceOf method
    calldata.extend(me.to_bytes_be());
    rt_env.insert_tx_message(
        me,
        Uint256::from_usize(1000000000),
        Uint256::zero(),
        token_addr,
        Uint256::zero(),
        &calldata,
    );

    let mut machine = load_from_file(Path::new("arb_os/arbos.mexe"), rt_env);
    machine.start_at_zero();

    let num_logs_before = machine.runtime_env.get_all_receipt_logs().len();
    let _arbgas_used = if debug {
        machine.debug(None)
    } else {
        machine.run(None)
    };
    let logs = machine.runtime_env.get_all_receipt_logs();
    assert_eq!(logs.len(), num_logs_before + 2);
    assert!(logs[logs.len() - 2].succeeded());
    assert!(logs[logs.len() - 1].succeeded());

    if let Some(path) = log_to {
        machine.runtime_env.recorder.to_file(path).unwrap();
    }
}

pub fn mint_erc721_and_get_balance(log_to: Option<&Path>, debug: bool) {
    let token_addr = Uint256::from_usize(32563);
    let me = Uint256::from_usize(1025);
    let million = Uint256::from_usize(1000000);

    let mut rt_env = RuntimeEnvironment::new(Uint256::from_usize(1111), None);
    rt_env.insert_erc721_deposit_message(me.clone(), token_addr.clone(), me.clone(), million);
    let mut calldata: Vec<u8> = vec![0x70, 0xa0, 0x82, 0x31]; // code for balanceOf method
    calldata.extend(me.to_bytes_be());
    rt_env.insert_tx_message(
        me,
        Uint256::from_usize(1000000000),
        Uint256::zero(),
        token_addr,
        Uint256::zero(),
        &calldata,
    );

    let mut machine = load_from_file(Path::new("arb_os/arbos.mexe"), rt_env);
    machine.start_at_zero();

    let num_logs_before = machine.runtime_env.get_all_receipt_logs().len();
    let _arbgas_used = if debug {
        machine.debug(None)
    } else {
        machine.run(None)
    };
    let logs = machine.runtime_env.get_all_receipt_logs();
    assert_eq!(logs.len(), num_logs_before + 2);
    assert!(logs[logs.len() - 2].succeeded());
    assert!(logs[logs.len() - 1].succeeded());

    if let Some(path) = log_to {
        machine.runtime_env.recorder.to_file(path).unwrap();
    }
}

pub fn make_logs_for_all_arbos_tests() {
    evm_direct_deploy_add(
        Some(Path::new("testlogs/evm_direct_deploy_add.aoslog")),
        false,
    );
    evm_direct_deploy_and_call_add(
        Some(Path::new("testlogs/evm_direct_deploy_and_call_add.aoslog")),
        false,
    );
    let _ = evm_test_arbsys_direct(
        Some(Path::new("testlogs/evm_test_arbsys_direct.aoslog")),
        false,
    );
    let _ = evm_test_function_table_access(
        Some(Path::new("testlogs/evm_test_function_table_access.aoslog")),
        false,
    );
    let _ = evm_xcontract_call_with_constructors(
        Some(Path::new(
            "testlogs/evm_xcontract_call_with_constructors.aoslog",
        )),
        false,
        false,
    );
    let _ = evm_xcontract_call_using_batch(
        Some(Path::new("testlogs/evm_xcontract_call_using_batch.aoslog")),
        false,
        false,
    );
    /*let _ = evm_xcontract_call_using_compressed_batch(
        Some(Path::new("testlogs/evm_xcontract_call_using_batch.aoslog")),
        false,
        false,
    );*/
    evm_direct_deploy_and_compressed_call_add(
        Some(Path::new(
            "testlogs/evm_direct_deploy_and_compressed_call_add.aoslog",
        )),
        false,
    );
    let _ = evm_test_create(
        Some(Path::new("testlogs/evm_test_create.aoslog")),
        false,
        false,
    );
    evm_deploy_buddy_contract(
        Some(Path::new("testlogs/deploy_buddy_contract.aoslog")),
        false,
    );
    evm_test_arbsys(Some(Path::new("testlogs/evm_test_arbsys.aoslog")), false);
    evm_eval_sha256(Some(Path::new("testlogs/evm_eval_sha256.aoslog")), false);
    evm_payment_to_empty_address(
        Some(Path::new("testlogs/payment_to_empty_address.aoslog")),
        false,
    );
    mint_erc20_and_get_balance(Some(Path::new("testlogs/erc20_test.aoslog")), false);
    mint_erc721_and_get_balance(Some(Path::new("testlogs/erc721_test.aoslog")), false);
}<|MERGE_RESOLUTION|>--- conflicted
+++ resolved
@@ -48,11 +48,7 @@
 
     let mut fib_contract =
         AbiForContract::new_from_file("contracts/fibonacci/build/contracts/Fibonacci.json")?;
-<<<<<<< HEAD
-    if let Err(_) = fib_contract.deploy(&[], &mut machine, Uint256::zero(), false, debug) {
-=======
-    if fib_contract.deploy(&[], &mut machine, Uint256::zero(), None, debug) == None {
->>>>>>> d2ae8073
+    if let Err(_) = fib_contract.deploy(&[], &mut machine, Uint256::zero(), None, debug) == None {
         panic!("failed to deploy Fibonacci contract");
     }
 
@@ -403,11 +399,7 @@
 
     let mut fib_contract =
         AbiForContract::new_from_file("contracts/fibonacci/build/contracts/Fibonacci.json")?;
-<<<<<<< HEAD
-    if let Err(_) = fib_contract.deploy(&[], &mut machine, Uint256::zero(), false, debug) {
-=======
-    if fib_contract.deploy(&[], &mut machine, Uint256::zero(), None, debug) == None {
->>>>>>> d2ae8073
+    if let Err(_) = fib_contract.deploy(&[], &mut machine, Uint256::zero(), None, debug) == None {
         panic!("failed to deploy Fibonacci contract");
     }
 
@@ -471,11 +463,7 @@
 
     let mut fib_contract =
         AbiForContract::new_from_file("contracts/fibonacci/build/contracts/Fibonacci.json")?;
-<<<<<<< HEAD
-    if let Err(_) = fib_contract.deploy(&[], &mut machine, Uint256::zero(), false, debug) {
-=======
-    if fib_contract.deploy(&[], &mut machine, Uint256::zero(), None, debug) == None {
->>>>>>> d2ae8073
+    if let Err(_) = fib_contract.deploy(&[], &mut machine, Uint256::zero(), None, debug) == None {
         panic!("failed to deploy Fibonacci contract");
     }
 
@@ -584,11 +572,7 @@
 
     let mut fib_contract =
         AbiForContract::new_from_file("contracts/fibonacci/build/contracts/Fibonacci.json")?;
-<<<<<<< HEAD
-    if let Err(_) = fib_contract.deploy(&[], &mut machine, Uint256::zero(), false, debug) {
-=======
-    if fib_contract.deploy(&[], &mut machine, Uint256::zero(), None, debug) == None {
->>>>>>> d2ae8073
+    if let Err(_) = fib_contract.deploy(&[], &mut machine, Uint256::zero(), None, debug) == None {
         panic!("failed to deploy Fibonacci contract");
     }
 
@@ -674,13 +658,8 @@
 
     match AbiForContract::new_from_file("contracts/add/build/contracts/Add.json") {
         Ok(mut contract) => {
-<<<<<<< HEAD
-            let result = contract.deploy(&[], &mut machine, Uint256::zero(), false, debug);
-            if let Ok(contract_addr) = result {
-=======
             let result = contract.deploy(&[], &mut machine, Uint256::zero(), None, debug);
             if let Some(contract_addr) = result {
->>>>>>> d2ae8073
                 assert_ne!(contract_addr, Uint256::zero());
             } else {
                 panic!("deploy failed");
@@ -703,10 +682,6 @@
 
     match AbiForContract::new_from_file("contracts/add/build/contracts/Add.json") {
         Ok(mut contract) => {
-<<<<<<< HEAD
-            let result = contract.deploy(&[], &mut machine, Uint256::zero(), true, debug);
-            if let Ok(contract_addr) = result {
-=======
             let result = contract.deploy(
                 &[],
                 &mut machine,
@@ -715,7 +690,6 @@
                 debug,
             );
             if let Some(contract_addr) = result {
->>>>>>> d2ae8073
                 assert_ne!(contract_addr, Uint256::zero());
             } else {
                 panic!("deploy failed");
@@ -751,20 +725,9 @@
 
     let contract = match AbiForContract::new_from_file("contracts/add/build/contracts/Add.json") {
         Ok(mut contract) => {
-<<<<<<< HEAD
-            let result = contract.deploy(
-                &vec![],
-                &mut machine,
-                Uint256::from_u64(10000),
-                false,
-                debug,
-            );
-            if let Ok(contract_addr) = result {
-=======
             let result =
                 contract.deploy(&vec![], &mut machine, Uint256::from_u64(10000), None, debug);
             if let Some(contract_addr) = result {
->>>>>>> d2ae8073
                 assert_ne!(contract_addr, Uint256::zero());
                 contract
             } else {
@@ -830,13 +793,8 @@
 
     let contract = match AbiForContract::new_from_file("contracts/add/build/contracts/Add.json") {
         Ok(mut contract) => {
-<<<<<<< HEAD
-            let result = contract.deploy(&vec![], &mut machine, Uint256::zero(), false, debug);
-            if let Ok(contract_addr) = result {
-=======
             let result = contract.deploy(&vec![], &mut machine, Uint256::zero(), None, debug);
             if let Some(contract_addr) = result {
->>>>>>> d2ae8073
                 assert_ne!(contract_addr, Uint256::zero());
                 contract
             } else {
@@ -918,13 +876,8 @@
     let my_addr = Uint256::from_usize(1025);
     let contract = match AbiForContract::new_from_file("contracts/add/build/contracts/Add.json") {
         Ok(mut contract) => {
-<<<<<<< HEAD
-            let result = contract.deploy(&[], &mut machine, Uint256::zero(), false, debug);
-            if let Ok(contract_addr) = result {
-=======
             let result = contract.deploy(&[], &mut machine, Uint256::zero(), None, debug);
             if let Some(contract_addr) = result {
->>>>>>> d2ae8073
                 assert_ne!(contract_addr, Uint256::zero());
                 contract
             } else {
@@ -1059,13 +1012,9 @@
     let my_addr = Uint256::from_bytes(wallet.address().as_bytes());
     let contract = match AbiForContract::new_from_file("contracts/add/build/contracts/Add.json") {
         Ok(mut contract) => {
-<<<<<<< HEAD
-            let result = contract.deploy(&[], &mut machine, Uint256::zero(), false, debug);
-            if let Ok(contract_addr) = result {
-=======
+
             let result = contract.deploy(&[], &mut machine, Uint256::zero(), None, debug);
             if let Some(contract_addr) = result {
->>>>>>> d2ae8073
                 assert_ne!(contract_addr, Uint256::zero());
                 contract
             } else {
