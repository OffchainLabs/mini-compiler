/*
 * Copyright 2020, Offchain Labs, Inc.
 *
 * Licensed under the Apache License, Version 2.0 (the "License");
 * you may not use this file except in compliance with the License.
 * You may obtain a copy of the License at
 *
 *    http://www.apache.org/licenses/LICENSE-2.0
 *
 * Unless required by applicable law or agreed to in writing, software
 * distributed under the License is distributed on an "AS IS" BASIS,
 * WITHOUT WARRANTIES OR CONDITIONS OF ANY KIND, either express or implied.
 * See the License for the specific language governing permissions and
 * limitations under the License.
 */

use crate::compile::{CompileError, CompiledProgram, Type};
use crate::link::{link, postlink_compile, ImportedFunc, LinkedProgram};
use crate::mavm::{Instruction, Label, LabelGenerator, Opcode, Value};
use crate::run::{bytes_from_bytestack, load_from_file, RuntimeEnvironment};
use crate::stringtable::StringTable;
use crate::uint256::Uint256;
#[cfg(test)]
use ethabi::Token;
use serde::Serialize;
use std::collections::HashMap;
use std::convert::TryInto;
use std::fs::File;
use std::io::{self, Read, Write};
use std::path::Path;
use std::usize;

mod abi;

pub fn compile_evm_file(path: &Path, debug: bool) -> Result<Vec<LinkedProgram>, CompileError> {
    match evm_json_from_file(path) {
        Ok(evm_json) => compile_from_json(evm_json, debug),
        Err(e) => {
            println!("Error reading in EVM file: {:?}", e);
            Err(CompileError::new(
                "error parsing compiled EVM file".to_string(),
                None,
            ))
        }
    }
}

fn evm_json_from_file(path: &Path) -> Result<serde_json::Value, serde_json::Error> {
    let display = path.display();

    let mut file = match File::open(&path) {
        Err(why) => panic!("couldn't open {}: {:?}", display, why),
        Ok(file) => file,
    };

    let mut s = String::new();
    s = match file.read_to_string(&mut s) {
        Err(why) => panic!("couldn't read {}: {:?}", display, why),
        Ok(_) => s,
    };

    return serde_json::from_str(&s);
}

#[derive(Serialize)]
pub struct CompiledEvmContract {
    address: Uint256,
    storage: HashMap<Uint256, Uint256>,
    code: Vec<Instruction>,
    evm_pcs: Vec<usize>,
}

impl CompiledEvmContract {
    fn get_storage_info_struct(&self) -> Value {
        let mut ret = Value::none();
        for (offset, val) in &self.storage {
            ret = Value::Tuple(vec![
                ret,
                Value::Int(offset.clone()),
                Value::Int(val.clone()),
            ]);
        }
        ret
    }
}

pub fn compile_from_json(
    evm_json: serde_json::Value,
    debug: bool,
) -> Result<Vec<LinkedProgram>, CompileError> {
    if let serde_json::Value::Array(contracts) = evm_json {
        let mut linked_contracts = Vec::new();
        let mut label_gen = LabelGenerator::new();
        for contract in contracts {
            if let serde_json::Value::Object(items) = contract {
                let (compiled_contract, lg) = compile_from_evm_contract(items, label_gen)?;
                let storage_info_struct = compiled_contract.get_storage_info_struct();
                let linked_contract = postlink_compile(
                    link(
                        &[CompiledProgram::new(
                            compiled_contract.code,
                            vec![],
                            vec![],
                            0,
                            None,
                        )],
                        true,
                        Some(storage_info_struct),
                        false,
                    )
                    .unwrap(), // BUGBUG--this should handle errors gracefully, not just panic
                    true,
                    compiled_contract.evm_pcs,
                    debug,
                )
                .unwrap(); //BUGBUG--this should handle errors gracefully, not just panic
                linked_contracts.push(linked_contract);
                label_gen = lg;
            } else {
                return Err(CompileError::new(
                    "unexpected contents in EVM json file".to_string(),
                    None,
                ));
            }
        }
        Ok(linked_contracts)
    } else {
        Err(CompileError::new(
            "unexpected contents in EVM json file".to_string(),
            None,
        ))
    }
}

pub fn compile_from_evm_contract(
    contract: serde_json::map::Map<String, serde_json::Value>,
    mut label_gen: LabelGenerator,
) -> Result<(CompiledEvmContract, LabelGenerator), CompileError> {
    let code_str = if let serde_json::Value::String(s) = &contract["code"] {
        s
    } else {
        return Err(CompileError::new(
            "bad code string in EVM json file".to_string(),
            None,
        ));
    };
    let mut code = Vec::new();
    let mut evm_func_map = HashMap::new();
    for (idx, name) in EMULATION_FUNCS.iter().enumerate() {
        evm_func_map.insert(*name, Label::Runtime(idx));
    }
    let decoded_insns = hex::decode(&code_str[2..]).unwrap();

    // strip cbor info
    let cbor_length = u16::from_be_bytes(
        decoded_insns[decoded_insns.len() - 2..]
            .try_into()
            .expect("unexpected u16 parsing error"),
    );
    let cbor_length = cbor_length as usize;
    let decoded_insns = &decoded_insns[..(decoded_insns.len() - cbor_length - 2)];

    let mut evm_pcs = Vec::new();
    let mut i = 0;
    while i < decoded_insns.len() {
        let insn = decoded_insns[i];
        if (insn >= 0x60) && (insn <= 0x7f) {
            let nbytes = usize::from(insn) - 0x5f;
            code = compile_push_insn(
                &decoded_insns[(i + 1)..(usize::from(insn) + i + 2 - 0x60)],
                code,
            );
            i += (nbytes + 1);
        } else {
            match compile_evm_insn(insn, i, code, label_gen, &evm_func_map) {
                Some((c, lg, maybe_pc)) => {
                    code = c;
                    label_gen = lg;
                    if let Some(pc) = maybe_pc {
                        evm_pcs.push(pc);
                    }
                    i += 1;
                }
                None => {
                    return Err(CompileError::new(
                        "unsupported instruction in EVM code".to_string(),
                        None,
                    ));
                }
            }
        }
    }

    Ok((
        CompiledEvmContract {
            address: if let serde_json::Value::String(s) = &contract["address"] {
                Uint256::from_string_hex(&s[2..]).unwrap()
            } else {
                return Err(CompileError::new(
                    "invalid address format in EVM json file".to_string(),
                    None,
                ));
            },
            storage: if let serde_json::Value::Object(m) = &contract["storage"] {
                let mut hm = HashMap::new();
                for (k, v) in m {
                    hm.insert(
                        Uint256::from_string_hex(&k[2..]).unwrap(),
                        if let serde_json::Value::String(s) = v {
                            Uint256::from_string_hex(&s[2..]).unwrap()
                        } else {
                            return Err(CompileError::new(
                                "invalid storage value format in EVM json file".to_string(),
                                None,
                            ));
                        },
                    );
                }
                hm
            } else {
                return Err(CompileError::new(
                    "invalid storage format in EVM json file".to_string(),
                    None,
                ));
            },
            code,
            evm_pcs,
        },
        label_gen,
    ))
}

pub fn compile_evm_insn(
    evm_insn: u8,
    evm_pc: usize,
    mut code: Vec<Instruction>,
    label_gen: LabelGenerator,
    evm_func_map: &HashMap<&str, Label>,
) -> Option<(Vec<Instruction>, LabelGenerator, Option<usize>)> {
    match evm_insn {
        0x00 => evm_emulate(code, label_gen, evm_func_map, "evmOp_stop"), // STOP
        0x01 => { // ADD
            code.push(Instruction::from_opcode(Opcode::Plus, None));
            Some((code, label_gen, None))
        }
        0x02 => { // MUL
            code.push(Instruction::from_opcode(Opcode::Mul, None));
            Some((code, label_gen, None))
        }
        0x03 => { // SUB
            code.push(Instruction::from_opcode(Opcode::Minus, None));
            Some((code, label_gen, None))
        }
        0x04 => { // DIV
            // structure is complex because of nonstandard semantics of DIV in EVM
            // EVM DIV returns zero if denominator is zero
            let (mid_label, lg) = label_gen.next();
            let (end_label, lg) = lg.next();
            code.push(Instruction::from_opcode(Opcode::Dup1, None));
            code.push(Instruction::from_opcode_imm(Opcode::Cjump, Value::Label(mid_label), None));
            code.push(Instruction::from_opcode(Opcode::Pop, None));
            code.push(Instruction::from_opcode(Opcode::Pop, None));
            code.push(Instruction::from_opcode_imm(Opcode::Noop, Value::Int(Uint256::zero()), None));
            code.push(Instruction::from_opcode_imm(Opcode::Jump, Value::Label(end_label), None));
            code.push(Instruction::from_opcode(Opcode::Label(mid_label), None));
            code.push(Instruction::from_opcode(Opcode::Div, None));
            code.push(Instruction::from_opcode(Opcode::Label(end_label), None));
            Some((code, lg, None))
        }
        0x05 => { // SDIV
             // structure is complex because of nonstandard semantics of SDIV in EVM
            // EVM SDIV returns zero if denominator is zero
            // EVM SDIV returns MaxNegInt if numerator is MaxNegInt and denominator is -1
            let max_neg_int = Value::Int(Uint256::max_neg_int());
            let minus_one = Value::Int(Uint256::one().unary_minus().unwrap());
            let (mid_label, lg) = label_gen.next();
            let (mid2_label, lg) = lg.next();
            let (end_label, lg) = lg.next();
            code.push(Instruction::from_opcode(Opcode::Dup1, None));
            code.push(Instruction::from_opcode_imm(Opcode::Cjump, Value::Label(mid_label), None));

            // case: denominator == 0
            code.push(Instruction::from_opcode(Opcode::Pop, None));
            code.push(Instruction::from_opcode(Opcode::Pop, None));
            code.push(Instruction::from_opcode_imm(Opcode::Noop, Value::Int(Uint256::zero()), None));
            code.push(Instruction::from_opcode_imm(Opcode::Jump, Value::Label(end_label), None));

            code.push(Instruction::from_opcode(Opcode::Label(mid_label), None));
            code.push(Instruction::from_opcode(Opcode::Dup0, None));
            code.push(Instruction::from_opcode_imm(Opcode::NotEqual, max_neg_int, None));
            code.push(Instruction::from_opcode_imm(Opcode::Cjump, Value::Label(mid2_label), None));
            code.push(Instruction::from_opcode(Opcode::Dup1, None));
            code.push(Instruction::from_opcode_imm(Opcode::NotEqual, minus_one, None));
            code.push(Instruction::from_opcode_imm(Opcode::Cjump, Value::Label(mid2_label), None));

            // case: numerator == MaxNegInt  &&  denominator == -1
            code.push(Instruction::from_opcode(Opcode::Swap1, None));
            code.push(Instruction::from_opcode(Opcode::Pop, None));
            code.push(Instruction::from_opcode_imm(Opcode::Jump, Value::Label(end_label), None));


            code.push(Instruction::from_opcode(Opcode::Label(mid2_label), None));
            // general case
            code.push(Instruction::from_opcode(Opcode::Div, None));

            code.push(Instruction::from_opcode(Opcode::Label(end_label), None));
            Some((code, lg, None))
        }
        0x06 => { // MOD
            // structure is complex because of nonstandard semantics of MOD in EVM
            // EVM MOD returns zero if modulus is zero
            let (mid_label, lg) = label_gen.next();
            let (end_label, lg) = lg.next();
            code.push(Instruction::from_opcode(Opcode::Dup1, None));
            code.push(Instruction::from_opcode_imm(Opcode::Cjump, Value::Label(mid_label), None));
            code.push(Instruction::from_opcode(Opcode::Pop, None));
            code.push(Instruction::from_opcode(Opcode::Pop, None));
            code.push(Instruction::from_opcode_imm(Opcode::Noop, Value::Int(Uint256::zero()), None));
            code.push(Instruction::from_opcode_imm(Opcode::Jump, Value::Label(end_label), None));
            code.push(Instruction::from_opcode(Opcode::Label(mid_label), None));
            code.push(Instruction::from_opcode(Opcode::Mod, None));
            code.push(Instruction::from_opcode(Opcode::Label(end_label), None));
            Some((code, lg, None))
        }
        0x07 => { // SMOD
            // structure is complex because of nonstandard semantics of SMOD in EVM
            // EVM SMOD returns zero if modulus is zero
            let (mid_label, lg) = label_gen.next();
            let (end_label, lg) = lg.next();
            code.push(Instruction::from_opcode(Opcode::Dup1, None));
            code.push(Instruction::from_opcode_imm(Opcode::Cjump, Value::Label(mid_label), None));
            code.push(Instruction::from_opcode(Opcode::Pop, None));
            code.push(Instruction::from_opcode(Opcode::Pop, None));
            code.push(Instruction::from_opcode_imm(Opcode::Noop, Value::Int(Uint256::zero()), None));
            code.push(Instruction::from_opcode_imm(Opcode::Jump, Value::Label(end_label), None));
            code.push(Instruction::from_opcode(Opcode::Label(mid_label), None));
            code.push(Instruction::from_opcode(Opcode::Smod, None));
            code.push(Instruction::from_opcode(Opcode::Label(end_label), None));
            Some((code, lg, None))
        }
        0x08 => { // ADDMOD
            // structure is complex because of nonstandard semantics of ADDMOD in EVM
            // EVM ADDMOD returns zero if modulus is zero
            let (mid_label, lg) = label_gen.next();
            let (end_label, lg) = lg.next();
            code.push(Instruction::from_opcode(Opcode::Dup2, None));
            code.push(Instruction::from_opcode_imm(Opcode::Cjump, Value::Label(mid_label), None));
            code.push(Instruction::from_opcode(Opcode::Pop, None));
            code.push(Instruction::from_opcode(Opcode::Pop, None));
            code.push(Instruction::from_opcode_imm(Opcode::Noop, Value::Int(Uint256::zero()), None));
            code.push(Instruction::from_opcode_imm(Opcode::Jump, Value::Label(end_label), None));
            code.push(Instruction::from_opcode(Opcode::Label(mid_label), None));
            code.push(Instruction::from_opcode(Opcode::AddMod, None));
            code.push(Instruction::from_opcode(Opcode::Label(end_label), None));
            Some((code, lg, None))
        }
        0x09 => { // MULMOD
            // structure is complex because of nonstandard semantics of MULMOD in EVM
            // EVM MULMOD returns zero if modulus is zero
            let (mid_label, lg) = label_gen.next();
            let (end_label, lg) = lg.next();
            code.push(Instruction::from_opcode(Opcode::Dup2, None));
            code.push(Instruction::from_opcode_imm(Opcode::Cjump, Value::Label(mid_label), None));
            code.push(Instruction::from_opcode(Opcode::Pop, None));
            code.push(Instruction::from_opcode(Opcode::Pop, None));
            code.push(Instruction::from_opcode_imm(Opcode::Noop, Value::Int(Uint256::zero()), None));
            code.push(Instruction::from_opcode_imm(Opcode::Jump, Value::Label(end_label), None));
            code.push(Instruction::from_opcode(Opcode::Label(mid_label), None));
            code.push(Instruction::from_opcode(Opcode::MulMod, None));
            code.push(Instruction::from_opcode(Opcode::Label(end_label), None));
            Some((code, lg, None))
        }
        0x0a => { // EXP
            code.push(Instruction::from_opcode(Opcode::Exp, None));
            Some((code, label_gen, None))
        }
        0x0b => { // SIGNEXTEND
            code.push(Instruction::from_opcode(Opcode::SignExtend, None));
            Some((code, label_gen, None))
        }
        // 0x0c - 0x0f unused
        0x10 => { // LT
            code.push(Instruction::from_opcode(Opcode::LessThan, None));
            Some((code, label_gen, None))
        }
        0x11 => { // GT
            code.push(Instruction::from_opcode(Opcode::GreaterThan, None));
            Some((code, label_gen, None))
        }
        0x12 => { // SLT
            code.push(Instruction::from_opcode(Opcode::SLessThan, None));
            Some((code, label_gen, None))
        }
        0x13 => { // SGT
            code.push(Instruction::from_opcode(Opcode::SGreaterThan, None));
            Some((code, label_gen, None))
        }
        0x14 => { // EQ
            code.push(Instruction::from_opcode(Opcode::Equal, None));
            Some((code, label_gen, None))
        }
        0x15 => { // ISZERO
            code.push(Instruction::from_opcode(Opcode::IsZero, None));
            Some((code, label_gen, None))
        }
        0x16 => { // AND
            code.push(Instruction::from_opcode(Opcode::BitwiseAnd, None));
            Some((code, label_gen, None))
        }
        0x17 => { // OR
            code.push(Instruction::from_opcode(Opcode::BitwiseOr, None));
            Some((code, label_gen, None))
        }
        0x18 => { // XOR
            code.push(Instruction::from_opcode(Opcode::BitwiseXor, None));
            Some((code, label_gen, None))
        }
        0x19 => { // NOT
            code.push(Instruction::from_opcode(Opcode::BitwiseNeg, None));
            Some((code, label_gen, None))
        }
        0x1a => { // BYTE
            code.push(Instruction::from_opcode(Opcode::Byte, None));
            Some((code, label_gen, None))
        }
        0x1b => { // SHL
            code.push(Instruction::from_opcode(Opcode::Swap1, None));
            code.push(Instruction::from_opcode_imm(Opcode::Exp, Value::Int(Uint256::from_usize(2)), None));
            code.push(Instruction::from_opcode(Opcode::Mul, None));
            Some((code, label_gen, None))
        }
        0x1c => { // SHR
            code.push(Instruction::from_opcode(Opcode::Swap1, None));
            code.push(Instruction::from_opcode_imm(Opcode::Exp, Value::Int(Uint256::from_usize(2)), None));
            code.push(Instruction::from_opcode(Opcode::Swap1, None));
            code.push(Instruction::from_opcode(Opcode::Div, None));
            Some((code, label_gen, None))
        }
        0x1d => { // SAR
            code.push(Instruction::from_opcode(Opcode::Swap1, None));
            code.push(Instruction::from_opcode_imm(Opcode::Exp, Value::Int(Uint256::from_usize(2)), None));
            code.push(Instruction::from_opcode(Opcode::Swap1, None));
            code.push(Instruction::from_opcode(Opcode::Sdiv, None));
            Some((code, label_gen, None))
        }
        // 0x1e - 0x1f unused
        0x20 => evm_emulate(code, label_gen, evm_func_map, "evmOp_sha3"), // SHA3
        // 0x21-0x2f unused
        0x30 => evm_emulate(code, label_gen, evm_func_map, "evmOp_address"), // ADDRESS
        0x31 => evm_emulate(code, label_gen, evm_func_map, "evmOp_balance"),// BALANCE
        0x32 => evm_emulate(code, label_gen, evm_func_map, "evmOp_origin"), // ORIGIN
        0x33 => evm_emulate(code, label_gen, evm_func_map, "evmOp_caller"), // CALLER
        0x34 => evm_emulate(code, label_gen, evm_func_map, "evmOp_callvalue"), // CALLVALUE
        0x35 => evm_emulate(code, label_gen, evm_func_map, "evmOp_calldataload"), // CALLDATALOAD
        0x36 => evm_emulate(code, label_gen, evm_func_map, "evmOp_calldatasize"), // CALLDATASIZE
        0x37 => evm_emulate(code, label_gen, evm_func_map, "evmOp_calldatacopy"), // CALLDATACOPY
        0x38 => evm_emulate(code, label_gen, evm_func_map, "evmOp_codesize"), // CODESIZE
        0x39 => evm_emulate(code, label_gen, evm_func_map, "evmOp_codecopy"), // CODECOPY
        0x3a => { // GASPRICE
            code.push(Instruction::from_opcode_imm(Opcode::Noop, Value::Int(Uint256::one()), None));
            Some((code, label_gen, None))
        }
        0x3b => evm_emulate(code, label_gen, evm_func_map, "evmOp_extcodesize"), // EXTCODESIZE 
        0x3c => evm_emulate(code, label_gen, evm_func_map, "evmOp_extcodecopy"), // EXTCODECOPY  
        0x3d => evm_emulate(code, label_gen, evm_func_map, "evmOp_returndatasize"), // RETURNDATASIZE 
        0x3e => evm_emulate(code, label_gen, evm_func_map, "evmOp_returndatacopy"), // RETURNDATACOPY
        // 0x3f unused
        0x40 => None, // BLOCKHASH
        0x41 => None, // COINBASE
        0x42 => evm_emulate(code, label_gen, evm_func_map, "evmOp_timestamp"), // TIMESTAMP 
        0x43 => evm_emulate(code, label_gen, evm_func_map, "evmOp_number"), // NUMBER
        0x44 => None, // DIFFICULTY
        0x45 => { // GASLIMIT
            code.push(Instruction::from_opcode_imm(Opcode::Noop, Value::Int(Uint256::from_usize(10_000_000_000)), None));
            Some((code, label_gen, None))
        }
        // 0x46-0x4f unused
        0x50 => { // POP
            code.push(Instruction::from_opcode(Opcode::Pop, None));
            Some((code, label_gen, None))
        }
        0x51 => evm_emulate(code, label_gen, evm_func_map, "evmOp_mload"), // MLOAD
        0x52 => evm_emulate(code, label_gen, evm_func_map, "evmOp_mstore"), // MSTORE
        0x53 => evm_emulate(code, label_gen, evm_func_map, "evmOp_mstore8"), // MSTORE8
        0x54 => evm_emulate(code, label_gen, evm_func_map, "evmOp_sload"), // SLOAD
        0x55 => evm_emulate(code, label_gen, evm_func_map, "evmOp_sstore"), // SSTORE
        0x56 => { // JUMP
            let (c, lg, mpc) = evm_emulate(code, label_gen, evm_func_map, "evmOp_getjumpaddr")?;
            code = c;
            code.push(Instruction::from_opcode(Opcode::Jump, None));
            Some((code, lg, mpc))
        }
        0x57 => {  // JUMPI
            let (not_taken_label, lg) = label_gen.next();
            code.push(Instruction::from_opcode(Opcode::Swap1, None));
            code.push(Instruction::from_opcode(Opcode::IsZero, None));
            code.push(Instruction::from_opcode_imm(
                Opcode::Cjump,
                Value::Label(not_taken_label),
                None
            ));
            let (c, lg, mpc) = evm_emulate(code, lg, evm_func_map, "evmOp_getjumpaddr")?;
            code = c;
            code.push(Instruction::from_opcode(Opcode::Jump, None));
            code.push(Instruction::from_opcode(Opcode::Label(not_taken_label), None));
            Some((code, lg, mpc))
        }
        0x58 => None, // GETPC
        0x59 => evm_emulate(code, label_gen, evm_func_map, "evmOp_msize"), // MSIZE
        0x5a => { // GAS
            code.push(Instruction::from_opcode_imm(Opcode::Noop, Value::Int(Uint256::from_usize(9_999_999_999)), None));
            Some((code, label_gen, None))
        }
        0x5b => { // JUMPDEST
            code.push(Instruction::from_opcode(Opcode::Label(Label::Evm(evm_pc)), None));
            Some((code, label_gen, Some(evm_pc)))
        }
        // 0x5c - 0x5f unused
        0x60 | // PUSHn instructions -- will call another function to handle these
        0x61 |
        0x62 |
        0x63 |
        0x64 |
        0x65 |
        0x66 |
        0x67 |
        0x68 |
        0x69 |
        0x6a |
        0x6b |
        0x6c |
        0x6d |
        0x6e |
        0x6f |
        0x70 |
        0x71 |
        0x72 |
        0x73 |
        0x74 |
        0x75 |
        0x76 |
        0x77 |
        0x78 |
        0x79 |
        0x7a |
        0x7b |
        0x7c |
        0x7d |
        0x7e |
        0x7f => { panic!("called evm_compile_insn with push-type instruction"); }
        // DUP instructions follow; note that DUPn on EVM corresponds to dup(n-1) on AVM
        0x80 => { // DUP1  
            code.push(Instruction::from_opcode(Opcode::Dup0, None));
            Some((code, label_gen, None))
        }
        0x81 => { // DUP2 
            code.push(Instruction::from_opcode(Opcode::Dup1, None));
            Some((code, label_gen, None))
        }
        0x82 => { // DUP3  
            code.push(Instruction::from_opcode(Opcode::Dup2, None));
            Some((code, label_gen, None))
        }
        0x83 => Some((gen_dupn(code, 3), label_gen, None)),
        0x84 => Some((gen_dupn(code, 4), label_gen, None)),
        0x85 => Some((gen_dupn(code, 5), label_gen, None)),
        0x86 => Some((gen_dupn(code, 6), label_gen, None)),
        0x87 => Some((gen_dupn(code, 7), label_gen, None)),
        0x88 => Some((gen_dupn(code, 8), label_gen, None)),
        0x89 => Some((gen_dupn(code, 9), label_gen, None)),
        0x8a => Some((gen_dupn(code, 10), label_gen, None)),
        0x8b => Some((gen_dupn(code, 11), label_gen, None)),
        0x8c => Some((gen_dupn(code, 12), label_gen, None)),
        0x8d => Some((gen_dupn(code, 13), label_gen, None)),
        0x8e => Some((gen_dupn(code, 14), label_gen, None)),
        0x8f => Some((gen_dupn(code, 15), label_gen, None)),
        0x90 => { // SWAP1  
            code.push(Instruction::from_opcode(Opcode::Swap1, None));
            Some((code, label_gen, None))
        }
        0x91 => { // SWAP2  
            code.push(Instruction::from_opcode(Opcode::Swap2, None));
            Some((code, label_gen, None))
        }
        0x92 => Some((gen_swapn(code, 3), label_gen, None)),
        0x93 => Some((gen_swapn(code, 4), label_gen, None)),
        0x94 => Some((gen_swapn(code, 5), label_gen, None)),
        0x95 => Some((gen_swapn(code, 6), label_gen, None)),
        0x96 => Some((gen_swapn(code, 7), label_gen, None)),
        0x97 => Some((gen_swapn(code, 8), label_gen, None)),
        0x98 => Some((gen_swapn(code, 9), label_gen, None)),
        0x99 => Some((gen_swapn(code, 10), label_gen, None)),
        0x9a => Some((gen_swapn(code, 11), label_gen, None)),
        0x9b => Some((gen_swapn(code, 12), label_gen, None)),
        0x9c => Some((gen_swapn(code, 13), label_gen, None)),
        0x9d => Some((gen_swapn(code, 14), label_gen, None)),
        0x9e => Some((gen_swapn(code, 15), label_gen, None)),
        0x9f => Some((gen_swapn(code, 16), label_gen, None)),
        0xa0 => evm_emulate(code, label_gen, evm_func_map, "evmOp_log0"), // LOG0
        0xa1 => evm_emulate(code, label_gen, evm_func_map, "evmOp_log1"), // LOG1
        0xa2 => evm_emulate(code, label_gen, evm_func_map, "evmOp_log2"), // LOG2
        0xa3 => evm_emulate(code, label_gen, evm_func_map, "evmOp_log3"), // LOG3 
        0xa4 => evm_emulate(code, label_gen, evm_func_map, "evmOp_log4"), // LOG4 
        // 0xa4-0xaf unused
        // 0xb0-0xba unused, reserved for EIP 615
        // 0xbb-0xe0 unused
        0xe1 => evm_emulate(code, label_gen, evm_func_map, "evmOp_sloadbytes"), // SLOADBYTES 
        0xe2 => evm_emulate(code, label_gen, evm_func_map, "evmOp_sstorebytes"), // SSTOREBYTES 
        0xe3 => evm_emulate(code, label_gen, evm_func_map, "evmOp_ssize"), // SSIZE
        // 0xe4-0xef unused
        0xf0 => None, // CREATE
        0xf1 => evm_emulate(code, label_gen, evm_func_map, "evmOp_call"), // CALL 
        0xf2 => evm_emulate(code, label_gen, evm_func_map, "evmOp_callcode"), // CALLCODE 
        0xf3 => evm_emulate(code, label_gen, evm_func_map, "evmOp_return"), // RETURN 
        0xf4 => evm_emulate(code, label_gen, evm_func_map, "evmOp_delegatecall"), // DELEGATECALL
        0xf5 => None, // CREATE2
        // 0xf6-0xf9 unused
        0xfa => evm_emulate(code, label_gen, evm_func_map, "evmOp_staticcall"), // STATICCALL
        0xfb => evm_emulate(code, label_gen, evm_func_map, "evmOp_revert"), // REVERT 
        0xfc => evm_emulate(code, label_gen, evm_func_map, "evmOp_txexecgas"), // TXEXECGAS
        0xfd => evm_emulate(code, label_gen, evm_func_map, "evmOp_revert"), // REVERT
        0xfe => { // INVALID  
            code.push(Instruction::from_opcode(Opcode::Panic, None));
            Some((code, label_gen, None))
        }
        0xff => evm_emulate(code, label_gen, evm_func_map, "evmOp_selfdestruct"), // SELFDESTRUCT
        _ => { panic!("invalid EVM instruction {}", evm_insn); }
    }
}

fn gen_dupn(mut code: Vec<Instruction>, n: usize) -> Vec<Instruction> {
    for _i in 2..n {
        code.push(Instruction::from_opcode(Opcode::AuxPush, None));
    }
    code.push(Instruction::from_opcode(Opcode::Dup2, None));
    for _i in 2..n {
        code.push(Instruction::from_opcode(Opcode::AuxPop, None));
        code.push(Instruction::from_opcode(Opcode::Swap1, None));
    }
    code
}

fn gen_swapn(mut code: Vec<Instruction>, n: usize) -> Vec<Instruction> {
    for _i in 2..n {
        code.push(Instruction::from_opcode(Opcode::Swap1, None));
        code.push(Instruction::from_opcode(Opcode::AuxPush, None));
    }
    code.push(Instruction::from_opcode(Opcode::Swap2, None));
    code.push(Instruction::from_opcode(Opcode::Swap1, None));
    for _i in 2..n {
        code.push(Instruction::from_opcode(Opcode::AuxPop, None));
    }
    code
}

fn evm_emulate(
    mut code: Vec<Instruction>,
    label_gen: LabelGenerator,
    evm_func_map: &HashMap<&str, Label>,
    name: &str,
) -> Option<(Vec<Instruction>, LabelGenerator, Option<usize>)> {
    match evm_func_map.get(name) {
        Some(func_label) => {
            let (ret_label, lg) = label_gen.next();
            code.push(Instruction::from_opcode_imm(
                Opcode::Noop,
                Value::Label(ret_label),
                None,
            ));
            code.push(Instruction::from_opcode_imm(
                Opcode::Jump,
                Value::Label(*func_label),
                None,
            ));
            code.push(Instruction::from_opcode(Opcode::Label(ret_label), None));
            Some((code, lg, None))
        }
        None => {
            panic!("nonexistent evm emulation func: {}", name);
        }
    }
}

const EMULATION_FUNCS: [&str; 41] = [
    // If you modify this, be sure to regenerate the EVM jumptable
    "evmOp_stop",
    "evmOp_sha3",
    "evmOp_address",
    "evmOp_balance",
    "evmOp_origin",
    "evmOp_caller",
    "evmOp_callvalue",
    "evmOp_calldataload",
    "evmOp_calldatasize",
    "evmOp_calldatacopy",
    "evmOp_codesize",
    "evmOp_codecopy",
    "evmOp_extcodesize",
    "evmOp_extcodecopy",
    "evmOp_returndatasize",
    "evmOp_returndatacopy",
    "evmOp_timestamp",
    "evmOp_number",
    "evmOp_mload",
    "evmOp_mstore",
    "evmOp_mstore8",
    "evmOp_sload",
    "evmOp_sstore",
    "evmOp_getjumpaddr",
    "evmOp_msize",
    "evmOp_log0",
    "evmOp_log1",
    "evmOp_log2",
    "evmOp_log3",
    "evmOp_log4",
    "evmOp_sloadbytes",
    "evmOp_sstorebytes",
    "evmOp_ssize",
    "evmOp_call",
    "evmOp_callcode",
    "evmOp_return",
    "evmOp_delegatecall",
    "evmOp_staticcall",
    "evmOp_revert",
    "evmOp_txexecgas",
    "evmOp_selfdestruct",
];

pub fn runtime_func_name(slot: usize) -> &'static str {
    EMULATION_FUNCS[slot]
}

pub fn num_runtime_funcs() -> usize {
    EMULATION_FUNCS.len()
}

fn compile_push_insn(data: &[u8], mut code: Vec<Instruction>) -> Vec<Instruction> {
    let mut val = Uint256::zero();
    for d in data {
        val = val
            .mul(&Uint256::from_usize(256))
            .add(&Uint256::from_usize(usize::from(*d)));
    }
    code.push(Instruction::from_opcode_imm(
        Opcode::Noop,
        Value::Int(val),
        None,
    ));
    code
}

#[allow(dead_code)]
fn imported_funcs_for_evm() -> (Vec<ImportedFunc>, StringTable) {
    let mut imp_funcs = Vec::new();
    let mut string_table = StringTable::new();
    for name in EMULATION_FUNCS.iter() {
        string_table.get(name.to_string());
    }
    for (i, name) in EMULATION_FUNCS.iter().enumerate() {
        imp_funcs.push(ImportedFunc::new(
            i,
            string_table.get(name.to_string()),
            &string_table,
            vec![],
            Type::Void,
            true,
        ));
    }
    (imp_funcs, string_table)
}

pub fn make_evm_jumptable_mini(filepath: &Path) -> Result<(), io::Error> {
    let path = Path::new(filepath);
    let display = path.display();

    // Open a file in write-only mode, returns `io::Result<File>`
    let mut file = match File::create(&path) {
        Err(why) => panic!("couldn't create {}: {}", display, why.to_string()),
        Ok(file) => file,
    };
    writeln!(file, "// Automatically generated file -- do not edit")?;
    for name in EMULATION_FUNCS.iter() {
        writeln!(file, "import func {}();", name)?;
    }
    writeln!(file, "")?;
    writeln!(
        file,
        "var evm_jumptable: [{}]func();",
        EMULATION_FUNCS.len()
    )?;
    writeln!(file, "")?;
    writeln!(file, "public func init_evm_jumptable() {{")?;
    writeln!(file, "    evm_jumptable = evm_jumptable")?;
    for (i, name) in EMULATION_FUNCS.iter().enumerate() {
        writeln!(
            file,
            "        with {{ [{}] = unsafecast<func()>({}) }}",
            i, name
        )?;
    }
    writeln!(file, "        ;")?;
    writeln!(file, "}}")?;
    write!(
        file,
        "\npublic func evm_jumptable_get(idx: uint) -> option<func()>\n{{\n"
    )?;
    write!(
        file,
        "    if (idx >= {}) {{\n        return None<func()>;\n    }} else {{\n",
        EMULATION_FUNCS.len()
    )?;
    write!(file, "        return Some(evm_jumptable[idx]);\n")?;
    write!(file, "    }}\n}}\n")?;
    Ok(())
}

#[derive(Clone)]
pub struct CallInfo<'a> {
    function_name: &'a str,
    args: &'a [ethabi::Token],
    payment: Uint256,
    mutating: bool,
}

#[cfg(test)]
pub fn evm_load_and_call_func(
    contract_json_file_name: &str,
    other_contract_names: &[&str],
    contract_name: &str,
    function_name: &str,
    args: &[ethabi::Token],
    payment: Uint256,
    mutating: bool,
    debug: bool,
) -> Result<Vec<ethabi::Token>, ethabi::Error> {
    Ok(evm_load_and_call_funcs(
        contract_json_file_name,
        other_contract_names,
        contract_name,
        vec![CallInfo {
            function_name,
            args,
            payment,
            mutating
        }]
        .as_ref(),
        debug,
    )?[0]
        .clone())
}

pub fn evm_load_and_call_funcs(
    contract_json_file_name: &str,
    other_contract_names: &[&str],
    contract_name: &str,
    call_infos: &[CallInfo],
    debug: bool,
) -> Result<Vec<Vec<ethabi::Token>>, ethabi::Error> {
    let dapp_abi = match abi::AbiForDapp::new_from_file(contract_json_file_name) {
        Ok(dabi) => dabi,
        Err(e) => {
            panic!("failed to load dapp ABI from file: {:?}", e);
        }
    };
    let mut all_contracts = Vec::new();
    for other_contract_name in other_contract_names {
        match dapp_abi.get_contract(other_contract_name) {
            Some(contract) => {
                all_contracts.push(contract);
            }
            None => {
                panic!("couldn't find contract {}", other_contract_name);
            }
        }
    }
    let this_contract = match dapp_abi.get_contract(contract_name) {
        Some(contract) => {
            all_contracts.push(contract);
            contract
        }
        None => {
            panic!("couldn't find contract {}", contract_name);
        }
    };

    let mut rt_env = RuntimeEnvironment::new();
    for contract in all_contracts {
        contract.insert_upload_message(&mut rt_env);
    }

    let mut call_funcs = Vec::new();
    for call_info in call_infos {
        let this_func = match this_contract.get_function(call_info.function_name) {
            Ok(func) => func,
            Err(e) => {
                panic!(
                    "couldn't find {} function in {} contract: {:?}",
                    call_info.function_name,
                    contract_name,
                    e.to_string()
                );
            }
        };
        call_funcs.push(this_func);

        let calldata = this_func.encode_input(call_info.args).unwrap();
        if call_info.mutating {
            rt_env.insert_txcall_message(
                this_contract.address.clone(),
                call_info.payment.clone(),
                Uint256::from_usize(1000000000000),
                Uint256::zero(),
                &calldata,
            );
        } else {
            rt_env.insert_nonmutating_call_message(
                this_contract.address.clone(),
                Uint256::from_usize(1000000000000),
                &calldata,
            );
        }
    }

    let mut machine = load_from_file(Path::new("arbruntime/runtime.mexe"), rt_env);

    let logs = match crate::run::run(&mut machine, vec![], debug) {
        Ok(logs) => logs,
        Err(e) => {
            panic!("run failed: {:?}", e);
        }
    };

    assert_eq!(logs.len(), call_infos.len());
    let mut ret = Vec::new();
    for (i, _) in call_infos.iter().enumerate() {
        if let Value::Tuple(tup) = &logs[i] {
            println!("log number {} received: {:#?}", i, tup);
            if let Some(result_bytes) = bytes_from_bytestack(tup[2].clone()) {
                if result_bytes.len() == 0 {
                    ret.push(vec![]);
                } else {
                    ret.push(call_funcs[i].decode_output(&result_bytes)?);
                }
            } else {
                panic!("log element was not a bytestack");
            }
        } else {
            panic!("log item was not a Tuple");
        }
    }
    Ok(ret)
}

<<<<<<< HEAD
#[cfg(test)]
pub fn evm_load_add_and_verify(debug: bool) {
=======
pub fn evm_load_add_and_verify(mutating: bool, debug: bool) {
>>>>>>> 76a5729a
    use std::convert::TryFrom;
    match evm_load_and_call_func(
        "contracts/add/compiled.json",
        vec![].as_ref(),
        "Add",
        "add",
        vec![
            ethabi::Token::Uint(ethabi::Uint::one()),
            ethabi::Token::Uint(ethabi::Uint::one()),
        ]
        .as_ref(),
        Uint256::zero(),
        mutating,
        debug,
    ) {
        Ok(tokens) => match tokens[0] {
            Token::Uint(ui) => {
                assert_eq!(ui, ethabi::Uint::try_from(2).unwrap());
            }
            _ => {
                panic!("token was not a uint: {:?}", tokens[0]);
            }
        },
        Err(e) => {
            panic!("error loading and calling Add::add: {:?}", e);
        }
    }
}

#[cfg(test)]
pub fn evm_load_fib_and_verify(debug: bool) {
    use std::convert::TryFrom;
    match evm_load_and_call_func(
        "contracts/fibonacci/compiled.json",
        vec![].as_ref(),
        "Fibonacci",
        "doFib",
        vec![ethabi::Token::Uint(ethabi::Uint::try_from(5).unwrap())].as_ref(),
        Uint256::zero(),
        true,
        debug,
    ) {
        Ok(tokens) => match tokens[0] {
            Token::Uint(ui) => {
                assert_eq!(ui, ethabi::Uint::try_from(8).unwrap());
            }
            _ => {
                panic!("token was not a uint: {:?}", tokens[0]);
            }
        },
        Err(e) => {
            panic!("error loading and calling Fibonacci::doFib: {:?}", e);
        }
    }
}

pub fn evm_xcontract_call_and_verify(debug: bool) {
    use std::convert::TryFrom;
    match evm_load_and_call_funcs(
        "contracts/fibonacci/compiled.json",
        vec!["Fibonacci"].as_ref(),
        "PaymentChannel",
        vec![
            CallInfo {
                function_name: "deposit",
                args: vec![].as_ref(),
                payment: Uint256::from_usize(10000),
                mutating: true,
            },
            CallInfo {
                function_name: "transferFib",
                args: vec![
                    ethabi::Token::Address(ethabi::Address::from_low_u64_be(5000)),
                    ethabi::Token::Uint(ethabi::Uint::try_from(1).unwrap()),
                ]
                .as_ref(),
                payment: Uint256::zero(),
                mutating: true
            },
        ]
        .as_ref(),
        debug,
    ) {
        Ok(tokens) => {
            assert_eq!(tokens.len(), 2);
        }
        Err(e) => {
            panic!(
                "error loading and calling PaymentChannel::deposit and ::transferFib: {:?}",
                e
            );
        }
    }
}<|MERGE_RESOLUTION|>--- conflicted
+++ resolved
@@ -951,12 +951,8 @@
     Ok(ret)
 }
 
-<<<<<<< HEAD
-#[cfg(test)]
-pub fn evm_load_add_and_verify(debug: bool) {
-=======
+å#[cfg(test)]
 pub fn evm_load_add_and_verify(mutating: bool, debug: bool) {
->>>>>>> 76a5729a
     use std::convert::TryFrom;
     match evm_load_and_call_func(
         "contracts/add/compiled.json",
