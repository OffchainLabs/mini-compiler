/*
 * Copyright 2020, Offchain Labs, Inc. All rights reserved
 */

use crate::evm::abi::{builtin_contract_path, AbiForContract};
use crate::run::{load_from_file, Machine, RuntimeEnvironment};
use crate::uint256::Uint256;
use crypto::digest::Digest;
use crypto::sha2::Sha256;
use ethers_signers::{Signer, Wallet};
use num_bigint::BigUint;
use num_bigint::RandBigInt;
use num_bigint::ToBigUint;
use num_integer::Integer;
use parity_bn::{AffineG1, AffineG2, Fq, Fr, Group, G1, G2};
use std::cmp::Ordering;
use std::path::Path;

pub struct _ArbBLS<'a> {
    pub contract_abi: AbiForContract,
    _wallet: &'a Wallet,
    my_address: Uint256,
    debug: bool,
}

impl<'a> _ArbBLS<'a> {
    pub fn _new(wallet: &'a Wallet, debug: bool) -> Self {
        let mut contract_abi =
            AbiForContract::new_from_file(&builtin_contract_path("ArbBLS")).unwrap();
        contract_abi.bind_interface_to_address(Uint256::from_u64(103));
        _ArbBLS {
            contract_abi,
            _wallet: wallet,
            my_address: Uint256::from_bytes(wallet.address().as_bytes()),
            debug,
        }
    }

    pub fn _register(
        &self,
        machine: &mut Machine,
        x0: Uint256,
        x1: Uint256,
        y0: Uint256,
        y1: Uint256,
    ) -> Result<(), ethabi::Error> {
        let (receipts, sends) = self.contract_abi.call_function(
            self.my_address.clone(),
            "register",
            &[
                ethabi::Token::Uint(x0.to_u256()),
                ethabi::Token::Uint(x1.to_u256()),
                ethabi::Token::Uint(y0.to_u256()),
                ethabi::Token::Uint(y1.to_u256()),
            ],
            machine,
            Uint256::zero(),
            self.debug,
        )?;
        if (receipts.len() != 1) || (sends.len() != 0) {
            return Err(ethabi::Error::from("wrong number of receipts or sends"));
        }
        if !receipts[0].succeeded() {
            return Err(ethabi::Error::from("reverted"));
        }
        Ok(())
    }

    pub fn _get_public_key(
        &self,
        machine: &mut Machine,
        addr: Uint256,
    ) -> Result<(Uint256, Uint256, Uint256, Uint256), ethabi::Error> {
        let (receipts, sends) = self.contract_abi.call_function(
            self.my_address.clone(),
            "getPublicKey",
            &[ethabi::Token::Address(addr.to_h160())],
            machine,
            Uint256::zero(),
            self.debug,
        )?;
        if (receipts.len() != 1) || (sends.len() != 0) {
            return Err(ethabi::Error::from("wrong number of receipts or sends"));
        }
        if !receipts[0].succeeded() {
            return Err(ethabi::Error::from("reverted"));
        }

        let return_vals = ethabi::decode(
            &[
                ethabi::ParamType::Uint(256),
                ethabi::ParamType::Uint(256),
                ethabi::ParamType::Uint(256),
                ethabi::ParamType::Uint(256),
            ],
            &receipts[0].get_return_data(),
        )?;

        match (
            &return_vals[0],
            &return_vals[1],
            &return_vals[2],
            &return_vals[3],
        ) {
            (
                ethabi::Token::Uint(ui0),
                ethabi::Token::Uint(ui1),
                ethabi::Token::Uint(ui2),
                ethabi::Token::Uint(ui3),
            ) => Ok((
                Uint256::from_u256(ui0),
                Uint256::from_u256(ui1),
                Uint256::from_u256(ui2),
                Uint256::from_u256(ui3),
            )),
            _ => panic!(),
        }
    }
}

pub fn _evm_test_bls_registry(log_to: Option<&Path>, debug: bool) {
    let rt_env = RuntimeEnvironment::new(Uint256::from_usize(1111), None);
    let mut machine = load_from_file(Path::new("arb_os/arbos.mexe"), rt_env);
    machine.start_at_zero();

    let wallet = machine.runtime_env.new_wallet();
    let my_addr = Uint256::from_bytes(wallet.address().as_bytes());

    let arb_bls = _ArbBLS::_new(&wallet, debug);

    assert!(arb_bls
        ._get_public_key(&mut machine, my_addr.clone())
        .is_err());

    let expected = [
        Uint256::from_u64(13),
        Uint256::from_u64(26),
        Uint256::from_u64(39),
        Uint256::from_u64(52),
    ];
    assert!(arb_bls
        ._register(
            &mut machine,
            expected[0].clone(),
            expected[1].clone(),
            expected[2].clone(),
            expected[3].clone(),
        )
        .is_ok());

    let (res0, res1, res2, res3) = match arb_bls._get_public_key(&mut machine, my_addr.clone()) {
        Ok(res) => res,
        Err(_) => panic!(),
    };
    assert_eq!(res0, expected[0]);
    assert_eq!(res1, expected[1]);
    assert_eq!(res2, expected[2]);
    assert_eq!(res3, expected[3]);

    if let Some(path) = log_to {
        let _ = machine.runtime_env.recorder.to_file(path).unwrap();
    }
}

<<<<<<< HEAD
fn to_32_bytes_be(bi: &BigUint) -> Vec<u8>{
    let bytes = bi.to_bytes_be();
    let len = bytes.len();
    if len > 32 {
        panic!(); // altenratively, retrun error cal like all 0 vector?
    } else if len < 32 {
        let mut out = vec![0u8; 32];
        out[32-len..32].clone_from_slice(&bytes);
        return out;
    }
    bytes
}

pub fn hash_to_point(
    domain: &[u8],
    msg: &[u8]
    ) -> Option<G1> {

    let (u0, u1) = hash_to_field(domain, msg);
    if let Some((px_bi, py_bi)) = map_to_g1(&u0) {
        if let Some((qx_bi, qy_bi)) = map_to_g1(&u1) {

            let px = Fq::from_slice(&to_32_bytes_be(&px_bi)).unwrap();
            let py = Fq::from_slice(&to_32_bytes_be(&py_bi)).unwrap();
            let qx = Fq::from_slice(&to_32_bytes_be(&qx_bi)).unwrap();
            let qy = Fq::from_slice(&to_32_bytes_be(&qy_bi)).unwrap();
=======
pub fn hash_to_point(domain: &[u8], msg: &[u8]) -> Option<G1> {
    let (u0, u1) = hash_to_field(domain, msg);
    if let Some((px_bi, py_bi)) = map_to_g1(&u0) {
        if let Some((qx_bi, qy_bi)) = map_to_g1(&u1) {
            let px = Fq::from_slice(&px_bi.to_bytes_be()).unwrap();
            let py = Fq::from_slice(&py_bi.to_bytes_be()).unwrap();
            let qx = Fq::from_slice(&qx_bi.to_bytes_be()).unwrap();
            let qy = Fq::from_slice(&qy_bi.to_bytes_be()).unwrap();
>>>>>>> a947a801

            let p = if px == Fq::zero() && py == Fq::zero() {
                G1::zero()
            } else {
                AffineG1::new(px, py).unwrap().into()
            };
            let q = if qx == Fq::zero() && qy == Fq::zero() {
                G1::zero()
            } else {
                AffineG1::new(qx, qy).unwrap().into()
            };

            let ret = p + q;
            let mut out_buf_0 = vec![0u8; 32];
            ret.x().to_big_endian(&mut out_buf_0).unwrap();
            let mut out_buf_1 = vec![0u8; 32];
            ret.y().to_big_endian(&mut out_buf_1).unwrap();
<<<<<<< HEAD
            return Some(ret) 
=======
            println!("{:?}", out_buf_0);
            println!("{:?}", out_buf_1);
            return Some(ret);
>>>>>>> a947a801
        }
    }
    None
}

fn map_to_g1(_x: &BigUint) -> Option<(BigUint, BigUint)> {
    let field_order = BigUint::parse_bytes(
        b"30644e72e131a029b85045b68181585d97816a916871ca8d3c208c16d87cfd47",
        16,
    )
    .unwrap();
    // sqrt(-3)
    let z0 = BigUint::parse_bytes(
        b"0000000000000000b3c4d79d41a91759a9e4c7e359b6b89eaec68e62effffffd",
        16,
    )
    .unwrap();
    // (sqrt(-3) - 1)  / 2
    let z1 = BigUint::parse_bytes(
        b"000000000000000059e26bcea0d48bacd4f263f1acdb5c4f5763473177fffffe",
        16,
    )
    .unwrap();

    if (_x.cmp(&field_order) != Ordering::Less) {
        return None;
    }

    let mut found = false;
    let sqrt_x = sqrt(_x);
    if sqrt_x.is_some() {
        found = true;
    }

    let mut a0 = (_x * _x).mod_floor(&field_order);
    a0 = (a0 + &ToBigUint::to_biguint(&4).unwrap()).mod_floor(&field_order);
    let mut a1 = (_x * z0).mod_floor(&field_order);
    let mut a2 = (&a0 * &a1).mod_floor(&field_order);
    a2 = inverse(&a2);
    a1 = (&a1 * &a1).mod_floor(&field_order);
    a1 = (&a1 * &a2).mod_floor(&field_order);

    a1 = (_x * &a1).mod_floor(&field_order);

    let mut x = (z1 + (&field_order - &a1)).mod_floor(&field_order);

    a1 = (&x * &x).mod_floor(&field_order);
    a1 = (&a1 * &x).mod_floor(&field_order);
    a1 = (&a1 + &ToBigUint::to_biguint(&3).unwrap()).mod_floor(&field_order);

    let mut sqrt_a1 = sqrt(&a1);

    if let Some(sqa1) = sqrt_a1 {
        if (found) {
            a1 = sqa1;
        } else {
            a1 = &field_order - sqa1;
        }
        return Some((x, a1));
    }

    x = (x + &ToBigUint::to_biguint(&1).unwrap()).mod_floor(&field_order);
    x = &field_order - &x;

    a1 = (&x * &x).mod_floor(&field_order);
    a1 = (&a1 * &x).mod_floor(&field_order);
    a1 = (&a1 + &ToBigUint::to_biguint(&3).unwrap()).mod_floor(&field_order);

    sqrt_a1 = sqrt(&a1);

    if let Some(sqa1) = sqrt_a1 {
        if (found) {
            a1 = sqa1;
        } else {
            a1 = &field_order - sqa1;
        }
        return Some((x, a1));
    }

    x = (&a0 * &a0).mod_floor(&field_order);
    x = (&x * &x).mod_floor(&field_order);
    x = (&x * &a2).mod_floor(&field_order);
    x = (&x * &a2).mod_floor(&field_order);
    x = (&x + &ToBigUint::to_biguint(&1).unwrap()).mod_floor(&field_order);

    a1 = (&x * &x).mod_floor(&field_order);
    a1 = (&a1 * &x).mod_floor(&field_order);
    a1 = (&a1 + &ToBigUint::to_biguint(&3).unwrap()).mod_floor(&field_order);

    sqrt_a1 = sqrt(&a1);

    if let Some(sqa1) = sqrt_a1 {
        if (found) {
            a1 = sqa1;
        } else {
            a1 = &field_order - sqa1;
        }
        return Some((x, a1));
    }
    None
}

fn sqrt(xx: &BigUint) -> Option<BigUint> {
    let field_order = BigUint::parse_bytes(
        b"30644e72e131a029b85045b68181585d97816a916871ca8d3c208c16d87cfd47",
        16,
    )
    .unwrap();
    let field_orderplus1_div4 = BigUint::parse_bytes(
        b"c19139cb84c680a6e14116da060561765e05aa45a1c72a34f082305b61f3f52",
        16,
    )
    .unwrap();
    let x = xx.modpow(&field_orderplus1_div4, &field_order);

    let square = (&x * &x).mod_floor(&field_order);
    if (square.cmp(xx) == Ordering::Equal) {
        Some(x)
    } else {
        None
    }
}

fn inverse(xx: &BigUint) -> BigUint {
    let field_order = BigUint::parse_bytes(
        b"30644e72e131a029b85045b68181585d97816a916871ca8d3c208c16d87cfd47",
        16,
    )
    .unwrap();
    let field_ordermin2 = BigUint::parse_bytes(
        b"30644e72e131a029b85045b68181585d97816a916871ca8d3c208c16d87cfd45",
        16,
    )
    .unwrap();
    xx.modpow(&field_ordermin2, &field_order)
}

fn hash_to_field(domain: &[u8], msg: &[u8]) -> (BigUint, BigUint) {
    let _msg = expand_msg_to_96(domain, msg);

    let field_order = BigUint::parse_bytes(
        b"30644e72e131a029b85045b68181585d97816a916871ca8d3c208c16d87cfd47",
        16,
    )
    .unwrap();
    let a = BigUint::from_bytes_be(&_msg[0..48]).mod_floor(&field_order);
    let b = BigUint::from_bytes_be(&_msg[48..96]).mod_floor(&field_order);
    (a, b)
}

pub fn expand_msg_to_96(domain: &[u8], msg: &[u8]) -> Vec<u8> {
    if (domain.len() > 32) {
        panic!(); //todo fix error handling
    }

    let t0 = msg.len();
    let t1 = domain.len();
    let mut out = vec![0; 96];
    let len0 = 64 + t0 + t1 + 4;
    let mut in0 = vec![0; len0];

    // zero pad
    let mut off = 64;
    // msg
    in0[off..off + t0].clone_from_slice(msg);
    off += t0;

    in0[off] = 0;
    off += 1;
    in0[off] = 96;
    off += 1;
    in0[off] = 0;
    off += 1;

    in0[off..off + t1].clone_from_slice(domain);
    off += t1;
    in0[off] = t1 as u8;

    let mut hasher = Sha256::new();
    hasher.input(&in0);
    let mut b0 = vec![0; 32];
    hasher.result(&mut b0);

    let len1 = 32 + 1 + domain.len() + 1;

    let mut in1 = vec![0; len1];
    in1[0..32].clone_from_slice(&b0);
    off = 32;

    in1[off] = 1;
    off += 1;
    in1[off..off + t1].clone_from_slice(domain);
    off += t1;
    in1[off] = t1 as u8;

    hasher.reset();
    hasher.input(&in1);
    let mut bi = vec![0; 32];
    hasher.result(&mut bi);

    out[0..32].clone_from_slice(&bi);

    let mut t: Vec<u8> = b0.iter().zip(bi.iter()).map(|(&l, &r)| l ^ r).collect();

    in1[0..32].clone_from_slice(&t);

    off = 32;
    in1[off] = 2;
    off += 1;

    in1[off..off + t1].clone_from_slice(domain);
    off = off + t1;
    in1[off] = t1 as u8;

    hasher.reset();
    hasher.input(&in1);
    hasher.result(&mut bi);

    out[32..64].clone_from_slice(&bi);

    t = b0.iter().zip(bi.iter()).map(|(&l, &r)| l ^ r).collect();

    in1[0..32].clone_from_slice(&t);

    off = 32;
    in1[off] = 3;
    off = off + 1;

    in1[off..off + t1].clone_from_slice(domain);
    off = off + t1;
    in1[off] = t1 as u8;

    hasher.reset();
    hasher.input(&in1);
    hasher.result(&mut bi);
    out[64..96].clone_from_slice(&bi);
    out
}

pub struct BLSPublicKey {
    g2p: AffineG2,
}

pub struct BLSPrivateKey {
    s: Fr,
}

pub struct BLSSignature {
    g1p: AffineG1,
}

pub struct BLSAggregateSignature {
    g1p: AffineG1,
}

pub fn generate_bls_key_pair() -> (BLSPublicKey, BLSPrivateKey) {
    // can't use built in FR::random() due to versioning mismatch of rand
    let subgroup_order = BigUint::parse_bytes(
        b"30644E72E131A029B85045B68181585D2833E84879B9709143E1F593F0000001",
        16,
    )
    .unwrap();
    let mut rng = rand::thread_rng();
    let s_bi: BigUint = rng.gen_biguint(256).mod_floor(&subgroup_order);
    let s_str = s_bi.to_str_radix(10);
    let s = Fr::from_str(&s_str).unwrap();
    let p_j = (G2::one() * s); // check base point
    let p_a = AffineG2::from_jacobian(p_j).unwrap();
    (BLSPublicKey { g2p: p_a }, BLSPrivateKey { s: s })
}

// hardcode domain?
impl BLSPrivateKey {
    pub fn sign_message(&self, domain: &[u8], message: &[u8]) -> BLSSignature {
        let h = hash_to_point(domain, message);
        // ignores error that should never arise that would return None for h. Handle and Return Option<BLSSignature> instead?
        let sigma = h.unwrap() * self.s;
        BLSSignature {
            g1p: AffineG1::from_jacobian(sigma).unwrap(),
        }
    }
}

impl BLSPublicKey {
    pub fn to_four_uints(&self) -> (Uint256, Uint256, Uint256, Uint256) {
        let mut out_buf_0 = vec![0u8; 32];
        let mut out_buf_1 = vec![0u8; 32];
        let mut out_buf_2 = vec![0u8; 32];
        let mut out_buf_3 = vec![0u8; 32];

        self.g2p.x().real().to_big_endian(&mut out_buf_0).unwrap();
        self.g2p
            .x()
            .imaginary()
            .to_big_endian(&mut out_buf_1)
            .unwrap();
        self.g2p.y().real().to_big_endian(&mut out_buf_2).unwrap();
        self.g2p
            .y()
            .imaginary()
            .to_big_endian(&mut out_buf_3)
            .unwrap();

        (
            Uint256::from_bytes(&out_buf_0),
            Uint256::from_bytes(&out_buf_1),
            Uint256::from_bytes(&out_buf_2),
            Uint256::from_bytes(&out_buf_3),
        )
    }

    pub fn to_bytes(&self) -> Vec<u8> {
        let mut out = vec![0u8; 128];
        self.g2p.x().real().to_big_endian(&mut out[0..32]).unwrap();
        self.g2p
            .x()
            .imaginary()
            .to_big_endian(&mut out[32..64])
            .unwrap();
        self.g2p.y().real().to_big_endian(&mut out[64..96]).unwrap();
        self.g2p
            .y()
            .imaginary()
            .to_big_endian(&mut out[96..128])
            .unwrap();
        out
    }
}

impl BLSSignature {
    pub fn to_bytes(&self) -> Vec<u8> {
        let mut out = vec![0u8; 64];
        self.g1p.x().to_big_endian(&mut out[0..32]).unwrap();
        self.g1p.y().to_big_endian(&mut out[32..64]).unwrap();
        out
    }
}

impl BLSAggregateSignature {
    pub fn new(sigs: Vec<BLSSignature>) -> Self {
        let mut sum = G1::zero();
        for sig in &sigs {
            sum = (sum + G1::from(sig.g1p));
        }
        BLSAggregateSignature {
            g1p: AffineG1::from_jacobian(sum).unwrap(),
        }
    }

    pub fn to_bytes(&self) -> Vec<u8> {
        let mut out = vec![0u8; 64];
        self.g1p.x().to_big_endian(&mut out[0..32]).unwrap();
        self.g1p.y().to_big_endian(&mut out[32..64]).unwrap();
        out
    }
}

#[test]
pub fn test_bls_signed_batch() {
    _evm_test_bls_signed_batch(None, false).unwrap();
}

pub fn _evm_test_bls_signed_batch(log_to: Option<&Path>, debug: bool) -> Result<(), ethabi::Error> {
    let rt_env = RuntimeEnvironment::new(Uint256::from_usize(1111), None);

    let alice_wallet = rt_env.new_wallet();
    let alice_addr = Uint256::from_bytes(alice_wallet.address().as_bytes());
    let bob_wallet = rt_env.new_wallet();
    let bob_addr = Uint256::from_bytes(bob_wallet.address().as_bytes());

    let mut machine = load_from_file(Path::new("arb_os/arbos.mexe"), rt_env);
    machine.start_at_zero();

    let mut add_contract = AbiForContract::new_from_file(&builtin_contract_path("Add"))?;
    if add_contract
        .deploy(&[], &mut machine, Uint256::zero(), None, None, debug)
        .is_err()
    {
        panic!("failed to deploy Add contract");
    }

    // generate and register BLS keys for Alice and Bob
    let domain = vec![0u8; 32]; // TODO change
    let (alice_public_key, alice_private_key) = generate_bls_key_pair();
    let (bob_public_key, bob_private_key) = generate_bls_key_pair();
    let alice_arb_bls = _ArbBLS::_new(&alice_wallet, debug);
    let bob_arb_bls = _ArbBLS::_new(&bob_wallet, debug);
    let a4 = alice_public_key.to_four_uints();
    alice_arb_bls._register(&mut machine, a4.0, a4.1, a4.2, a4.3)?;
    let b4 = bob_public_key.to_four_uints();
    bob_arb_bls._register(&mut machine, b4.0, b4.1, b4.2, b4.3)?;

    let calldata = add_contract.generate_calldata_for_function(
        "add",
        &[
            ethabi::Token::Uint(Uint256::one().to_u256()),
            ethabi::Token::Uint(Uint256::one().to_u256()),
        ],
    )?;
    let alice_compressed_tx = machine.runtime_env._make_compressed_tx_for_bls(
        &alice_addr,
        Uint256::zero(),
        Uint256::from_u64(100000000),
        add_contract.address.clone(),
        Uint256::zero(),
        &calldata,
    );
    let bob_compressed_tx = machine.runtime_env._make_compressed_tx_for_bls(
        &alice_addr,
        Uint256::zero(),
        Uint256::from_u64(100000000),
        add_contract.address.clone(),
        Uint256::zero(),
        &calldata,
    );

    let alice_sig = alice_private_key.sign_message(&domain, &alice_compressed_tx);
    let bob_sig = bob_private_key.sign_message(&domain, &bob_compressed_tx);

    let aggregated_sig = BLSAggregateSignature::new(vec![alice_sig, bob_sig]);

    machine.runtime_env._insert_bls_batch(
        &[&alice_addr, &bob_addr],
        &[alice_compressed_tx, bob_compressed_tx],
        &aggregated_sig.to_bytes(),
        &Uint256::from_u64(1749),
    );

    let num_logs_before = machine.runtime_env.get_all_receipt_logs().len();
    let _arbgas_used = if debug {
        machine.debug(None)
    } else {
        machine.run(None)
    };
    let logs = machine.runtime_env.get_all_receipt_logs();
    assert_eq!(logs.len(), num_logs_before + 2);
    assert!(logs[logs.len() - 2].succeeded());
    assert!(logs[logs.len() - 1].succeeded());

    if let Some(path) = log_to {
        machine.runtime_env.recorder.to_file(path).unwrap();
    }

    Ok(())
}<|MERGE_RESOLUTION|>--- conflicted
+++ resolved
@@ -162,7 +162,6 @@
     }
 }
 
-<<<<<<< HEAD
 fn to_32_bytes_be(bi: &BigUint) -> Vec<u8>{
     let bytes = bi.to_bytes_be();
     let len = bytes.len();
@@ -189,16 +188,6 @@
             let py = Fq::from_slice(&to_32_bytes_be(&py_bi)).unwrap();
             let qx = Fq::from_slice(&to_32_bytes_be(&qx_bi)).unwrap();
             let qy = Fq::from_slice(&to_32_bytes_be(&qy_bi)).unwrap();
-=======
-pub fn hash_to_point(domain: &[u8], msg: &[u8]) -> Option<G1> {
-    let (u0, u1) = hash_to_field(domain, msg);
-    if let Some((px_bi, py_bi)) = map_to_g1(&u0) {
-        if let Some((qx_bi, qy_bi)) = map_to_g1(&u1) {
-            let px = Fq::from_slice(&px_bi.to_bytes_be()).unwrap();
-            let py = Fq::from_slice(&py_bi.to_bytes_be()).unwrap();
-            let qx = Fq::from_slice(&qx_bi.to_bytes_be()).unwrap();
-            let qy = Fq::from_slice(&qy_bi.to_bytes_be()).unwrap();
->>>>>>> a947a801
 
             let p = if px == Fq::zero() && py == Fq::zero() {
                 G1::zero()
@@ -216,13 +205,7 @@
             ret.x().to_big_endian(&mut out_buf_0).unwrap();
             let mut out_buf_1 = vec![0u8; 32];
             ret.y().to_big_endian(&mut out_buf_1).unwrap();
-<<<<<<< HEAD
             return Some(ret) 
-=======
-            println!("{:?}", out_buf_0);
-            println!("{:?}", out_buf_1);
-            return Some(ret);
->>>>>>> a947a801
         }
     }
     None
