/*
* Copyright 2020, Offchain Labs, Inc. All rights reserved.
*/

use crate::evm::abi::AbiForContract;
use crate::run::{load_from_file, RuntimeEnvironment};
use crate::uint256::Uint256;
use ethers_signers::Signer;
use std::path::Path;

pub fn make_benchmarks() {
    let benchmarks: Vec<(fn(u64, &Path) -> u64, u64, &str, &str)> = vec![
        (benchmark_boot, 1, "boot ArbOS", "boot"),
        (benchmark_erc20, 100, "100 ERC-20 deposits", "erc20_100"),
        (benchmark_erc20, 1000, "1000 ERC-20 deposits", "erc20_1000"),
        (benchmark_add, 100, "100 null txs", "nulltx_100"),
        (benchmark_add, 1000, "1000 null txs", "nulltx_1000"),
        (
            benchmark_add_batched,
            100,
            "100 signed batched null txs",
            "nulltx_batch_100",
        ),
        (
            benchmark_add_batched,
            500,
            "500 signed batched null txs",
            "nulltx_batch_500",
        ),
    ];

    for benchmark in benchmarks {
        let (bm_func, iterations, description, filename) = benchmark;
        let filename = "benchmarks/".to_owned() + filename + ".aoslog";
        let gas_used = bm_func(iterations, Path::new(&filename));
        println!("ArbGas for {}: {}", description, gas_used)
    }
}

pub fn benchmark_boot(_iterations: u64, log_to: &Path) -> u64 {
    let rt_env = RuntimeEnvironment::new(Uint256::from_usize(1111), None);
    let mut machine = load_from_file(Path::new("arb_os/arbos.mexe"), rt_env);
    machine.start_at_zero();

    let gas_used = machine.run(None);
    machine.runtime_env.recorder.to_file(log_to).unwrap();
    gas_used
}

pub fn benchmark_erc20(iterations: u64, log_to: &Path) -> u64 {
    let rt_env = RuntimeEnvironment::new(Uint256::from_usize(1111), None);
    let mut machine = load_from_file(Path::new("arb_os/arbos.mexe"), rt_env);
    machine.start_at_zero();

    for _ in 0..iterations {
        machine.runtime_env.insert_erc20_deposit_message(
            Uint256::from_u64(1025),
            Uint256::from_u64(1026),
            Uint256::from_u64(1027),
            Uint256::from_u64(5000),
        );
    }

    let gas_used = machine.run(None);
    machine.runtime_env.recorder.to_file(log_to).unwrap();
    gas_used
}

pub fn benchmark_add(iterations: u64, log_to: &Path) -> u64 {
    let rt_env = RuntimeEnvironment::new(Uint256::from_usize(1111), None);
    let mut machine = load_from_file(Path::new("arb_os/arbos.mexe"), rt_env);
    machine.start_at_zero();

    let my_addr = Uint256::from_u64(1025);
    let contract = match AbiForContract::new_from_file("contracts/add/build/contracts/Add.json") {
        Ok(mut contract) => {
<<<<<<< HEAD
            let result = contract.deploy(&[], &mut machine, Uint256::zero(), None, false);
            if let Ok(contract_addr) = result {
=======
            let result = contract.deploy(&[], &mut machine, Uint256::zero(), None, None, false);
            if let Some(contract_addr) = result {
>>>>>>> 8179d7bc
                assert_ne!(contract_addr, Uint256::zero());
                contract
            } else {
                panic!("deploy failed");
            }
        }
        Err(e) => {
            panic!("error loading contract: {:?}", e);
        }
    };

    for _ in 0..iterations {
        let _result = contract
            .call_function(
                my_addr.clone(),
                "add",
                vec![
                    ethabi::Token::Uint(ethabi::Uint::one()),
                    ethabi::Token::Uint(ethabi::Uint::one()),
                ]
                .as_ref(),
                &mut machine,
                Uint256::zero(),
                false,
            )
            .unwrap();
    }

    machine.runtime_env.recorder.to_file(log_to).unwrap();
    machine.get_total_gas_usage().to_u64().unwrap()
}

pub fn benchmark_add_batched(iterations: u64, log_to: &Path) -> u64 {
    let rt_env = RuntimeEnvironment::new(Uint256::from_usize(1111), None);
    let mut machine = load_from_file(Path::new("arb_os/arbos.mexe"), rt_env);
    machine.start_at_zero();

    let wallet = machine.runtime_env.new_wallet();
    let _my_addr = Uint256::from_bytes(wallet.address().as_bytes());

    let my_addr = Uint256::from_u64(1025);
    let contract = match AbiForContract::new_from_file("contracts/add/build/contracts/Add.json") {
        Ok(mut contract) => {
<<<<<<< HEAD
            let result = contract.deploy(&[], &mut machine, Uint256::zero(), None, false);
            if let Ok(contract_addr) = result {
=======
            let result = contract.deploy(&[], &mut machine, Uint256::zero(), None, None, false);
            if let Some(contract_addr) = result {
>>>>>>> 8179d7bc
                assert_ne!(contract_addr, Uint256::zero());
                contract
            } else {
                panic!("deploy failed");
            }
        }
        Err(e) => {
            panic!("error loading contract: {:?}", e);
        }
    };

    let mut batch = machine.runtime_env.new_batch();

    for _ in 0..iterations {
        let _tx_id = contract
            .add_function_call_to_batch(
                &mut batch,
                my_addr.clone(),
                "add",
                vec![
                    ethabi::Token::Uint(ethabi::Uint::one()),
                    ethabi::Token::Uint(ethabi::Uint::one()),
                ]
                .as_ref(),
                &mut machine,
                Uint256::zero(),
                &wallet,
            )
            .unwrap();
    }

    machine
        .runtime_env
        .insert_batch_message(Uint256::from_usize(1025), &batch);

    machine.run(None);

    machine.runtime_env.recorder.to_file(log_to).unwrap();
    machine.get_total_gas_usage().to_u64().unwrap()
}<|MERGE_RESOLUTION|>--- conflicted
+++ resolved
@@ -74,13 +74,8 @@
     let my_addr = Uint256::from_u64(1025);
     let contract = match AbiForContract::new_from_file("contracts/add/build/contracts/Add.json") {
         Ok(mut contract) => {
-<<<<<<< HEAD
-            let result = contract.deploy(&[], &mut machine, Uint256::zero(), None, false);
-            if let Ok(contract_addr) = result {
-=======
             let result = contract.deploy(&[], &mut machine, Uint256::zero(), None, None, false);
             if let Some(contract_addr) = result {
->>>>>>> 8179d7bc
                 assert_ne!(contract_addr, Uint256::zero());
                 contract
             } else {
@@ -124,13 +119,8 @@
     let my_addr = Uint256::from_u64(1025);
     let contract = match AbiForContract::new_from_file("contracts/add/build/contracts/Add.json") {
         Ok(mut contract) => {
-<<<<<<< HEAD
-            let result = contract.deploy(&[], &mut machine, Uint256::zero(), None, false);
-            if let Ok(contract_addr) = result {
-=======
             let result = contract.deploy(&[], &mut machine, Uint256::zero(), None, None, false);
             if let Some(contract_addr) = result {
->>>>>>> 8179d7bc
                 assert_ne!(contract_addr, Uint256::zero());
                 contract
             } else {
