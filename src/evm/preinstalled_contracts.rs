--- conflicted
+++ resolved
@@ -1903,11 +1903,7 @@
     let arbsys_orig_binding = ArbSys::new(&wallet, false);
     assert_eq!(
         arbsys_orig_binding._arbos_version(&mut machine)?,
-<<<<<<< HEAD
-        Uint256::from_u64(17),
-=======
         Uint256::from_u64(20),
->>>>>>> 6fb97619
     );
 
     arbowner._give_ownership(&mut machine, my_addr, true)?;
