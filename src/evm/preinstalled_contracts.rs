--- conflicted
+++ resolved
@@ -1736,17 +1736,10 @@
         "L2 tx {}, L1 calldata {}, L2 storage {}, base gas {}, congestion gas {}, total gas {}",
         l2tx, l1calldata, storage, basegas, conggas, totalgas
     );
-<<<<<<< HEAD
-    assert_eq!(l2tx, Uint256::from_u64(619500000000000));
-    assert_eq!(l1calldata, Uint256::from_u64(178106250000));
-    assert_eq!(storage, Uint256::from_u64(309750000000000));
-    assert_eq!(basegas, Uint256::from_u64(1548750000));
-=======
     assert_eq!(l2tx, Uint256::from_u64(17250000000000000));
     assert_eq!(l1calldata, Uint256::from_u64(345000000000));
     assert_eq!(storage, Uint256::from_u64(600000000000000));
     assert_eq!(basegas, Uint256::from_u64(1500000000));
->>>>>>> 63fd3dbf
     assert!(conggas.is_zero());
     assert_eq!(basegas.add(&conggas), totalgas);
 
@@ -1756,15 +1749,9 @@
         "L2 tx / ag {}, L1 calldata / ag {}, L2 storage / ag {}",
         l2tx, l1calldata, storage
     );
-<<<<<<< HEAD
-    assert_eq!(l2tx, Uint256::from_u64(400000));
-    assert_eq!(l1calldata, Uint256::from_u64(115));
-    assert_eq!(storage, Uint256::from_u64(200000));
-=======
     assert_eq!(l2tx, Uint256::from_u64(11500000));
     assert_eq!(l1calldata, Uint256::from_u64(230));
     assert_eq!(storage, Uint256::from_u64(400000));
->>>>>>> 63fd3dbf
 
     let (speed_limit, gas_pool_max, tx_gas_limit) =
         arbgasinfo._get_gas_accounting_params(&mut machine)?;
