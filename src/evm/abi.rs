--- conflicted
+++ resolved
@@ -469,759 +469,6 @@
     assert_eq!(sig, [0x25u8, 0xe1u8, 0x60u8, 0x63u8]);
 }
 
-<<<<<<< HEAD
-=======
-pub struct ArbSys<'a> {
-    pub contract_abi: AbiForContract,
-    _wallet: &'a Wallet,
-    my_address: Uint256,
-    debug: bool,
-}
-
-impl<'a> ArbSys<'a> {
-    pub fn new(wallet: &'a Wallet, debug: bool) -> Self {
-        let mut contract_abi =
-            AbiForContract::new_from_file(&builtin_contract_path("ArbSys")).unwrap();
-        contract_abi.bind_interface_to_address(Uint256::from_u64(100));
-        ArbSys {
-            contract_abi,
-            _wallet: wallet,
-            my_address: Uint256::from_bytes(wallet.address().as_bytes()),
-            debug,
-        }
-    }
-
-    pub fn _arbos_version(&self, machine: &mut Machine) -> Result<Uint256, ethabi::Error> {
-        let (receipts, _sends) = self.contract_abi.call_function_compressed(
-            self.my_address.clone(),
-            "arbOSVersion",
-            &[],
-            machine,
-            Uint256::zero(),
-            self._wallet,
-            self.debug,
-        )?;
-
-        if (receipts.len() != 1) {
-            return Err(ethabi::Error::from("wrong number of receipts"));
-        }
-
-        if receipts[0].succeeded() {
-            let return_vals = ethabi::decode(
-                &[ethabi::ParamType::Uint(256)],
-                &receipts[0].get_return_data(),
-            )?;
-            match return_vals[0] {
-                ethabi::Token::Uint(ui) => Ok(Uint256::from_u256(&ui)),
-                _ => panic!(),
-            }
-        } else {
-            Err(ethabi::Error::from("reverted"))
-        }
-    }
-
-    pub fn _withdraw_eth(
-        &self,
-        machine: &mut Machine,
-        payee_addr: Uint256,
-        amount: Uint256,
-    ) -> Result<(), ethabi::Error> {
-        let (receipts, _sends) = self.contract_abi.call_function_compressed(
-            self.my_address.clone(),
-            "withdrawEth",
-            &[ethabi::Token::Address(ethabi::Address::from(
-                payee_addr.to_h160(),
-            ))],
-            machine,
-            amount,
-            self._wallet,
-            self.debug,
-        )?;
-
-        if (receipts.len() != 1) {
-            return Err(ethabi::Error::from("wrong number of receipts"));
-        }
-
-        if receipts[0].succeeded() {
-            Ok(())
-        } else {
-            Err(ethabi::Error::from("reverted"))
-        }
-    }
-
-    pub fn get_transaction_count(
-        &self,
-        machine: &mut Machine,
-        addr: Uint256,
-    ) -> Result<Uint256, ethabi::Error> {
-        self.addr_to_uint_tx("getTransactionCount", machine, addr)
-    }
-
-    fn addr_to_uint_tx(
-        &self,
-        func_name: &str,
-        machine: &mut Machine,
-        addr: Uint256,
-    ) -> Result<Uint256, ethabi::Error> {
-        let (receipts, sends) = self.contract_abi.call_function(
-            self.my_address.clone(),
-            func_name,
-            &[ethabi::Token::Address(ethabi::Address::from(
-                addr.to_h160(),
-            ))],
-            machine,
-            Uint256::zero(),
-            self.debug,
-        )?;
-        if (receipts.len() != 1) || (sends.len() != 0) {
-            return Err(ethabi::Error::from("wrong number of receipts or sends"));
-        }
-        if !receipts[0].succeeded() {
-            println!("ArbOS return code: {}", receipts[0].get_return_code());
-            return Err(ethabi::Error::from("reverted"));
-        }
-
-        let return_vals = ethabi::decode(
-            &[ethabi::ParamType::Uint(256)],
-            &receipts[0].get_return_data(),
-        )?;
-
-        match return_vals[0] {
-            ethabi::Token::Uint(ui) => Ok(Uint256::from_u256(&ui)),
-            _ => panic!(),
-        }
-    }
-
-    pub fn is_top_level_call(&self, machine: &mut Machine) -> Result<bool, ethabi::Error> {
-        let (receipts, _sends) = self.contract_abi.call_function_compressed(
-            self.my_address.clone(),
-            "isTopLevelCall",
-            &[],
-            machine,
-            Uint256::zero(),
-            self._wallet,
-            self.debug,
-        )?;
-
-        if (receipts.len() != 1) {
-            return Err(ethabi::Error::from("wrong number of receipts"));
-        }
-
-        if receipts[0].succeeded() {
-            Ok(receipts[0].get_return_data() == Uint256::zero().to_bytes_be())
-        } else {
-            Err(ethabi::Error::from("reverted"))
-        }
-    }
-}
-
-pub struct ArbAddressTable<'a> {
-    pub contract_abi: AbiForContract,
-    _wallet: &'a Wallet,
-    my_address: Uint256,
-    debug: bool,
-}
-
-impl<'a> ArbAddressTable<'a> {
-    pub fn new(wallet: &'a Wallet, debug: bool) -> Self {
-        let mut contract_abi =
-            AbiForContract::new_from_file(&builtin_contract_path("ArbAddressTable")).unwrap();
-        contract_abi.bind_interface_to_address(Uint256::from_u64(102));
-        ArbAddressTable {
-            contract_abi,
-            _wallet: wallet,
-            my_address: Uint256::from_bytes(wallet.address().as_bytes()),
-            debug,
-        }
-    }
-
-    fn addr_to_uint_tx(
-        &self,
-        func_name: &str,
-        machine: &mut Machine,
-        addr: Uint256,
-    ) -> Result<Uint256, ethabi::Error> {
-        let (receipts, sends) = self.contract_abi.call_function(
-            self.my_address.clone(),
-            func_name,
-            &[ethabi::Token::Address(ethabi::Address::from(
-                addr.to_h160(),
-            ))],
-            machine,
-            Uint256::zero(),
-            self.debug,
-        )?;
-        if (receipts.len() != 1) || (sends.len() != 0) {
-            return Err(ethabi::Error::from("wrong number of receipts or sends"));
-        }
-        if !receipts[0].succeeded() {
-            println!("ArbOS return code: {}", receipts[0].get_return_code());
-            return Err(ethabi::Error::from("reverted"));
-        }
-
-        let return_vals = ethabi::decode(
-            &[ethabi::ParamType::Uint(256)],
-            &receipts[0].get_return_data(),
-        )?;
-
-        match return_vals[0] {
-            ethabi::Token::Uint(ui) => Ok(Uint256::from_u256(&ui)),
-            _ => panic!(),
-        }
-    }
-
-    pub fn register(&self, machine: &mut Machine, addr: Uint256) -> Result<Uint256, ethabi::Error> {
-        self.addr_to_uint_tx("register", machine, addr)
-    }
-
-    pub fn lookup(&self, machine: &mut Machine, addr: Uint256) -> Result<Uint256, ethabi::Error> {
-        self.addr_to_uint_tx("lookup", machine, addr)
-    }
-
-    pub fn size(&self, machine: &mut Machine) -> Result<Uint256, ethabi::Error> {
-        let (receipts, sends) = self.contract_abi.call_function(
-            self.my_address.clone(),
-            "size",
-            &[],
-            machine,
-            Uint256::zero(),
-            self.debug,
-        )?;
-        if (receipts.len() != 1) || (sends.len() != 0) {
-            return Err(ethabi::Error::from("wrong number of receipts or sends"));
-        }
-        if !receipts[0].succeeded() {
-            println!(
-                "addressTable_size revert code {}",
-                receipts[0].get_return_code()
-            );
-            return Err(ethabi::Error::from("reverted"));
-        }
-
-        let return_vals = ethabi::decode(
-            &[ethabi::ParamType::Uint(256)],
-            &receipts[0].get_return_data(),
-        )?;
-
-        match return_vals[0] {
-            ethabi::Token::Uint(ui) => Ok(Uint256::from_u256(&ui)),
-            _ => panic!(),
-        }
-    }
-
-    pub fn lookup_index(
-        &self,
-        machine: &mut Machine,
-        index: Uint256,
-    ) -> Result<Uint256, ethabi::Error> {
-        let (receipts, sends) = self.contract_abi.call_function(
-            self.my_address.clone(),
-            "lookupIndex",
-            &[ethabi::Token::Uint(ethabi::Uint::from(index.to_u256()))],
-            machine,
-            Uint256::zero(),
-            self.debug,
-        )?;
-        if (receipts.len() != 1) || (sends.len() != 0) {
-            return Err(ethabi::Error::from("wrong number of receipts or sends"));
-        }
-        if !receipts[0].succeeded() {
-            return Err(ethabi::Error::from("reverted"));
-        }
-
-        let return_vals = ethabi::decode(
-            &[ethabi::ParamType::Address],
-            &receipts[0].get_return_data(),
-        )?;
-
-        match return_vals[0] {
-            ethabi::Token::Address(addr) => Ok(Uint256::from_bytes(addr.as_bytes())),
-            _ => panic!(),
-        }
-    }
-
-    pub fn decompress(
-        &self,
-        machine: &mut Machine,
-        buf: &[u8],
-        offset: Uint256,
-    ) -> Result<(Uint256, Uint256), ethabi::Error> {
-        let (receipts, sends) = self.contract_abi.call_function(
-            self.my_address.clone(),
-            "decompress",
-            &[
-                ethabi::Token::Bytes(buf.to_vec()),
-                ethabi::Token::Uint(offset.to_u256()),
-            ],
-            machine,
-            Uint256::zero(),
-            self.debug,
-        )?;
-        if (receipts.len() != 1) || (sends.len() != 0) {
-            return Err(ethabi::Error::from("wrong number of receipts or sends"));
-        }
-        if !receipts[0].succeeded() {
-            return Err(ethabi::Error::from("reverted"));
-        }
-
-        let return_vals = ethabi::decode(
-            &[ethabi::ParamType::Address, ethabi::ParamType::Uint(256)],
-            &receipts[0].get_return_data(),
-        )?;
-
-        match (return_vals[0].clone(), return_vals[1].clone()) {
-            (ethabi::Token::Address(addr), ethabi::Token::Uint(ui)) => Ok((
-                Uint256::from_bytes(addr.as_bytes()),
-                Uint256::from_u256(&ui),
-            )),
-            _ => panic!(),
-        }
-    }
-
-    pub fn compress(&self, machine: &mut Machine, addr: Uint256) -> Result<Vec<u8>, ethabi::Error> {
-        let (receipts, sends) = self.contract_abi.call_function(
-            self.my_address.clone(),
-            "compress",
-            &[ethabi::Token::Address(addr.to_h160())],
-            machine,
-            Uint256::zero(),
-            self.debug,
-        )?;
-        if (receipts.len() != 1) || (sends.len() != 0) {
-            return Err(ethabi::Error::from("wrong number of receipts or sends"));
-        }
-        if !receipts[0].succeeded() {
-            return Err(ethabi::Error::from("reverted"));
-        }
-
-        let return_vals =
-            ethabi::decode(&[ethabi::ParamType::Bytes], &receipts[0].get_return_data())?;
-
-        match &return_vals[0] {
-            ethabi::Token::Bytes(buf) => Ok(buf.to_vec()),
-            _ => panic!(),
-        }
-    }
-}
-
-pub struct ArbBLS<'a> {
-    pub contract_abi: AbiForContract,
-    _wallet: &'a Wallet,
-    my_address: Uint256,
-    debug: bool,
-}
-
-impl<'a> ArbBLS<'a> {
-    pub fn new(wallet: &'a Wallet, debug: bool) -> Self {
-        let mut contract_abi =
-            AbiForContract::new_from_file(&builtin_contract_path("ArbBLS")).unwrap();
-        contract_abi.bind_interface_to_address(Uint256::from_u64(103));
-        ArbBLS {
-            contract_abi,
-            _wallet: wallet,
-            my_address: Uint256::from_bytes(wallet.address().as_bytes()),
-            debug,
-        }
-    }
-
-    pub fn register(
-        &self,
-        machine: &mut Machine,
-        x0: Uint256,
-        x1: Uint256,
-        y0: Uint256,
-        y1: Uint256,
-    ) -> Result<(), ethabi::Error> {
-        let (receipts, sends) = self.contract_abi.call_function(
-            self.my_address.clone(),
-            "register",
-            &[
-                ethabi::Token::Uint(x0.to_u256()),
-                ethabi::Token::Uint(x1.to_u256()),
-                ethabi::Token::Uint(y0.to_u256()),
-                ethabi::Token::Uint(y1.to_u256()),
-            ],
-            machine,
-            Uint256::zero(),
-            self.debug,
-        )?;
-        if (receipts.len() != 1) || (sends.len() != 0) {
-            return Err(ethabi::Error::from("wrong number of receipts or sends"));
-        }
-        if !receipts[0].succeeded() {
-            return Err(ethabi::Error::from("reverted"));
-        }
-        Ok(())
-    }
-
-    pub fn get_public_key(
-        &self,
-        machine: &mut Machine,
-        addr: Uint256,
-    ) -> Result<(Uint256, Uint256, Uint256, Uint256), ethabi::Error> {
-        let (receipts, sends) = self.contract_abi.call_function(
-            self.my_address.clone(),
-            "getPublicKey",
-            &[ethabi::Token::Address(addr.to_h160())],
-            machine,
-            Uint256::zero(),
-            self.debug,
-        )?;
-        if (receipts.len() != 1) || (sends.len() != 0) {
-            return Err(ethabi::Error::from("wrong number of receipts or sends"));
-        }
-        if !receipts[0].succeeded() {
-            return Err(ethabi::Error::from("reverted"));
-        }
-
-        let return_vals = ethabi::decode(
-            &[
-                ethabi::ParamType::Uint(256),
-                ethabi::ParamType::Uint(256),
-                ethabi::ParamType::Uint(256),
-                ethabi::ParamType::Uint(256),
-            ],
-            &receipts[0].get_return_data(),
-        )?;
-
-        match (
-            &return_vals[0],
-            &return_vals[1],
-            &return_vals[2],
-            &return_vals[3],
-        ) {
-            (
-                ethabi::Token::Uint(ui0),
-                ethabi::Token::Uint(ui1),
-                ethabi::Token::Uint(ui2),
-                ethabi::Token::Uint(ui3),
-            ) => Ok((
-                Uint256::from_u256(ui0),
-                Uint256::from_u256(ui1),
-                Uint256::from_u256(ui2),
-                Uint256::from_u256(ui3),
-            )),
-            _ => panic!(),
-        }
-    }
-}
-
-pub struct ArbFunctionTable<'a> {
-    pub contract_abi: AbiForContract,
-    wallet: &'a Wallet,
-    my_address: Uint256,
-    debug: bool,
-}
-
-impl<'a> ArbFunctionTable<'a> {
-    pub fn new(wallet: &'a Wallet, debug: bool) -> Self {
-        let mut contract_abi =
-            AbiForContract::new_from_file(&builtin_contract_path("ArbFunctionTable")).unwrap();
-        contract_abi.bind_interface_to_address(Uint256::from_u64(104));
-        ArbFunctionTable {
-            contract_abi,
-            wallet,
-            my_address: Uint256::from_bytes(wallet.address().as_bytes()),
-            debug,
-        }
-    }
-
-    pub fn upload(
-        &self,
-        machine: &mut Machine,
-        func_table: &FunctionTable,
-    ) -> Result<(), ethabi::Error> {
-        let (receipts, sends) = self.contract_abi.call_function_compressed(
-            self.my_address.clone(),
-            "upload",
-            &[ethabi::Token::Bytes(func_table.marshal())],
-            machine,
-            Uint256::zero(),
-            self.wallet,
-            self.debug,
-        )?;
-        if (receipts.len() != 1) || (sends.len() != 0) {
-            return Err(ethabi::Error::from("wrong number of receipts or sends"));
-        }
-        if !receipts[0].succeeded() {
-            return Err(ethabi::Error::from("reverted"));
-        }
-
-        Ok(())
-    }
-
-    pub fn size(&self, machine: &mut Machine, addr: Uint256) -> Result<Uint256, ethabi::Error> {
-        self.addr_to_uint_tx("size", machine, addr)
-    }
-
-    pub fn get(
-        &self,
-        machine: &mut Machine,
-        addr: Uint256,
-        index: Uint256,
-    ) -> Result<(Uint256, bool, Uint256), ethabi::Error> {
-        let (receipts, sends) = self.contract_abi.call_function(
-            self.my_address.clone(),
-            "get",
-            &[
-                ethabi::Token::Address(addr.to_h160()),
-                ethabi::Token::Uint(index.to_u256()),
-            ],
-            machine,
-            Uint256::zero(),
-            self.debug,
-        )?;
-        if (receipts.len() != 1) || (sends.len() != 0) {
-            return Err(ethabi::Error::from("wrong number of receipts or sends"));
-        }
-        if !receipts[0].succeeded() {
-            println!(
-                "arbsys.function_table_get revert code {}",
-                receipts[0].get_return_code()
-            );
-            return Err(ethabi::Error::from("reverted"));
-        }
-
-        let return_vals = ethabi::decode(
-            &[
-                ethabi::ParamType::Uint(256),
-                ethabi::ParamType::Bool,
-                ethabi::ParamType::Uint(256),
-            ],
-            &receipts[0].get_return_data(),
-        )?;
-
-        match (&return_vals[0], &return_vals[1], &return_vals[2]) {
-            (
-                ethabi::Token::Uint(func_code),
-                ethabi::Token::Bool(is_payable),
-                ethabi::Token::Uint(gas_limit),
-            ) => Ok((
-                Uint256::from_u256(func_code),
-                *is_payable,
-                Uint256::from_u256(gas_limit),
-            )),
-            _ => panic!(),
-        }
-    }
-
-    fn addr_to_uint_tx(
-        &self,
-        func_name: &str,
-        machine: &mut Machine,
-        addr: Uint256,
-    ) -> Result<Uint256, ethabi::Error> {
-        let (receipts, sends) = self.contract_abi.call_function(
-            self.my_address.clone(),
-            func_name,
-            &[ethabi::Token::Address(ethabi::Address::from(
-                addr.to_h160(),
-            ))],
-            machine,
-            Uint256::zero(),
-            self.debug,
-        )?;
-        if (receipts.len() != 1) || (sends.len() != 0) {
-            return Err(ethabi::Error::from("wrong number of receipts or sends"));
-        }
-        if !receipts[0].succeeded() {
-            println!("ArbOS return code: {}", receipts[0].get_return_code());
-            return Err(ethabi::Error::from("reverted"));
-        }
-
-        let return_vals = ethabi::decode(
-            &[ethabi::ParamType::Uint(256)],
-            &receipts[0].get_return_data(),
-        )?;
-
-        match return_vals[0] {
-            ethabi::Token::Uint(ui) => Ok(Uint256::from_u256(&ui)),
-            _ => panic!(),
-        }
-    }
-}
-
-pub struct ArbosTest {
-    pub contract_abi: AbiForContract,
-    debug: bool,
-}
-
-impl ArbosTest {
-    pub fn new(debug: bool) -> Self {
-        let mut contract_abi =
-            AbiForContract::new_from_file(&builtin_contract_path("ArbosTest")).unwrap();
-        contract_abi.bind_interface_to_address(Uint256::from_u64(105));
-        ArbosTest {
-            contract_abi,
-            debug,
-        }
-    }
-
-    pub fn _install_account_and_call(
-        &self,
-        machine: &mut Machine,
-        addr: Uint256,
-        balance: Uint256,
-        nonce: Uint256,
-        code: Vec<u8>,
-        storage: Vec<u8>,
-        calldata: Vec<u8>,
-    ) -> Result<Vec<u8>, ethabi::Error> {
-        self.install_account(
-            machine,
-            addr.clone(),
-            balance.clone(),
-            nonce.clone(),
-            Some(code),
-            Some(storage),
-        )?;
-        let _ = machine.runtime_env.get_and_incr_seq_num(&Uint256::zero());
-        let _ = machine.runtime_env.get_and_incr_seq_num(&Uint256::zero());
-        self.call(machine, Uint256::zero(), addr.clone(), calldata, balance)?;
-        self._get_marshalled_storage(machine, addr)
-    }
-
-    pub fn install_account(
-        &self,
-        machine: &mut Machine,
-        addr: Uint256,
-        balance: Uint256,
-        nonce: Uint256,
-        code: Option<Vec<u8>>,
-        storage: Option<Vec<u8>>,
-    ) -> Result<(), ethabi::Error> {
-        let (receipts, sends) = self.contract_abi.call_function(
-            Uint256::zero(), // send from address zero
-            "installAccount",
-            &[
-                ethabi::Token::Address(addr.to_h160()),
-                ethabi::Token::Bool((code == None) && (storage == None)),
-                ethabi::Token::Uint(balance.to_u256()),
-                ethabi::Token::Uint(nonce.to_u256()),
-                ethabi::Token::Bytes(code.unwrap_or(vec![])),
-                ethabi::Token::Bytes(storage.unwrap_or(vec![])),
-            ],
-            machine,
-            Uint256::zero(),
-            self.debug,
-        )?;
-
-        if (receipts.len() != 1) || (sends.len() != 0) {
-            Err(ethabi::Error::from("wrong number of receipts or sends"))
-        } else if receipts[0].succeeded() {
-            Ok(())
-        } else {
-            Err(ethabi::Error::from("reverted"))
-        }
-    }
-
-    pub fn call(
-        &self,
-        machine: &mut Machine,
-        caller_addr: Uint256,
-        callee_addr: Uint256,
-        calldata: Vec<u8>,
-        callvalue: Uint256,
-    ) -> Result<Vec<u8>, ethabi::Error> {
-        machine.runtime_env.insert_eth_deposit_message(
-            Uint256::zero(),
-            caller_addr.clone(),
-            callvalue.clone(),
-        );
-        let _tx_id = machine.runtime_env.insert_tx_message(
-            caller_addr,
-            Uint256::from_usize(10_000_000),
-            Uint256::zero(),
-            callee_addr,
-            callvalue,
-            &calldata,
-            false,
-        );
-        let num_logs_before = machine.runtime_env.get_all_receipt_logs().len();
-        let num_sends_before = machine.runtime_env.get_all_sends().len();
-        let _arbgas_used = if self.debug {
-            machine.debug(None)
-        } else {
-            machine.run(None)
-        };
-        let logs = machine.runtime_env.get_all_receipt_logs();
-        let sends = machine.runtime_env.get_all_sends();
-
-        if (logs.len() != num_logs_before + 2) || (sends.len() != num_sends_before) {
-            return Err(ethabi::Error::from("wrong number of receipts or sends"));
-        }
-        if !logs[num_logs_before + 1].succeeded() {
-            println!(
-                "arbosTest.run revert code {}",
-                logs[num_logs_before + 1].get_return_code()
-            );
-            return Err(ethabi::Error::from("reverted"));
-        }
-
-        Ok(logs[num_logs_before + 1].get_return_data())
-    }
-
-    pub fn get_account_info(
-        &self,
-        machine: &mut Machine,
-        addr: Uint256,
-    ) -> Result<(Uint256, Uint256, Vec<u8>), ethabi::Error> {
-        let (receipts, sends) = self.contract_abi.call_function(
-            Uint256::zero(), // send from address zero
-            "getAccountInfo",
-            &[ethabi::Token::Address(addr.to_h160())],
-            machine,
-            Uint256::zero(),
-            self.debug,
-        )?;
-
-        if (receipts.len() != 1) || (sends.len() != 0) {
-            Err(ethabi::Error::from("wrong number of receipts or sends"))
-        } else if receipts[0].succeeded() {
-            let return_data = receipts[0].get_return_data();
-            Ok((
-                Uint256::from_bytes(&return_data[0..32]),
-                Uint256::from_bytes(&return_data[32..64]),
-                return_data[64..].to_vec(),
-            ))
-        } else {
-            println!(
-                "arbosTest.run revert code {}",
-                receipts[0].get_return_code()
-            );
-            Err(ethabi::Error::from("reverted"))
-        }
-    }
-
-    pub fn _get_marshalled_storage(
-        &self,
-        machine: &mut Machine,
-        addr: Uint256,
-    ) -> Result<Vec<u8>, ethabi::Error> {
-        let (receipts, sends) = self.contract_abi.call_function(
-            Uint256::zero(), // send from address zero
-            "getMarshalledStorage",
-            &[ethabi::Token::Address(addr.to_h160())],
-            machine,
-            Uint256::zero(),
-            self.debug,
-        )?;
-
-        if (receipts.len() != 1) || (sends.len() != 0) {
-            Err(ethabi::Error::from("wrong number of receipts or sends"))
-        } else if receipts[0].succeeded() {
-            return Ok(receipts[0].get_return_data());
-        } else {
-            println!(
-                "arbosTest.run revert code {}",
-                receipts[0].get_return_code()
-            );
-            Err(ethabi::Error::from("reverted"))
-        }
-    }
-}
-
->>>>>>> 5dba0c23
 struct FunctionTableItem {
     func_code: [u8; 4],
     is_payable: bool,
