--- conflicted
+++ resolved
@@ -1254,11 +1254,7 @@
         }
     }
 
-<<<<<<< HEAD
-    pub fn _start_code_upload(
-=======
     pub fn _get_fee_maxes(
->>>>>>> ed1d1d2c
         &self,
         machine: &mut Machine,
     ) -> Result<(Uint256, Uint256, Uint256, Uint256), ethabi::Error> {
@@ -1343,7 +1339,7 @@
         }
     }
 
-    pub fn _start_arbos_upgrade(&self, machine: &mut Machine) -> Result<(), ethabi::Error> {
+    pub fn _start_code_upload(&self, machine: &mut Machine) -> Result<(), ethabi::Error> {
         let (receipts, _sends) = self.contract_abi.call_function_compressed(
             self.my_address.clone(),
             "startCodeUpload",
@@ -1390,14 +1386,10 @@
         }
     }
 
-<<<<<<< HEAD
     pub fn _finish_code_upload_as_arbos_upgrade(
         &self,
         machine: &mut Machine,
     ) -> Result<(), ethabi::Error> {
-=======
-    pub fn _finish_arbos_upgrade(&self, machine: &mut Machine) -> Result<(), ethabi::Error> {
->>>>>>> ed1d1d2c
         let (receipts, _sends) = self.contract_abi.call_function(
             self.my_address.clone(),
             "finishCodeUploadAsArbosUpgrade",
