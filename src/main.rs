/*
 * Copyright 2020, Offchain Labs, Inc.
 *
 * Licensed under the Apache License, Version 2.0 (the "License");
 * you may not use this file except in compliance with the License.
 * You may obtain a copy of the License at
 *
 *    http://www.apache.org/licenses/LICENSE-2.0
 *
 * Unless required by applicable law or agreed to in writing, software
 * distributed under the License is distributed on an "AS IS" BASIS,
 * WITHOUT WARRANTIES OR CONDITIONS OF ANY KIND, either express or implied.
 * See the License for the specific language governing permissions and
 * limitations under the License.
 */

#![allow(unused_parens)]

use compile::compile_from_file;
use evm::{compile_evm_file, make_evm_jumptable_mini};
use link::{link, postlink_compile};
use run::{run_from_file, runtime_env::RuntimeEnvironment};
use mavm::Value;
use std::fs::File;
use std::io;
use std::path::Path;

use clap::{App, Arg, SubCommand};

mod build_builtins;
pub mod compile;
pub mod evm;
pub mod link;
pub mod mavm;
#[cfg(test)]
pub mod minitests;
pub mod pos;
pub mod run;
pub mod stringtable;
pub mod uint256;

fn main() {
    let matches = App::new("Mini compiler")
        .version("0.1")
        .author("Ed Felten <ed@offchainlabs.com")
        .about("compiles the Mini language")
        .subcommand(
            SubCommand::with_name("compile")
                .about("compile a source file")
                .arg(
                    Arg::with_name("INPUT")
                        .help("sets the file name to compile")
                        .required(true)
                        .multiple(true)
                        .index(1),
                )
                .arg(
                    Arg::with_name("output")
                        .help("sets the output file name")
                        .short("o")
                        .takes_value(true)
                        .value_name("output"),
                )
                .arg(
                    Arg::with_name("format")
                        .help("sets the output format")
                        .short("f")
                        .takes_value(true)
                        .value_name("format"),
                )
                .arg(
                    Arg::with_name("compileonly")
                        .help("compile only not link")
                        .short("c")
                        .takes_value(false),
                )
                .arg(
                    Arg::with_name("module")
                        .help("compile as loadable module")
                        .short("m")
                        .takes_value(false),
                )
                .arg(
                    Arg::with_name("debug")
                        .help("provide debug output")
                        .short("d")
                        .takes_value(false),
                ),
        )
        .subcommand(
            SubCommand::with_name("run")
                .about("run a compiled source file")
                .arg(
                    Arg::with_name("INPUT")
                        .help("sets the file name to run")
                        .required(true)
                        .index(1),
                )
                .arg(
                    Arg::with_name("debug")
                        .help("provide debug output")
                        .short("d")
                        .takes_value(false),
                ),
        )
        .subcommand(
            SubCommand::with_name("evm")
                .about("compile an EVM/Truffle file")
                .arg(
                    Arg::with_name("INPUT")
                        .help("sets the file name to compile")
                        .required(true)
                        .index(1),
                )
                .arg(
                    Arg::with_name("format")
                        .help("sets the output format")
                        .short("f")
                        .takes_value(true)
                        .value_name("format"),
                )
                .arg(
                    Arg::with_name("output")
                        .help("sets the output file name")
                        .short("o")
                        .takes_value(true)
                        .value_name("output"),
                ),
        )
        .subcommand(
            SubCommand::with_name("jumptable")
                .about("generate the EVM jumptable")
                .arg(
                    Arg::with_name("output")
                        .help("sets the output file name")
                        .short("o")
                        .takes_value(true)
                        .value_name("output"),
                ),
        )
        .get_matches();

    if let Some(matches) = matches.subcommand_matches("compile") {
        let debug_mode = matches.is_present("debug");
        let mut output = get_output(matches.value_of("output")).unwrap();
        let filenames: Vec<_> = matches.values_of("INPUT").unwrap().collect();
        if matches.is_present("compileonly") {
            let filename = filenames[0];
            let path = Path::new(filename);
            match compile_from_file(path, debug_mode) {
                Ok(compiled_program) => {
                    compiled_program.to_output(&mut *output, matches.value_of("format"));
                }
                Err(e) => {
                    println!("Compilation error: {:?}", e);
                }
            }
        } else {
            let mut compiled_progs = Vec::new();
            for filename in filenames {
                let path = Path::new(filename);
                match compile_from_file(path, debug_mode) {
                    Ok(compiled_program) => {
                        compiled_progs.push(compiled_program);
                    }
                    Err(e) => {
                        println!("Compilation error: {}", e);
                        return;
                    }
                }
            }

            let is_module = matches.is_present("module");
            match link(&compiled_progs, is_module, Some(Value::none())) {
                Ok(linked_prog) => match postlink_compile(linked_prog, is_module, Vec::new(), debug_mode) {
                    Ok(completed_program) => {
                        completed_program.to_output(&mut *output, matches.value_of("format"));
                    }
                    Err(e) => {
                        println!("Linking error: {}", e);
                        return;
                    }
                },
                Err(e) => {
                    println!("Linking error: {}", e);
                }
            }
        }
    }

    if let Some(matches) = matches.subcommand_matches("run") {
        let filename = matches.value_of("INPUT").unwrap();
        let debug = matches.is_present("debug");
        let path = Path::new(filename);
<<<<<<< HEAD
        let env = RuntimeEnvironment::new();
        match run_from_file(path, Vec::new(), env) {
            Ok(logs) => {
                println!("Logs: {:?}", logs);
=======

        match run_from_file(path, Vec::new(), debug) {
            Ok(val) => {
                println!("Result: {}", val);
>>>>>>> 1a5641f6
            }
            Err(e) => {
                println!("{:?}", e);
            }
        }
    }

    if let Some(matches) = matches.subcommand_matches("evm") {
        let debug_mode = matches.is_present("debug");  
        let mut output = get_output(matches.value_of("output")).unwrap();
        let filename = matches.value_of("INPUT").unwrap();
        let path = Path::new(filename);
        match compile_evm_file(path, debug_mode) {
           Ok(compiled_contracts) => { 
                for contract in compiled_contracts {
                    contract.to_output(&mut *output, matches.value_of("format")); 
                }
            } 
            Err(e) => {
                panic!("Compilation error: {}", e);
            }
        }
    }

    if let Some(matches) = matches.subcommand_matches("jumptable") {
        let filepath = Path::new(
            if let Some(pathname) = matches.value_of("output") {
                pathname
            } else {
                "arbruntime/evmJumpTable.mini"
            }
        );
        if let Err(e) = make_evm_jumptable_mini(filepath) {
            panic!("I/O error: {}", e);
        }
    }
}

fn get_output(output_filename: Option<&str>) -> Result<Box<dyn io::Write>, io::Error> {
    match output_filename {
        Some(ref path) => File::create(path).map(|f| Box::new(f) as Box<dyn io::Write>),
        None => Ok(Box::new(io::stdout())),
    }
}<|MERGE_RESOLUTION|>--- conflicted
+++ resolved
@@ -192,17 +192,10 @@
         let filename = matches.value_of("INPUT").unwrap();
         let debug = matches.is_present("debug");
         let path = Path::new(filename);
-<<<<<<< HEAD
         let env = RuntimeEnvironment::new();
-        match run_from_file(path, Vec::new(), env) {
+        match run_from_file(path, Vec::new(), env, debug) {
             Ok(logs) => {
                 println!("Logs: {:?}", logs);
-=======
-
-        match run_from_file(path, Vec::new(), debug) {
-            Ok(val) => {
-                println!("Result: {}", val);
->>>>>>> 1a5641f6
             }
             Err(e) => {
                 println!("{:?}", e);
