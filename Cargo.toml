--- conflicted
+++ resolved
@@ -34,10 +34,7 @@
 keccak="0.1.0"
 bn-plus = "0.4.4"
 rust-crypto="^0.2"
-<<<<<<< HEAD
 num-integer = "0.1"
-=======
 
 [features]
-sparse_buffers = []
->>>>>>> ae0add33
+sparse_buffers = []