//
// Copyright 2021, Offchain Labs, Inc. All rights reserved.
//

use bridge_arbos_versions::GlobalsBeforeUpgrade;

use bridge_arbos_versions::before__accounts_Account;

use accounts::Account;
use accounts::AccountStore;
use accounts::AggregatorInfo;

use evmCallStack::EvmCallFrame;

use gasAccounting::GasAccountingInfo;

<<<<<<< HEAD
use tracing::EvmTracer;
use tracing::evmTracer_new;
=======
use std::fixedpoint::fixedPoint_new;

use std::addressSet::setOfAddresses_all;
>>>>>>> 09e57bcf

use core::kvs::Kvs;
use core::kvs::builtin_kvsForall;


public func set_globalCallStack_onUpgrade(_oldGlobals: GlobalsBeforeUpgrade) -> option<EvmCallFrame> {
    return None<EvmCallFrame>;
}

public func set_gasAccountingInfo_onUpgrade(oldGlobals: GlobalsBeforeUpgrade) -> GasAccountingInfo {
    let oldInfo = oldGlobals.gasAccountingInfo;
    let oldPP = oldInfo.pricingParams;
    return struct {
        txState: oldInfo.txState,
        feeConfig: struct {
            baseFeeMultiplier: oldInfo.feeConfig.baseFeeMultiplier,
            shareForNetFee: oldInfo.feeConfig.shareForNetFee,
        },
        currentPrices: struct {
            perL1CalldataUnit: oldInfo.currentPrices.perL1CalldataUnit,
            perStorageCell: oldInfo.currentPrices.perStorageCell,
            perArbGasBase: oldInfo.currentPrices.perArbGasBase,
            perArbGasCongestion: oldInfo.currentPrices.perArbGasCongestion,
            perArbGasTotal: oldInfo.currentPrices.perArbGasTotal,
        },
        gasRemainingThisBlock: oldInfo.gasRemainingThisBlock,
        congestionState: oldInfo.congestionState,
        speedLimitPerSecond: oldInfo.speedLimitPerSecond,
        pricingParams: struct {
            l1GasPerL1CalldataUnit: oldPP.l1GasPerL1CalldataUnit,
            l1GasPerStorage: oldPP.l1GasPerStorage,
            arbGasDivisor: oldPP.arbGasDivisor,
        },
        gasAllocatedToThisBlock: oldInfo.gasAllocatedToThisBlock,
        retryablePrices: oldInfo.retryablePrices,
        allowedSenders: oldInfo.allowedSenders,
    };
}

public func set_globalChainParameters_onUpgrade(oldGlobals: GlobalsBeforeUpgrade) -> map<uint, uint> {
    let oldChainParams = xif let Some(cp) = oldGlobals.globalChainParams {
        cp
    } else {
        struct {
            chainId: const::Default_Param_ChainID,
            gracePeriodBlocks: const::Default_Param_ChallengePeriodEthBlocks,
            arbGasSpeedLimitPerSecond: const::Default_Param_SpeedLimitPerSecond,
            maxExecutionSteps: 1000000000000,  // never used
            baseStake: 5000000000,             // never used
            stakingToken: address(0),          // ETH
            owner: address(0),
            secondsPerSend: None<uint>,
            defaultAggregator: address(const::Default_Param_DefaultAggregator),
        }
    };

    return newmap<uint, uint>
        with { [const::Atom_Param_SecondsPerBlockNumerator] = const::Default_Param_SecondsPerBlockNumerator }
        with { [const::Atom_Param_SecondsPerBlockDenominator] = const::Default_Param_SecondsPerBlockDenominator }
        with { [const::Atom_Param_FeesEnabled] = xif (oldGlobals.gasAccountingInfo.feeConfig.enabled) { 1 } else { 0 } }
        with { [const::Atom_Param_NetworkFeeRecipient] = uint(oldGlobals.gasAccountingInfo.feeConfig.forNetwork) }
        with { [const::Atom_Param_CongestionFeeRecipient] = uint(oldGlobals.gasAccountingInfo.feeConfig.forCongestion) }
        with { [const::Atom_Param_DefaultAggregator] = uint(oldChainParams.defaultAggregator) }
        with { [const::Atom_Param_DefaultBaseTxFeeL1Gas] = const::Default_Param_DefaultBaseTxFeeL1Gas }
        with { [const::Atom_Param_MinBaseTxFeeL1Gas] = const::Default_Param_MinBaseTxFeeL1Gas }
        with { [const::Atom_Param_MaxBaseTxFeeL1Gas] = const::Default_Param_MaxBaseTxFeeL1Gas }
        with { [const::Atom_Param_ChainID] = oldChainParams.chainId }
        with { [const::Atom_Param_ChallengePeriodEthBlocks] = oldChainParams.gracePeriodBlocks }
        with { [const::Atom_Param_SpeedLimitPerSecond] = oldGlobals.gasAccountingParams.SpeedLimitPerSecond }
        with {
            [const::Atom_Param_SecondsPerSend] = xif let Some(sps) = oldChainParams.secondsPerSend {
                sps
            } else {
                const::Default_Param_SecondsPerSend
            }
        }
        with { [const::Atom_Param_ChainOwner] = uint(oldChainParams.owner) }
        with { [const::Atom_Param_L1GasPerL1CalldataUnit] = oldGlobals.gasAccountingInfo.pricingParams.l1GasPerL1CalldataUnit }
        with { [const::Atom_Param_L1GasPerStorage] = oldGlobals.gasAccountingInfo.pricingParams.l1GasPerStorage }
        with { [const::Atom_Param_ArbGasDivisor] = oldGlobals.gasAccountingInfo.pricingParams.arbGasDivisor }
        with {
            [const::Atom_Param_NetworkFeeShareNumerator] = {
                let bfm = oldGlobals.gasAccountingInfo.feeConfig.baseFeeMultiplier;
                bfm.val - bfm.shiftFactor
            }
        }
        with { [const::Atom_Param_NetworkFeeShareDenominator] = oldGlobals.gasAccountingInfo.feeConfig.baseFeeMultiplier.shiftFactor }
        with { [const::Atom_Param_GasPoolMax] = oldGlobals.gasAccountingParams.GasPoolMax }
        with { [const::Atom_Param_TxGasLimit] = oldGlobals.gasAccountingParams.TxGasLimit }
        with { [const::Atom_Param_RetryablePriceBase] = const::Default_Param_RetryablePriceBase }
        with { [const::Atom_Param_RetryablePricePerByteNumerator] = const::Default_Param_RetryablePricePerByteNumerator }
        with { [const::Atom_Param_RetryablePricePerByteDenominator] = const::Default_Param_RetryablePricePerByteDenominator }
        with { [const::Atom_Param_RetryableTxRepriceIntervalSeconds] = const::Default_Param_RetryableTxRepriceIntervalSeconds }
        with { [const::Atom_Param_L1GasPriceEstimateWeightNumerator] = const::Default_Param_L1GasPriceEstimateWeightNumerator }
        with { [const::Atom_Param_L1GasPriceEstimateWeightDenominator] = const::Default_Param_L1GasPriceEstimateWeightDenominator }
        with { [const::Atom_Param_RetryableTxLifetimeSeconds] = const::Default_Param_RetryableTxLifetimeSeconds }
        with { [const::Atom_Param_ArbitrumNonZeroBalanceCallStipend] = const::Default_Param_ArbitrumNonZeroBalanceCallStipend }
    ;
}

public func set_globalAccountStore_onUpgrade(oldGlobals: GlobalsBeforeUpgrade) -> AccountStore {
    let oldGAS = oldGlobals.globalAccountStore;
    let acctsRemapResult = builtin_kvsForall(
        unsafecast<Kvs>(oldGAS.accounts),
        unsafecast<func(any, any, any) -> any>(acctRemapClosure),
        newmap<address, Account>,
    );
    return struct {
        accounts: unsafecast<map<address, Account>>(acctsRemapResult),
        retryBuffer: oldGAS.retryBuffer,
        numContracts: oldGAS.numContracts,
        codeRefTable: oldGAS.codeRefTable,
        escrowStore: oldGAS.escrowStore,
    };
}

func acctRemapClosure(_addr: address, oldAcct: before__accounts_Account, state: map<address, Account>) -> map<address, Account> {
    let acct = struct {
        addr: oldAcct.addr,
        blsKey: oldAcct.blsKey,
        nextSeqNum: oldAcct.nextSeqNum,
        ethBalance: oldAcct.ethBalance,
        contractInfo: oldAcct.contractInfo,
        aggregatorInfo: xif let Some(aggInfo) = oldAcct.aggregatorInfo {
            Some(
                struct {
                    decompressionState: aggInfo.decompressionState,
                    feeCollector: aggInfo.feeCollector,
                    baseTxFeeL1Gas: const::Default_Param_DefaultBaseTxFeeL1Gas,
                }
            )
        } else {
            None<AggregatorInfo>
        },
        aggregatorToPay: oldAcct.aggregatorToPay,
    };
    return state with {
        [acct.addr] = acct
    };
<<<<<<< HEAD
=======
}

public func set_gasAccountingInfo_onUpgrade(input_globals: GlobalsBeforeUpgrade) -> GasAccountingInfo {
    let old = input_globals.gasAccountingInfo;
    return struct {
        txState: old.txState,
        feeConfig: struct {
            enabled: old.feeConfig.enabled,
            forNetwork: old.feeConfig.forNetwork,
            forCongestion: old.feeConfig.forCongestion,
            networkFeeRate: fixedPoint_new(
                old.feeConfig.baseFeeMultiplier.val,
                old.feeConfig.baseFeeMultiplier.shiftFactor - old.feeConfig.baseFeeMultiplier.val
            ),
        },
        currentPrices: struct {
            perL1CalldataUnit: old.currentPrices.perL1CalldataUnit,
            perStorageCell: old.currentPrices.perStorageCell,
            perArbGasBase: old.currentPrices.perArbGasBase,
            perArbGasCongestion: old.currentPrices.perArbGasCongestion,
            perArbGasTotal: old.currentPrices.perArbGasTotal,
        },
        gasRemainingThisBlock: old.gasRemainingThisBlock,
        congestionState: old.congestionState,
        speedLimitPerSecond: old.speedLimitPerSecond,
        pricingParams: struct {
            l1GasPerL1CalldataUnit: old.pricingParams.l1GasPerL1CalldataUnit,
            l1GasPerStorage: old.pricingParams.l1GasPerStorage,
            arbGasDivisor: old.pricingParams.arbGasDivisor,
        },
        gasAllocatedToThisBlock: old.gasAllocatedToThisBlock,
        retryablePrices: old.retryablePrices,
        allowedSenders: setOfAddresses_all(),
    };
>>>>>>> 09e57bcf
}<|MERGE_RESOLUTION|>--- conflicted
+++ resolved
@@ -14,14 +14,9 @@
 
 use gasAccounting::GasAccountingInfo;
 
-<<<<<<< HEAD
-use tracing::EvmTracer;
-use tracing::evmTracer_new;
-=======
 use std::fixedpoint::fixedPoint_new;
 
 use std::addressSet::setOfAddresses_all;
->>>>>>> 09e57bcf
 
 use core::kvs::Kvs;
 use core::kvs::builtin_kvsForall;
@@ -161,8 +156,6 @@
     return state with {
         [acct.addr] = acct
     };
-<<<<<<< HEAD
-=======
 }
 
 public func set_gasAccountingInfo_onUpgrade(input_globals: GlobalsBeforeUpgrade) -> GasAccountingInfo {
@@ -197,5 +190,4 @@
         retryablePrices: old.retryablePrices,
         allowedSenders: setOfAddresses_all(),
     };
->>>>>>> 09e57bcf
 }