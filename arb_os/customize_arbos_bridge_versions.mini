//
// Copyright 2021, Offchain Labs, Inc. All rights reserved.
//

use bridge_arbos_versions::GlobalsBeforeUpgrade;
use accounts::AccountStore;

use chainParameters::ChainParams;

<<<<<<< HEAD
use gasAccounting::GasAccountingInfo;

use tracing::EvmTracer;
use tracing::evmTracer_new;

use std::avmcodebuilder::AvmCodePoint;

use std::merkletree::MerkleTreeBuilder;
=======
use gasAccounting::TxGasState;
use gasAccounting::FeeConfig;
use gasAccounting::GasPrices;
use gasAccounting::CongestionState;
use gasAccounting::PricingParameters;
use gasAccounting::RetryablePrices;

use std::addressSet::SetOfAddresses;
use std::addressSet::setOfAddresses_all;
use evmCallStack::EvmCallFrame;
use messages::TxRequestData;
>>>>>>> 48bdb999


public func set_globalAccountStore_onUpgrade(input_globals: GlobalsBeforeUpgrade) -> AccountStore {
    return unsafecast<AccountStore>(input_globals.globalAccountStore);
}

public func set_globalCallStack_onUpgrade(_input_globals: GlobalsBeforeUpgrade) -> option<EvmCallFrame> {
    return None<EvmCallFrame>;
<<<<<<< HEAD
}

public func set_gasAccountingInfo_onUpgrade(input_globals: GlobalsBeforeUpgrade) -> GasAccountingInfo {
    let old = input_globals.gasAccountingInfo;
    let l1GasPrice = input_globals.globalL1GasPriceEstimator.estimateWei;
    return struct {
        txState: old.txState,
        feeConfig: old.feeConfig,
        currentPrices: struct {
            perL1CalldataUnit: old.pricingParams.l1GasPerL2Tx * l1GasPrice,
            perStorageCell: old.pricingParams.l1GasPerStorage * l1GasPrice,
            perArbGasBase: l1GasPrice / old.pricingParams.arbGasDivisor,
            perArbGasCongestion: old.congestionState.congestionPriceWei,
            perArbGasTotal: (l1GasPrice / old.pricingParams.arbGasDivisor) + old.congestionState.congestionPriceWei,
        },
        gasRemainingThisBlock: old.gasRemainingThisBlock,
        congestionState: old.congestionState,
        speedLimitPerSecond: old.speedLimitPerSecond,
        pricingParams: struct {
            l1GasPerL1CalldataUnit: old.pricingParams.l1GasPerL1CalldataUnit,
            l1GasPerStorage: old.pricingParams.l1GasPerStorage,
            arbGasDivisor: old.pricingParams.arbGasDivisor,
        },
        gasAllocatedToThisBlock: old.gasAllocatedToThisBlock,
        retryablePrices: old.retryablePrices,
    };
}

public func set_codeSegGlobals_onUpgrade(
    input_globals: GlobalsBeforeUpgrade
) -> struct {
    unreachableMask: uint,
    dummyAcceptContractCode: impure func(),
} {
    return struct {
        unreachableMask: 0,
        dummyAcceptContractCode: unsafecast<impure func()>(0),     // will initialize this properly later
    };
}

public func set_globalOutbox_onUpgrade(
    input_globals: GlobalsBeforeUpgrade
) -> struct {
    batch: MerkleTreeBuilder,
    batchNumber: uint,
    numInBatch: uint,
    evmTracer: EvmTracer,
} {
    return struct {
        batch: input_globals.globalOutbox.batch,
        batchNumber: input_globals.globalOutbox.batchNumber,
        numInBatch: input_globals.globalOutbox.numInBatch,
        evmTracer: evmTracer_new(),
    };
=======
>>>>>>> 48bdb999
}<|MERGE_RESOLUTION|>--- conflicted
+++ resolved
@@ -7,7 +7,6 @@
 
 use chainParameters::ChainParams;
 
-<<<<<<< HEAD
 use gasAccounting::GasAccountingInfo;
 
 use tracing::EvmTracer;
@@ -16,7 +15,7 @@
 use std::avmcodebuilder::AvmCodePoint;
 
 use std::merkletree::MerkleTreeBuilder;
-=======
+
 use gasAccounting::TxGasState;
 use gasAccounting::FeeConfig;
 use gasAccounting::GasPrices;
@@ -28,16 +27,10 @@
 use std::addressSet::setOfAddresses_all;
 use evmCallStack::EvmCallFrame;
 use messages::TxRequestData;
->>>>>>> 48bdb999
 
-
-public func set_globalAccountStore_onUpgrade(input_globals: GlobalsBeforeUpgrade) -> AccountStore {
-    return unsafecast<AccountStore>(input_globals.globalAccountStore);
-}
 
 public func set_globalCallStack_onUpgrade(_input_globals: GlobalsBeforeUpgrade) -> option<EvmCallFrame> {
     return None<EvmCallFrame>;
-<<<<<<< HEAD
 }
 
 public func set_gasAccountingInfo_onUpgrade(input_globals: GlobalsBeforeUpgrade) -> GasAccountingInfo {
@@ -92,6 +85,4 @@
         numInBatch: input_globals.globalOutbox.numInBatch,
         evmTracer: evmTracer_new(),
     };
-=======
->>>>>>> 48bdb999
-}+}
