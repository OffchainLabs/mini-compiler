--- conflicted
+++ resolved
@@ -5,23 +5,18 @@
 use bridge_arbos_versions::GlobalsBeforeUpgrade;
 use bridge_arbos_versions::before__accounts_Account;
 
-<<<<<<< HEAD
+use accounts::Account;
 use accounts::AccountStore;
-use chainParameters::ChainParams;
+use accounts::AggregatorInfo;
+use accounts::accountStore_forall;
 
 use gasAccounting::TxGasState;
 use gasAccounting::FeeConfig;
 
 use evmCallStack::EvmCallFrame;
 
-public func set_globalAccountStore_onUpgrade(input_globals: GlobalsBeforeUpgrade) -> AccountStore {
-    return unsafecast<AccountStore>(input_globals.globalAccountStore);
-}
-=======
-use accounts::Account;
-use accounts::AccountStore;
-use accounts::AggregatorInfo;
-use accounts::accountStore_forall;
+
+use chainParameters::ChainParams;
 
 use gasAccounting::GasAccountingInfo;
 
@@ -47,17 +42,14 @@
 use core::kvs::Kvs;
 use core::kvs::builtin_kvsForall;
 
->>>>>>> 1362904c
-
 public func set_globalCallStack_onUpgrade(_input_globals: GlobalsBeforeUpgrade) -> option<EvmCallFrame> {
     return None<EvmCallFrame>;
 }
 
-<<<<<<< HEAD
 func _dummy() -> uint {
     return 0;
 }
-=======
+
 public func set_globalAccountStore_onUpgrade(oldGlobals: GlobalsBeforeUpgrade) -> AccountStore {
     let oldGAS = oldGlobals.globalAccountStore;
     let acctsRemapResult = builtin_kvsForall(
@@ -153,4 +145,3 @@
         evmTracer: evmTracer_new(),
     };
 }
->>>>>>> 1362904c
