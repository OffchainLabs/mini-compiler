--- conflicted
+++ resolved
@@ -12,27 +12,15 @@
 use gasAccounting::PricingParameters;
 use gasAccounting::RetryablePrices;
 
-<<<<<<< HEAD
-use gasAccounting::GasAccountingInfo;
-
-use tracing::EvmTracer;
-use tracing::evmTracer_new;
-
-use std::avmcodebuilder::AvmCodePoint;
-
-use std::merkletree::MerkleTreeBuilder;
-=======
 use std::addressSet::SetOfAddresses;
 use std::addressSet::setOfAddresses_all;
 
 use evmCallStack::EvmCallFrame;
 use messages::TxRequestData;
->>>>>>> 63fd3dbf
 
 
 public func set_globalAccountStore_onUpgrade(input_globals: GlobalsBeforeUpgrade) -> AccountStore {
     return unsafecast<AccountStore>(input_globals.globalAccountStore);
-<<<<<<< HEAD
 }
 
 public func set_globalCallStack_onUpgrade(input_globals: GlobalsBeforeUpgrade) -> option<EvmCallFrame> {
@@ -75,19 +63,11 @@
         unreachableMask: 0,
         dummyAcceptContractCode: unsafecast<impure func()>(0),     // will initialize this properly later
     };
-=======
->>>>>>> 63fd3dbf
 }
 
 public func set_gasAccountingInfo_onUpgrade(
     input_globals: GlobalsBeforeUpgrade
 ) -> struct {
-<<<<<<< HEAD
-    batch: MerkleTreeBuilder,
-    batchNumber: uint,
-    numInBatch: uint,
-    evmTracer: EvmTracer,
-=======
     txState: option<TxGasState>,       // status of currently active tx (if there is one)
     feeConfig: FeeConfig,              // fee configuration
     currentPrices: GasPrices,          // current prices for resources
@@ -98,7 +78,6 @@
     gasAllocatedToThisBlock: uint,     // total amount of gas allocated to the current Arbitrum block
     retryablePrices: RetryablePrices,  // prices of retryable txs
     allowedSenders: SetOfAddresses,    // who is allowed to send txs
->>>>>>> 63fd3dbf
 } {
     return struct {
         txState: input_globals.gasAccountingInfo.txState,
