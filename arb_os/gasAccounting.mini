//
// Copyright 2020, Offchain Labs, Inc. All rights reserved.
//

use accounts::AccountStore;
use accounts::Account;
use std::bytearray::ByteArray;
use std::bytearray::MarshalledBytes;
use messageBatch::MessageBatch;
use std::queue::Queue;

use core::kvs::Kvs;
use core::kvs::builtin_kvsForall;

use accounts::getGlobalAccountStore;
use accounts::setGlobalAccountStore;
use accounts::accountStore_get;
use accounts::accountStore_set;
use accounts::accountStore_feeCollectorForAggregator;
use accounts::accountStore_addToEscrowUpToMax;
use accounts::accountStore_payFullyFromEscrow;
use accounts::accountStore_payFromEscrow;
use accounts::account_getBalance;
use accounts::accountStore_transferEthBalance;
use accounts::account_getNextSeqNum;
use accounts::account_getAggregatorToPay;
use accounts::account_setBaseTxFeeL1Gas;

use arbstatistics::arbStatistics_addToStorage;
use arbstatistics::arbStatistics_addToGasUsed;

use chainParameters::chainParams_get;
use chainParameters::chainParams_getOrDie;

use evmCallStack::evmCallStack_isEmpty;
use evmCallStack::evmCallStack_getAccountInCurrentContext;
use evmCallStack::evmCallStack_setAccountInCurrentContext;
use evmCallStack::evmCallStack_transferEthInCurrentContext;

use inbox::GasEstimationParams;

use messages::TxRequestData;

use std::bytearray::bytearray_new;
use std::bytearray::bytearray_getByte;
use std::bytearray::bytearray_get256;

use std::fixedpoint::FixedPoint;
use std::fixedpoint::fixedPoint_new;
use std::fixedpoint::fixedPoint_getNum;
use std::fixedpoint::fixedPoint_getDenom;
use std::fixedpoint::fixedPoint_zero;
use std::fixedpoint::fixedPoint_compare;
use std::fixedpoint::fixedPoint_mulByUint;
use std::fixedpoint::fixedPoint_mulByUintTrunc;
use std::fixedpoint::fixedPoint_div;
use std::fixedpoint::fixedPoint_plusOne;
use std::fixedpoint::fixedPoint_integerPart;

use std::queue::queue_new;
use std::queue::queue_isEmpty;
use std::queue::queue_put;
use std::queue::queue_get;
use std::queue::queue_getOrDie;

use std::addressSet::SetOfAddresses;
use std::addressSet::setOfAddresses_emptySet;
use std::addressSet::setOfAddresses_all;
use std::addressSet::setOfAddresses_add;
use std::addressSet::setOfAddresses_remove;
use std::addressSet::setOfAddresses_contains;
use std::addressSet::setOfAddresses_serialize;

use std::stack::Stack;
use std::stack::stack_new;
use std::stack::stack_push;
use std::stack::stack_pop;

use chainParameters::chainParams_speedLimitPerSecond;

use inbox::IncomingRequest;
use inbox::inbox_getNextUnpackedRequest;
use inbox::inbox_currentArbBlockNumber;
use inbox::inbox_currentTimestamp;

<<<<<<< HEAD

=======
>>>>>>> 1362904c
type GasAccountingInfo = struct {
    txState: option<TxGasState>,       // status of currently active tx (if there is one)
    feeConfig: FeeConfig,              // fee configuration
    currentPrices: GasPrices,          // current prices for resources
    gasRemainingThisBlock: uint,       // amount of gas remaining for this Arbitrum block
    congestionState: CongestionState,  // state of congestion pricing algorithm
    speedLimitPerSecond: uint,         // nominal ArbGas available for computation per second
    pricingParams: PricingParameters,  // parameters that affect pricing
    gasAllocatedToThisBlock: uint,     // total amount of gas allocated to the current Arbitrum block
    retryablePrices: RetryablePrices,  // prices of retryable txs
    allowedSenders: SetOfAddresses,    // who is allowed to send txs
}

var gasAccountingInfo: GasAccountingInfo;

type GasPrices = struct {    // all prices in this struct are denominated in wei
    perL1CalldataUnit: uint,
    perStorageCell: uint,
    perArbGasBase: uint,
    perArbGasCongestion: uint,
    perArbGasTotal: uint,       // perArbGasBase + perArbGasCongestion
}

type CongestionState = struct {
    gasPool: int,         // amount of gas available for use (note: signed value; if negative, we have overused gas)
    lastArbBlockNumSeen: uint,
    lastTimestampSeen: uint,
    congestionPriceWei: uint,
}

type PricingParameters = struct {
<<<<<<< HEAD
    l1GasPerL2Tx: uint,
=======
>>>>>>> 1362904c
    l1GasPerL1CalldataUnit: uint,
    l1GasPerStorage: uint,
    arbGasDivisor: uint,      // base ArbGas price is L1 gas price / arbGasDivisor
}

type FeeConfig = struct {
    enabled: bool,                   // if false, don't charge any fees     //FIXME: is param
    forNetwork: address,             // where network fees go               //FIXME: is param
    forCongestion: address,          // where congestion fees go            //FIXME: is param
    baseFeeMultiplier: FixedPoint,   // multiply base fee by this to get total fee  //FIXME: is param
    shareForNetFee: FixedPoint,      // total fee times this == network fee         //FIXME: is param
}

var gasAccountingParams: struct {
    SpeedLimitPerSecond: uint,   // ArbGas available per second                    //FIXME: is param
    GasPoolMax: uint,            // max amount of gas that the gas pool can hold   //FIXME: is param
    TxGasLimit: uint,            // max gas usable by any single transaction       //FIXME: is param
};

type TxGasState = struct {        // this is the gas state of the currently running transaction
    gasInReserve: uint,           // how much gas is being held in reserve
    gasReservedForStorage: uint,  // how much gas is being reserved to pay for storage
    originalMax: uint,            // the tx's original maxGas value
    price: uint,                  // price of gas for this tx, in wei per unit of gas
    weiHeldForGas: uint,          // amount of currency we're holding to cover the current tx's gas use
    refundTo: address,            // who gets a refund for unused gas at the end, if there is any
}

type GasUsage = struct {
    gasUsed: uint,
    gasPriceWei: uint,
}

type RetryablePrices = struct {
    perTx: uint,
    perCalldataByte: uint,      // charge per byte, rather than per unit, because this covers cost of storage
    nextUpdateTimestamp: uint,
}

public impure func gasAccounting_init() {    // initialize on boot, before we have gotten the chain init message
    initGasPriceEstimator();
    setupParameters(true);
}

public impure func gasAccounting_notifyParamsChanged() {
    setupParameters(false);
}

impure func setupParameters(isInit: bool) {
    setGasAccountingParamsFromSpeedLimit(chainParams_getOrDie(const::Atom_Param_SpeedLimitPerSecond));

    let l1GasPerL2Tx = 50000;   // will be eliminated in a future PR
    let l1GasPerL1CalldataUnit = chainParams_getOrDie(const::Atom_Param_L1GasPerL1CalldataUnit);
    let l1GasPerStorage = chainParams_getOrDie(const::Atom_Param_L1GasPerStorage);
    let arbGasDivisor = chainParams_getOrDie(const::Atom_Param_ArbGasDivisor);
    let pricingParams = struct {
<<<<<<< HEAD
        l1GasPerL2Tx: l1GasPerL2Tx,
        l1GasPerL1CalldataUnit: l1GasPerL1CalldataUnit,
        l1GasPerStorage: l1GasPerStorage,
        arbGasDivisor: arbGasDivisor,
=======
        l1GasPerL1CalldataUnit: const::Charging_DefaultL1GasPerCalldataUnit,
        l1GasPerStorage: const::Charging_DefaultL1GasPerStorage,
        arbGasDivisor: const::Charging_DefaultArbGasDivisor,
>>>>>>> 1362904c
    };

    let congestionState = initCongestionState(isInit);

    let netFeeRate = fixedPoint_new(
        chainParams_getOrDie(const::Atom_Param_NetworkFeeShareNumerator),
        chainParams_getOrDie(const::Atom_Param_NetworkFeeShareDenominator),
    );
    let baseFeeMultiplier = fixedPoint_plusOne(netFeeRate);
    let shareForNetFee = xif let Some(x) = fixedPoint_div(netFeeRate, baseFeeMultiplier) {
        x
    } else {
        panic
    };

    let feeConfig = struct {
        enabled: chainParams_getOrDie(const::Atom_Param_FeesEnabled) != 0,
        forNetwork: address(chainParams_getOrDie(const::Atom_Param_NetworkFeeRecipient)),
        forCongestion: address(chainParams_getOrDie(const::Atom_Param_CongestionFeeRecipient)),
        baseFeeMultiplier: baseFeeMultiplier,
        shareForNetFee: shareForNetFee,
    };

    let (gasPrices, retryablePrices) = setPrices(
        feeConfig,
        pricingParams,
        congestionState,
        struct {
            perTx: 0,
            perCalldataByte: 0,
            nextUpdateTimestamp: 0,
        }
    );
    gasAccountingInfo = struct {
        txState: xif (isInit) { None<TxGasState> } else { gasAccountingInfo.txState },
        feeConfig: feeConfig,
        currentPrices: gasPrices,
        gasRemainingThisBlock: uint(congestionState.gasPool),
        congestionState: congestionState,
        speedLimitPerSecond: chainParams_getOrDie(const::Atom_Param_SpeedLimitPerSecond),
        pricingParams: pricingParams,
        gasAllocatedToThisBlock: uint(congestionState.gasPool),
        retryablePrices: retryablePrices,
        allowedSenders: setOfAddresses_all(),
    };
}

impure func initCongestionState(isInit: bool) -> CongestionState {
    return struct {
        gasPool: int(gasAccountingParams.GasPoolMax),
        lastArbBlockNumSeen: xif (isInit) { 0 } else { inbox_currentArbBlockNumber() },
        lastTimestampSeen: xif (isInit) { 0 } else { inbox_currentTimestamp() },
        congestionPriceWei: 0,
    };
}

impure func setGasAccountingParamsFromSpeedLimit(speedLimitPerSecond: uint) {
    gasAccountingParams = struct {
        SpeedLimitPerSecond: speedLimitPerSecond,
        GasPoolMax: speedLimitPerSecond * const::Charging_GasPoolDepthSeconds,
        TxGasLimit: speedLimitPerSecond * const::Charging_TxGasLimitSeconds,
    };
}

public impure func setGasAccountingParams(speedLimitPerSecond: uint, gasPoolMax: uint, txGasLimit: uint) -> bool {
    // if parameters are reasonable, start using them, and return true
    // otherwise, discard them, and return false

    return xif (gasPoolMax < speedLimitPerSecond) {
        false
    } elseif (gasPoolMax < txGasLimit) {
        false
    } else {
        gasAccountingParams = struct {
            SpeedLimitPerSecond: speedLimitPerSecond,
            GasPoolMax: gasPoolMax,
            TxGasLimit: txGasLimit,
        };
        true
    };
}

public impure func getGasAccountingParams() -> (uint, uint, uint) {
    return (
        gasAccountingParams.SpeedLimitPerSecond,
        gasAccountingParams.GasPoolMax,
        gasAccountingParams.TxGasLimit,
    );
}

impure func setPrices(
    feeConfig: FeeConfig,
    params: PricingParameters,
    congestionState: CongestionState,
    oldRetryablePrices: RetryablePrices,
) -> (GasPrices, RetryablePrices) {
    oldRetryablePrices = setRetryablePrices(oldRetryablePrices);
    return xif (feeConfig.enabled) {
        let l1GasPrice = getL1GasPriceEstimate();
        let perArbGasBase = l1GasPrice / params.arbGasDivisor;
        let perArbGasCongestion = congestionState.congestionPriceWei;
        let perArbGasTotal = perArbGasBase + perArbGasCongestion;
        (
            struct {
<<<<<<< HEAD
                perL2Tx: fixedPoint_mulByUintTrunc(
                    feeConfig.baseFeeMultiplier,
                    params.l1GasPerL2Tx * l1GasPrice,
                ),
=======
>>>>>>> 1362904c
                perL1CalldataUnit: fixedPoint_mulByUintTrunc(
                    feeConfig.baseFeeMultiplier,
                    params.l1GasPerL1CalldataUnit * l1GasPrice,
                ),
                perStorageCell: params.l1GasPerStorage * l1GasPrice,
                perArbGasBase: perArbGasBase,
                perArbGasCongestion: perArbGasCongestion,
                perArbGasTotal: perArbGasTotal,
            },
            oldRetryablePrices
        )
    } else {
        (
            struct {
                perL1CalldataUnit: 0,
                perStorageCell: 0,
                perArbGasBase: 0,
                perArbGasCongestion: 0,
                perArbGasTotal: 0,
            },
            oldRetryablePrices
        )
    };
}

impure func setRetryablePrices(oldRetryablePrices: RetryablePrices) -> RetryablePrices {
    return xif (oldRetryablePrices.nextUpdateTimestamp >= inbox_currentTimestamp()) {
        oldRetryablePrices
    } else {
        xif (gasAccountingInfo.feeConfig.enabled) {
            let gasPrice = getL1GasPriceEstimate();
            struct {
                perTx: gasPrice * chainParams_getOrDie(const::Atom_Param_RetryablePriceBase),
                perCalldataByte: gasPrice * chainParams_getOrDie(const::Atom_Param_RetryablePricePerByteNumerator) /
                                            chainParams_getOrDie(const::Atom_Param_RetryablePricePerByteDenominator),
                nextUpdateTimestamp: inbox_currentTimestamp()
                                     + chainParams_getOrDie(const::Atom_Param_RetryableTxRepriceIntervalSeconds),
            }
        } else {
            oldRetryablePrices with {
                nextUpdateTimestamp: inbox_currentTimestamp()
                                     + chainParams_getOrDie(const::Atom_Param_RetryableTxRepriceIntervalSeconds)
            }
        }
    };
}

public impure func gasAccounting_getPricesInWei(aggregatorAddr: address) -> (uint, uint, uint, uint, uint, uint) {
    let prices = gasAccountingInfo.currentPrices;
    return (
        gasAccounting_getTxBaseFeeWei(Some(aggregatorAddr)),
        prices.perL1CalldataUnit,
        prices.perStorageCell,
        prices.perArbGasBase,
        prices.perArbGasCongestion,
        prices.perArbGasTotal,
    );
}

impure func gasAccounting_getTxBaseFeeWei(aggregatorAddr: option<address>) -> uint {
    return getL1GasPriceEstimate() * gasAccounting_getTxBaseFeeL1Gas(aggregatorAddr);
}

public impure func gasAccounting_getTxBaseFeeL1Gas(aggregatorAddr: option<address>) -> uint {
    return xif (gasAccountingInfo.feeConfig.enabled) {
        xif let Some(addr) = aggregatorAddr {
            xif let Some(aggInfo) = evmCallStack_getAccountInCurrentContext(addr).aggregatorInfo {
                aggInfo.baseTxFeeL1Gas
            } else {
                const::Charging_DefaultBaseTxFeeL1Gas
            }
        } else {
            const::Charging_DefaultBaseTxFeeL1Gas
        }
    } else {
        0
    };
}

public impure func gasAccounting_setTxBaseFeeL1Gas(aggregator: address, fee: uint) -> option<()> {
    if ( (fee < const::Charging_MinBaseTxFeeL1Gas) || (fee > const::Charging_MaxBaseTxFeeL1Gas) ) {
        return None<()>;
    }

    evmCallStack_setAccountInCurrentContext(
        aggregator,
        account_setBaseTxFeeL1Gas(
            evmCallStack_getAccountInCurrentContext(aggregator),
            fee
        ),
    );

    return Some(());
}

public impure func getArbGasPrice() -> uint {
    return gasAccountingInfo.currentPrices.perArbGasTotal;
}

public impure func getCurrentBlockGasLimit() -> uint {
    return gasAccountingInfo.gasAllocatedToThisBlock;
}

public impure func gasAccounting_getPricesInArbGas(aggregatorAddr: address) -> (uint, uint, uint) {  // don't include price of ArbGas, which is 1
    let prices = gasAccountingInfo.currentPrices;
    let arbGasPrice = prices.perArbGasTotal;
    return (
        (gasAccounting_getTxBaseFeeWei(Some(aggregatorAddr)) + arbGasPrice - 1) / arbGasPrice,   // base price for tx
        (prices.perL1CalldataUnit + arbGasPrice - 1) / arbGasPrice,  // price per L1 calldata unit
        (prices.perStorageCell + arbGasPrice - 1) / arbGasPrice,     // price per storage cell
    );
}

public impure func gasAccounting_setFeesEnabled(enabled: bool) {
    gasAccountingInfo = gasAccountingInfo with {
        feeConfig: gasAccountingInfo.feeConfig with { enabled: enabled }
    };
    let (gasPrices, retryablePrices) = setPrices(
        gasAccountingInfo.feeConfig,
        gasAccountingInfo.pricingParams,
        gasAccountingInfo.congestionState,
        gasAccountingInfo.retryablePrices,
    );
    gasAccountingInfo = gasAccountingInfo with {
        currentPrices: gasPrices
    } with {
        retryablePrices: retryablePrices
    };
    if (enabled) {
        gasAccountingInfo = gasAccountingInfo with {
            congestionState: initCongestionState(false)
        };
    }
}

public impure func gasAccounting_setChargingParams(
<<<<<<< HEAD
    l1GasPerL2Tx: uint,
=======
>>>>>>> 1362904c
    l1GasPerL1CalldataUnit: uint,
    l1GasPerStorage: uint,
    arbGasDivisor: uint,
    netFeeRecipient: address,
    congestionFeeRecipient: address,
) {
    gasAccountingInfo = gasAccountingInfo with {
        pricingParams: struct {
<<<<<<< HEAD
            l1GasPerL2Tx: l1GasPerL2Tx,
=======
>>>>>>> 1362904c
            l1GasPerL1CalldataUnit: l1GasPerL1CalldataUnit,
            l1GasPerStorage: l1GasPerStorage,
            arbGasDivisor: arbGasDivisor,
        }
    } with {
        feeConfig: gasAccountingInfo.feeConfig with {
            forNetwork: netFeeRecipient
        } with {
            forCongestion: congestionFeeRecipient
        }
    };
    gasAccounting_postInitMessage();
}

public impure func gasAccounting_postInitMessage() {   // this runs after we have received the init message, or similar
    let speedLimitPerSecond = chainParams_speedLimitPerSecond();
    setGasAccountingParamsFromSpeedLimit(speedLimitPerSecond);
    if (gasAccountingInfo.congestionState.gasPool > int(gasAccountingParams.GasPoolMax)) {
        // max sure gas pool isn't above its max
        gasAccountingInfo = gasAccountingInfo with {
            congestionState: gasAccountingInfo.congestionState with {
                gasPool: int(gasAccountingParams.GasPoolMax)
            }
        };
    }
}

public impure func gasAccounting_getFeeRecipients() -> (address, address) {
    return (
        gasAccountingInfo.feeConfig.forNetwork,
        gasAccountingInfo.feeConfig.forCongestion,
    );
}

public impure func gasAccounting_setFeeRecipients(forNetwork: address, forCongestion: address) {
    gasAccountingInfo = gasAccountingInfo with {
        feeConfig: gasAccountingInfo.feeConfig with {
            forNetwork: forNetwork
        } with {
            forCongestion: forCongestion
        }
    };
}

public impure func getAddressForReserveFundsDeposit() -> address {
    return gasAccountingInfo.feeConfig.forCongestion;
}

public impure func gasAccounting_summaryToPublish() -> any {
    // get summary of gas prices and pool at present, for inclusion in block summary log
    let prices = gasAccountingInfo.currentPrices;
    return (
        prices.perL1CalldataUnit,
        prices.perStorageCell,
        prices.perArbGasBase,
        prices.perArbGasCongestion,
        prices.perArbGasTotal,
        gasAccountingInfo.congestionState.gasPool,
    );
}


// The next section of code supports tracking gas use of the currently running transactions.
// The currently-running Tx has some amount of gas remaining. That gas can be in two places:
// *  in the ArbGasRemaining register, if that register is < 2**255
// *  in reserve
//
// The state of the ArbGasRemaining register tells us whether we're currently charging gas to the tx or to ArbOS.
// *  If the register is < 2**255, we're charging to the tx
// *  If the register is >= 2**255, we're charging to ArbOS
// Note that if execution in the tx (or a subcall it makes) runs out of gas, this will generate an Error and
//    set ArbGasRemaining to 2**256 - 1, which correctly puts us into the mode of charging the OS.
// If there is an Error, the Error handler will call us, to inform us that there might have been an out-of-gas situation.
//    (It's up to us to figure out whether there actually was an out-of-gas situation, vs some unrelated error.)
//
// When a new tx starts, we take enough wei from it to cover its maxGas.
// When that tx is done, we give it a refund for any unused gas.

public impure func gasAccounting_startTxCharges(
    maxGas: uint,
    gasPrice: uint,
    payer: address,
    acctStore: AccountStore,
) -> (
    uint,          // const::TxResultCode_success if success, otherwise an error code
    AccountStore,  // acctStore, with payments deducted
) {
    // Start charging a new Tx for ArbGas usage
    // The caller should already have verified that the payer has enough funds, but we'll return None if not.

    let _ = switchToChargingOS();   // call this in case we're somehow still charging a tx; ignore return value

    let gasForComputation = xif (maxGas < gasAccountingParams.TxGasLimit) {
        maxGas
    } else {
        gasAccountingParams.TxGasLimit
    };

    // take funds from the payer, enough to pay for maxGas at gasPrice
    let weiToHold = maxGas * gasPrice;
    let (uAcctStore, amount) = accountStore_addToEscrowUpToMax(acctStore, const::EscrowStoreID_txGas, payer, weiToHold);
    acctStore = uAcctStore;
    if (amount < weiToHold) {
        acctStore = accountStore_payFullyFromEscrow(
            acctStore,
            const::EscrowStoreID_txGas,
            gasAccountingInfo.feeConfig.forNetwork,
        );
        return (const::TxResultCode_noGasFunds, acctStore);
    }

    let gasUsedByOS = ((~0) - asm() uint { getgas }) / const::Charging_ArbGasPerAvmGas;

    gasAccountingInfo = gasAccountingInfo with {
        txState: Some(struct {
            gasInReserve: 0,
            gasReservedForStorage: maxGas - gasForComputation,
            originalMax: maxGas,
            price: gasPrice,
            weiHeldForGas: weiToHold,
            refundTo: payer,
        })
    } with {
        congestionState: gasAccountingInfo.congestionState with {
            gasPool: gasAccountingInfo.congestionState.gasPool - int(gasUsedByOS)
        }
    };

    arbStatistics_addToGasUsed(gasUsedByOS);

    asm(gasForComputation * const::Charging_ArbGasPerAvmGas,) { setgas };
    return (const::TxResultCode_success, acctStore);
}

public impure func gasAccounting_endTxCharges(
    storageDelta: int,
    feeStats: TxFeeStats,
) -> option<(
    bool,        // had enough gas?
    GasUsage,    // total ArbGas used
    TxFeeStats,  // fee stats of tx
    DeferredPayments,  // fund payouts to do
)> {
    // stop charging the current tx for gas
    // refund any unused gas
    // return (hadEnoughGas, total paid, fee stats of tx), or None if there isn't a tx active

    // switch over to charging the OS for gas
    let txState = gasAccountingInfo.txState?;

    let computeGasRemaining = txState.gasInReserve + switchToChargingOS();
    let computeGasUsed = (txState.originalMax - txState.gasReservedForStorage) - computeGasRemaining;

    arbStatistics_addToStorage(storageDelta);

    let storagePriceInArbGas = xif (txState.price == 0) {
        0
    } else {
        (gasAccountingInfo.currentPrices.perStorageCell + txState.price - 1) / txState.price
    };
    let gasNeededForStorage = xif ((storageDelta > int(0)) && (txState.price > 0)) {
        uint(storageDelta) * storagePriceInArbGas
    } else {
        0
    };

    let (confirmed, storageGasUsed, totalGasUsed, weiForStorage, weiForCompute) = xif ((computeGasUsed + gasNeededForStorage) <= txState.originalMax) {
        (
            true,
            gasNeededForStorage,
            computeGasUsed + gasNeededForStorage,
            gasNeededForStorage * txState.price,
            computeGasUsed * txState.price
        )
    } else {
        (
            false,
            txState.originalMax - computeGasUsed,
            txState.originalMax,
            (txState.originalMax - computeGasUsed) * txState.price,
            computeGasUsed * txState.price,
        )
    };

    // refund the unused gas, and pay fees
    let payments = deferredPayments_new();

    let refund = (txState.originalMax - totalGasUsed) * txState.price;
    if (refund > 0) {
        payments = deferredPayments_add(payments, const::EscrowStoreID_txGas, txState.refundTo, refund);
    }
    let basePrice = gasAccountingInfo.currentPrices.perArbGasBase;
    if (basePrice > txState.price) {
        basePrice = txState.price;
    }
    payments = deferredPayments_add(
        payments,
        const::EscrowStoreID_txGas,
        gasAccountingInfo.feeConfig.forNetwork,
        computeGasUsed * basePrice + storageGasUsed * txState.price,
    );
    let congestionPrice = txState.price - basePrice;
    payments = deferredPayments_add(
        payments,
        const::EscrowStoreID_txGas,
        gasAccountingInfo.feeConfig.forCongestion,
        computeGasUsed * congestionPrice,
    );

    gasAccountingInfo = gasAccountingInfo with {
        congestionState: gasAccountingInfo.congestionState with {
            gasPool: gasAccountingInfo.congestionState.gasPool - int(computeGasUsed)
        }
    } with {
        gasRemainingThisBlock: xif (gasAccountingInfo.gasRemainingThisBlock >= computeGasUsed) {
            gasAccountingInfo.gasRemainingThisBlock - computeGasUsed
        } else {
            0
        }
    } with {
        txState: None<TxGasState>
    };

    arbStatistics_addToGasUsed(computeGasUsed);

    return Some((
        confirmed,
        struct {
            gasUsed: totalGasUsed,
            gasPriceWei: txState.price,
        },
        feeStats with {
            units: feeStats.units with {
                storage: xif(storageDelta > int(0)) { uint(storageDelta) } else { 0 }
            } with {
                compute: computeGasUsed
            }
        } with {
            weiPaid: feeStats.weiPaid with {
                storage: weiForStorage
            } with {
                compute: weiForCompute
            }
        },
        payments,
    ));
}

public impure func gasAccounting_getGasChargeAmountInArbGas(numStorageUnits: uint) -> uint {
    let storagePriceWei = gasAccountingInfo.currentPrices.perStorageCell;
    let computePriceWei = gasAccountingInfo.currentPrices.perArbGasTotal;
    return xif (storagePriceWei == 0) {
        0
    } elseif (computePriceWei == 0) {
        ~0
    } else {
        numStorageUnits * storagePriceWei / computePriceWei
    };
}

public impure func gasAccounting_pauseTxCharges() -> uint {
    // pause charging the currently running tx
    // return how many units of the tx's initial maxGas are still unused

    return xif let Some(txState) = gasAccountingInfo.txState {
        let gasRemaining = txState.gasInReserve + switchToChargingOS();
        gasAccountingInfo = gasAccountingInfo with {
            txState: Some(
                txState with {
                    gasInReserve: gasRemaining
                }
            )
        };
        gasRemaining
    } else {
        // oops, someone tried to pause tx charges when there's no active tx
        // to be safe, report that the tx is completely out of gas
        0
    };
}

public impure func gasAccounting_resumeTxCharges(allocationRequested: uint) -> uint {
    // resume the charging of the tx for gas
    // allocationRequested is how much of its gas the tx wants to allocate for whatever is going to execute
    // return how much gas we actually allocated = min(requested, available)

    return xif let Some(txState) = gasAccountingInfo.txState {
        // stop charging the OS, and record the OS gas usage as overhead
        let osGasUsed = ((~0) - asm() uint { getgas }) / const::Charging_ArbGasPerAvmGas;

        if (allocationRequested > txState.gasInReserve) {
            allocationRequested = txState.gasInReserve;  // can't request more gas than you have
        }

        gasAccountingInfo = gasAccountingInfo with {
            txState: Some(
                txState with {
                    gasInReserve: txState.gasInReserve - allocationRequested
                }
            )
        } with {
            congestionState: gasAccountingInfo.congestionState with {
                gasPool: gasAccountingInfo.congestionState.gasPool - int(osGasUsed)
            }
        };

        arbStatistics_addToGasUsed(osGasUsed);

        asm(allocationRequested * const::Charging_ArbGasPerAvmGas,) { setgas };  // start charging the application
        allocationRequested
    } else {
        // something went wrong: tried to resume tx charges when there isn't an active tx
        // to be safe, report that tx is completely out of gas
        0
    };
}

impure func switchToChargingOS() -> uint {
    // switch to charging the OS for gas, if we aren't already
    // return amount of the tx's gas that is still unused
    let avmGasRemaining = asm() uint { getgas };
    return xif (avmGasRemaining >= asm(255, 1) uint { shl }) {
        // we were already charging the OS, tx has nothing remaining
        0
    } else {
        // we were charging the tx; switch to charging the OS and return tx's unused amount from ArbGasRemaining
        asm(~0,) { setgas };
        avmGasRemaining / const::Charging_ArbGasPerAvmGas
    };
}

// getNextRequestFromCongestionAuction implements the congestion auction. For each request, the auction
//     determines (a) whether to approve the request for execution, and (b) what gas price the request will pay.
// This uses a "pull" interface: the main run loop calls this to get the next request.
//     This code will in turn call back to the inbox to pull in incoming requests from the L1.
public impure func getNextRequestFromCongestionAuction() -> (
    uint,             // error code, or const::TxResultCode_success if no error
    TxRequestData,
) {
    let tx = inbox_getNextUnpackedRequest();
    if( (!allowedSenders_contains(tx.caller)) && (!tx.incomingRequest.adminMode) ) {
        return (const::TxResultCode_senderNotPermitted, tx);
    }

    if (tx.incomingRequest.arbBlockNumber > gasAccountingInfo.congestionState.lastArbBlockNumSeen) {
        // it's the first tx of a new block, so do beginning-of-block work
        let updatedCongestionState = updateCongestionState(
            gasAccountingInfo.congestionState,
            tx.incomingRequest.arbBlockNumber,
            tx.incomingRequest.timestamp
        );
        let gasForThisBlock = xif(updatedCongestionState.gasPool > int(0)) {
            uint(updatedCongestionState.gasPool)
        } else {
            0   // gas pool has gone negative; wait until it gets positive
        };
        let (currentPrices, retryablePrices) = setPrices(
           gasAccountingInfo.feeConfig,
           gasAccountingInfo.pricingParams,
           updatedCongestionState,
           gasAccountingInfo.retryablePrices,
       );
        gasAccountingInfo = gasAccountingInfo with {
            congestionState: updatedCongestionState
        } with {
            currentPrices: currentPrices
        } with {
            retryablePrices: retryablePrices
        } with {
            gasRemainingThisBlock: gasForThisBlock
        } with {
            gasAllocatedToThisBlock: gasForThisBlock
        };
    }

    return xif ((tx.incomingRequest.sender != address(0)) && gasAccountingInfo.feeConfig.enabled && (! tx.incomingRequest.adminMode)) {
        if let Some(txSeqNum) = tx.seqNum {
            if (txSeqNum != account_getNextSeqNum(accountStore_get(getGlobalAccountStore(), tx.caller))) {
                // don't charge the user if sequence number is wrong
                return (const::TxResultCode_badSequenceNum, tx);
            }
        }

        let prices = gasAccountingInfo.currentPrices;
        tx = tx with {
            feeStats: txFeeStats_setPrices(
                tx.feeStats,
                prices,
                xif let Some(aggInfo) = tx.incomingRequest.aggregator {
                    aggInfo.aggregator
                } else {
                    None<address>
                },
            )
        };

        let estimationCompGasLimit = xif let Some(gep) = tx.incomingRequest.gasEstimationParams {
            if (gep.ignoreGasPrice) {
                tx = tx with {
                    feeStats: tx.feeStats with {
                        noFeeGasEstimationMode: true
                    }
                };
            }
            if (gep.ignoreMaxGas) {
                tx = tx with {
                    maxGas: account_getBalance(accountStore_get(getGlobalAccountStore(), tx.gasPayer)) / gasAccountingInfo.currentPrices.perArbGasTotal
                };
            }
            gep.computeGasLimit
        } else {
            0
        };

        if ((tx.gasPrice != 0) && (tx.gasPrice < prices.perArbGasTotal) ) {
            return (const::TxResultCode_gasPriceTooLow, tx);
        }

        if let Some(aggInfo) = tx.incomingRequest.aggregator {
            // reimburse aggregator for tx and calldata, and collect network fee
            let (fullyPaid, feeStats) = payForTxAndL1Gas(
                tx.gasPayer,
                aggInfo.aggregator,
                aggInfo.calldataUnits,
                gasAccountingInfo.feeConfig,
                prices,
                tx.feeStats,
            );
            tx = tx with { feeStats: feeStats };
            if (!fullyPaid) {
                // sender didn't have enough gas funds
                // we took all of the funds to make a partial payment to the aggregator
                // now fail the tx
                return (const::TxResultCode_noGasFunds, tx);
            }

            // compute the number of ArbGas units corresponding to the aggregator fee, and deduct them from the tx
            // round up to the nearest integer number of units -- this will burn the wei that would pay
            //       for a fractional ArbGas unit (rounding down would credit the user with fractional
            //       ETH that we don't have)
            let roundedUpGasDelta = (feeStats.weiPaid.tx + feeStats.weiPaid.calldataUnit + prices.perArbGasTotal - 1) / prices.perArbGasTotal;
            if (tx.maxGas > roundedUpGasDelta) {
                tx = tx with { maxGas: tx.maxGas - roundedUpGasDelta };
            } else {
                tx = tx with {
                    feeStats: tx.feeStats with {
                        units: tx.feeStats.units with {
                            calldataUnit: aggInfo.calldataUnits
                        }
                    }
                };
                return (const::TxResultCode_insufficientGasForBaseFee, tx);
            }
        }

        xif (tx.incomingRequest.kind == const::L1MessageType_L2ForGasEstimation) {
            let gasPrice = gasAccountingInfo.currentPrices.perArbGasTotal;
            let gasPayerFunds = account_getBalance(accountStore_get(getGlobalAccountStore(), tx.gasPayer));
            xif (tx.value >= gasPayerFunds) {
                (const::TxResultCode_insufficientBalance, tx)
            } else {
                let affordableGas = (gasPayerFunds - tx.value) / gasPrice;
                if ((tx.maxGas == 0) || (tx.maxGas > affordableGas)) {
                    tx = tx with { maxGas: affordableGas };
                }
                tx = tx with { gasPrice: gasPrice };
                (const::TxResultCode_success, tx)
            }
        } elseif (tx.incomingRequest.adminMode || (gasAccountingInfo.gasRemainingThisBlock > 0) || (estimationCompGasLimit > 0)) {
            (const::TxResultCode_success, tx with { gasPrice: gasAccountingInfo.currentPrices.perArbGasTotal })
        } else {
            // the current block doesn't have enough gas left to run the tx
            (const::TxResultCode_congestion, tx)
        }
    } else {
        // fees are disabled, or this tx isn't chargeable, so just approve it, but set the units in feeStats first
        if let Some(_) = tx.incomingRequest.gasEstimationParams {
            if (tx.maxGas == 0) {
                tx = tx with { maxGas: 100000000000000000 };
            }
        }
        (
            const::TxResultCode_success,
            tx with {
                feeStats: tx.feeStats with {
                    units: tx.feeStats.units with {
                        tx: 1
                    } with {
                        calldataUnit: xif let Some(aggInfo) = tx.incomingRequest.aggregator {
                            aggInfo.calldataUnits
                        } else {
                            0
                        }
                    }
                }
            },
        )
    };
}

impure func payForTxAndL1Gas(
    payer: address,
    maybeRecipient: option<address>,
    calldataUnits: uint,
    feeConfig: FeeConfig,
    prices: GasPrices,
    feeStats: TxFeeStats,
) -> (bool, TxFeeStats) {    // returns (success, updatedFeeStats)
    // This pays for the base Tx fee plus L1 calldata fee.
    // Most of the funds go to the aggregator, and a slice goes to the network fee pool.

    let preferredAggregator = account_getAggregatorToPay(evmCallStack_getAccountInCurrentContext(payer));

    let recipient = xif let Some(rec) = maybeRecipient {
        rec
    } else {
        address(1 ^ uint(preferredAggregator))   // can use any value that is not equal to preferredAggregator
    };

    feeStats = xif (preferredAggregator == recipient) {
        txFeeStats_setPrices(feeStats, prices, Some(preferredAggregator))
    } else {
        // Tx isn't using the preferred aggregator, so only charge for the network fee, for L2 tx and L1 calldata gas.
        // Here we reduce the prices of those things so they include only the network fee.
        // Below we will charge the reduced price and give all of the funds for these things to the network fee.
        prices = prices with {
            perL1CalldataUnit: fixedPoint_mulByUintTrunc(feeConfig.shareForNetFee, prices.perL1CalldataUnit)
        };
        txFeeStats_setPrices(feeStats, prices, None<address>)
    };

    let fullAmount = feeStats.price.tx + feeStats.price.calldataUnit * calldataUnits;
    if (fullAmount == 0) {
        return (
            true,
            feeStats with {
                units: feeStats.units with {
                    tx: 1
                } with {
                    calldataUnit: calldataUnits
                }
            },
        );
    }

    let acctStore = getGlobalAccountStore();
    let payerAcct = accountStore_get(acctStore, payer);
    let payerBalance = account_getBalance(payerAcct);
    let amount = xif (payerBalance < fullAmount) {
        payerBalance
    } else {
        fullAmount
    };

    let payableToFee = xif(preferredAggregator == recipient) {
        // We're charging full price, so only give the network fee its share.
        fixedPoint_mulByUintTrunc(feeConfig.shareForNetFee, amount)
    } else {
        // We're only charging the network fee, so give all of the collected funds to the network fee.
        // (We reduced the prices above, so only the network fee funds are being collected.)
        amount
    };

    if ( ! feeStats.noFeeGasEstimationMode) {
        acctStore = xif let Some(store) = accountStore_transferEthBalance(
            acctStore,
            payer,
            feeConfig.forNetwork,
            payableToFee,   // safe because payerBalance >= amount and feeConfig.shareForNetFee <= 1
        ) {
            store
        } else {
            panic  // should never happen -- we just checked the balance
        };

        if (amount > payableToFee) {
            // Reimburse the aggregator for its costs for this tx.
            feeStats = feeStats with { paidAggregator: recipient };
            acctStore = xif let Some(store) = accountStore_transferEthBalance(
                acctStore,
                payer,
                accountStore_feeCollectorForAggregator(acctStore, recipient),
                amount - payableToFee,  // safe because payableToFee <= amount <= payer's original balance
            ) {
                store
            } else {
                panic   // should never happen -- we have deducted amount (in total) <= payerBalance
            };
        }
    }

    setGlobalAccountStore(acctStore);
    let amountForTx = feeStats.price.tx * amount / fullAmount;   // safe because fullAmount > 0
    return (
        amount == fullAmount,
        feeStats with {
            units: feeStats.units with {
                tx: 1
            } with {
                calldataUnit: calldataUnits
            }
        } with {
            weiPaid: feeStats.weiPaid with {
                tx: amountForTx
            } with {
                calldataUnit: amount - amountForTx   // safe because amount >= amountForTx
            }
        }
    );
}

impure func updateCongestionState(state: CongestionState, toBlockNum: uint, toTimestamp: uint) -> CongestionState {
    // update the congestion state, based on advancing from state.lastTimestampSeen to toTimestamp

    let lastTimestampSeen = state.lastTimestampSeen;
    let basePrice = gasAccountingInfo.currentPrices.perArbGasBase;
    let totalPrice = basePrice + state.congestionPriceWei;
    let gasPool = state.gasPool;
    let gasPoolMax = gasAccountingParams.GasPoolMax;
    let speedLimit = gasAccountingParams.SpeedLimitPerSecond;

    // doing a per-second loop isn't elegant, but cost is low enough that it shouldn't be a problem
    // eventually we should solve this analytically to avoid the per-second loop
    while((lastTimestampSeen < toTimestamp) && ( (gasPool < int(gasAccountingParams.GasPoolMax)) || (totalPrice > basePrice) )) {
        lastTimestampSeen = lastTimestampSeen + 1;
        gasPool = gasPool + int(speedLimit);
        if (gasPool > int(gasAccountingParams.GasPoolMax)) {
            gasPool = int(gasAccountingParams.GasPoolMax);
        }

        let maxtc = xif (gasPool > int(0)) {
            gasPool
        } else {
            int(0)
        };
        // now 0 <= maxtc <= gasPoolMax

        // constants here are chosen so that adjustment is by factor between 7/8 and 9/8 per mainnet block, as in EIP-1559
        totalPrice = totalPrice * (121 * gasPoolMax - 2 * uint(maxtc)) / (120 * gasPoolMax);
        if (totalPrice < basePrice) { totalPrice = basePrice; }
    }
    return struct {
        gasPool: gasPool,
        lastArbBlockNumSeen: toBlockNum,
        lastTimestampSeen: toTimestamp,
        congestionPriceWei: totalPrice - basePrice,
    };
}

public impure func getGasLimitPerTx() -> uint {
    return gasAccountingParams.TxGasLimit;
}

public impure func getRetryableTxPrice(calldataSize: uint) -> (uint, uint) {
    // returns (basePriceWei, calldataUnitByteWei, nextChangeTimestamp
    let prices = gasAccountingInfo.retryablePrices;
    if (prices.nextUpdateTimestamp < inbox_currentTimestamp()) {
        prices = setRetryablePrices(prices);
        gasAccountingInfo = gasAccountingInfo with { retryablePrices: prices };
    }
    return (
        prices.perTx + calldataSize * prices.perCalldataByte,
        prices.nextUpdateTimestamp,
    );
}

public impure func getFeesForRetryableTx(
    calldataSize: uint,  // in bytes
) -> (uint, address, TxFeeStats) {
    return xif (gasAccountingInfo.feeConfig.enabled) {
        let prices = gasAccountingInfo.retryablePrices;
        let calldataUnitPrice = prices.perCalldataByte / 16;  // use this to avoid roundoff issues
        let totalDue = prices.perTx + calldataSize * 16 * calldataUnitPrice;

        let feeStats = txFeeStats_zero();
        (
            totalDue,
            gasAccountingInfo.feeConfig.forNetwork,
            feeStats with {
                price: feeStats.price with {
                    tx: prices.perTx
                } with {
                    calldataUnit: calldataUnitPrice
                }
            } with {
                units: feeStats.units with {
                    tx: 1
                } with {
                    calldataUnit: 16 * calldataSize
                }
            } with {
                weiPaid: feeStats.weiPaid with {
                    tx: prices.perTx
                } with {
                    calldataUnit: calldataSize * 16 * calldataUnitPrice
                }
            }
        )
    } else {
        (0, address(0), txFeeStats_zero())
    };
}

// The L1 gas price estimator is a weighted average of recent L1 gas prices of messages injected by
//       an Arbitrum node that is trusted (for the purpose of choosing representative L1 gas prices).
var globalL1GasPriceEstimator: struct {
    estimateWei: uint,
    fairGasPriceSenders: SetOfAddresses,
};

impure func initGasPriceEstimator() {
    globalL1GasPriceEstimator = struct {
        estimateWei: 150*(1000*1000*1000),  // 150 gwei
        fairGasPriceSenders: setOfAddresses_emptySet(),
    };
}

impure func getL1GasPriceEstimate() -> uint {
    return globalL1GasPriceEstimator.estimateWei;
}

public impure func setL1GasPriceEstimate(newPriceGwei: uint) {
    globalL1GasPriceEstimator = globalL1GasPriceEstimator with {
        estimateWei: newPriceGwei * 1000 * 1000 * 1000
    };
}

public impure func updateL1GasPriceEstimate(sender: address, price: uint) {
    if (isFairGasPriceSender(sender)) {
        if (price > 5 * globalL1GasPriceEstimator.estimateWei) {
            price = 5 * globalL1GasPriceEstimator.estimateWei;
        } elseif (price < globalL1GasPriceEstimator.estimateWei / 5) {
            price = globalL1GasPriceEstimator.estimateWei / 5;
        }
        globalL1GasPriceEstimator = globalL1GasPriceEstimator with {
            estimateWei: (price + 19 * globalL1GasPriceEstimator.estimateWei) / 20
        };
    }
}

public impure func isFairGasPriceSender(sender: address) -> bool {
    return setOfAddresses_contains(globalL1GasPriceEstimator.fairGasPriceSenders, sender);
}

public impure func setFairGasPriceSender(sender: address, value: bool) {
    globalL1GasPriceEstimator = globalL1GasPriceEstimator with {
        fairGasPriceSenders: xif (value) {
            setOfAddresses_add(
                globalL1GasPriceEstimator.fairGasPriceSenders,
                sender,
            )
        } else {
            setOfAddresses_remove(
                globalL1GasPriceEstimator.fairGasPriceSenders,
                sender,
            )
        }
    };
}

public impure func getSerializedFairGasPriceSenders() -> option<ByteArray> {
    return setOfAddresses_serialize(globalL1GasPriceEstimator.fairGasPriceSenders);
}

<<<<<<< HEAD
// This adjusts l1GasPerL2Tx to be a weighted average, over recent transactions that arrived in batches,
//     of  AssumedBatchCostL1Gas / batchSize). Because we're averaging over
//     transactions, a batch contributes (batchSize) times, once for each transaction in it.
public func updateBatchSizeEstimate(_size: uint, _batchSender: address) {
    // Leaving this as a no-op, so the estimate remains fixed.  This will be removed in a later PR.
}

=======
>>>>>>> 1362904c
type FourResources = struct {
    tx: uint,
    calldataUnit: uint,
    storage: uint,
    compute: uint,
}

// Fee stats for a transaction, for inclusion in tx receipt
type TxFeeStats = struct {
    price: FourResources,
    units: FourResources,
    weiPaid: FourResources,
    paidAggregator: address,
    noFeeGasEstimationMode: bool,
}

public func txFeeStats_zero() -> TxFeeStats {
    let frZero = struct {
        tx: 0,
        calldataUnit: 0,
        storage: 0,
        compute: 0,
    };
    return struct {
        price: frZero,
        units: frZero,
        weiPaid: frZero,
        paidAggregator: address(0),
        noFeeGasEstimationMode: false,
    };
}

public impure func txFeeStats_setPrices(stats: TxFeeStats, prices: GasPrices, aggregator: option<address>) -> TxFeeStats {
    return stats with {
        price: struct {
            tx: xif let Some(addr) = aggregator {
                fixedPoint_mulByUintTrunc(
                    gasAccountingInfo.feeConfig.baseFeeMultiplier,
                    gasAccounting_getTxBaseFeeWei(Some(addr)),
                )
            } else {
                fixedPoint_mulByUintTrunc(
                    gasAccountingInfo.feeConfig.shareForNetFee,
                    gasAccounting_getTxBaseFeeWei(None<address>),
                )
            },
            calldataUnit: prices.perL1CalldataUnit,
            storage: prices.perStorageCell,
            compute: prices.perArbGasTotal,
        }
    };
}

type DeferredPayments = Stack

public func deferredPayments_new() -> DeferredPayments {
    return stack_new();
}

public func deferredPayments_add(dp: DeferredPayments, escrowKey: uint, recipient: address, amount: uint) -> DeferredPayments {
    return stack_push(dp, (escrowKey, recipient, amount));
}

public func deferredPayments_apply(acctStore: AccountStore, dp: DeferredPayments) -> option<AccountStore> {
    return xloop {
        if let Some(res) = stack_pop(dp) {
            let (udp, item) = res;
            dp = udp;
            let (escrowKey, recipient, amount) = unsafecast<(uint, address, uint)>(item);
            if let Some(uAcctStore) = accountStore_payFromEscrow(acctStore, escrowKey, recipient, amount) {
                acctStore = uAcctStore;
            } else {
                asm(11000,) { debugprint };
                return None<AccountStore>;
            }
        } else {
            return Some(acctStore);
        }
    };
}

public impure func allowedSenders_allowAll() {
    gasAccountingInfo = gasAccountingInfo with {
        allowedSenders: setOfAddresses_all()
    };
}

public impure func allowedSenders_allowNone() {
    gasAccountingInfo = gasAccountingInfo with {
        allowedSenders: setOfAddresses_emptySet()
    };
}

public impure func allowedSenders_contains(addr: address) -> bool {
    return setOfAddresses_contains(gasAccountingInfo.allowedSenders, addr)
        || (addr == address(0))
        || (Some(uint(addr)) == chainParams_get(const::Atom_Param_ChainOwner));
}

public impure func allowedSenders_add(addr: address) {
    gasAccountingInfo = gasAccountingInfo with {
        allowedSenders: setOfAddresses_add(gasAccountingInfo.allowedSenders, addr)
    };
}

public impure func allowedSenders_remove(addr: address) {
    gasAccountingInfo = gasAccountingInfo with {
        allowedSenders: setOfAddresses_remove(gasAccountingInfo.allowedSenders, addr)
    };
}

public impure func allowedSenders_serialize() -> option<ByteArray> {
    return setOfAddresses_serialize(gasAccountingInfo.allowedSenders);
}<|MERGE_RESOLUTION|>--- conflicted
+++ resolved
@@ -83,10 +83,7 @@
 use inbox::inbox_currentArbBlockNumber;
 use inbox::inbox_currentTimestamp;
 
-<<<<<<< HEAD
-
-=======
->>>>>>> 1362904c
+
 type GasAccountingInfo = struct {
     txState: option<TxGasState>,       // status of currently active tx (if there is one)
     feeConfig: FeeConfig,              // fee configuration
@@ -118,10 +115,6 @@
 }
 
 type PricingParameters = struct {
-<<<<<<< HEAD
-    l1GasPerL2Tx: uint,
-=======
->>>>>>> 1362904c
     l1GasPerL1CalldataUnit: uint,
     l1GasPerStorage: uint,
     arbGasDivisor: uint,      // base ArbGas price is L1 gas price / arbGasDivisor
@@ -173,21 +166,13 @@
 impure func setupParameters(isInit: bool) {
     setGasAccountingParamsFromSpeedLimit(chainParams_getOrDie(const::Atom_Param_SpeedLimitPerSecond));
 
-    let l1GasPerL2Tx = 50000;   // will be eliminated in a future PR
     let l1GasPerL1CalldataUnit = chainParams_getOrDie(const::Atom_Param_L1GasPerL1CalldataUnit);
     let l1GasPerStorage = chainParams_getOrDie(const::Atom_Param_L1GasPerStorage);
     let arbGasDivisor = chainParams_getOrDie(const::Atom_Param_ArbGasDivisor);
     let pricingParams = struct {
-<<<<<<< HEAD
-        l1GasPerL2Tx: l1GasPerL2Tx,
         l1GasPerL1CalldataUnit: l1GasPerL1CalldataUnit,
         l1GasPerStorage: l1GasPerStorage,
         arbGasDivisor: arbGasDivisor,
-=======
-        l1GasPerL1CalldataUnit: const::Charging_DefaultL1GasPerCalldataUnit,
-        l1GasPerStorage: const::Charging_DefaultL1GasPerStorage,
-        arbGasDivisor: const::Charging_DefaultArbGasDivisor,
->>>>>>> 1362904c
     };
 
     let congestionState = initCongestionState(isInit);
@@ -292,13 +277,6 @@
         let perArbGasTotal = perArbGasBase + perArbGasCongestion;
         (
             struct {
-<<<<<<< HEAD
-                perL2Tx: fixedPoint_mulByUintTrunc(
-                    feeConfig.baseFeeMultiplier,
-                    params.l1GasPerL2Tx * l1GasPrice,
-                ),
-=======
->>>>>>> 1362904c
                 perL1CalldataUnit: fixedPoint_mulByUintTrunc(
                     feeConfig.baseFeeMultiplier,
                     params.l1GasPerL1CalldataUnit * l1GasPrice,
@@ -435,10 +413,6 @@
 }
 
 public impure func gasAccounting_setChargingParams(
-<<<<<<< HEAD
-    l1GasPerL2Tx: uint,
-=======
->>>>>>> 1362904c
     l1GasPerL1CalldataUnit: uint,
     l1GasPerStorage: uint,
     arbGasDivisor: uint,
@@ -447,10 +421,6 @@
 ) {
     gasAccountingInfo = gasAccountingInfo with {
         pricingParams: struct {
-<<<<<<< HEAD
-            l1GasPerL2Tx: l1GasPerL2Tx,
-=======
->>>>>>> 1362904c
             l1GasPerL1CalldataUnit: l1GasPerL1CalldataUnit,
             l1GasPerStorage: l1GasPerStorage,
             arbGasDivisor: arbGasDivisor,
@@ -1215,16 +1185,6 @@
     return setOfAddresses_serialize(globalL1GasPriceEstimator.fairGasPriceSenders);
 }
 
-<<<<<<< HEAD
-// This adjusts l1GasPerL2Tx to be a weighted average, over recent transactions that arrived in batches,
-//     of  AssumedBatchCostL1Gas / batchSize). Because we're averaging over
-//     transactions, a batch contributes (batchSize) times, once for each transaction in it.
-public func updateBatchSizeEstimate(_size: uint, _batchSender: address) {
-    // Leaving this as a no-op, so the estimate remains fixed.  This will be removed in a later PR.
-}
-
-=======
->>>>>>> 1362904c
 type FourResources = struct {
     tx: uint,
     calldataUnit: uint,
