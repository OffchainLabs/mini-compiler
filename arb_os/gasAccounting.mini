--- conflicted
+++ resolved
@@ -300,15 +300,11 @@
             // it's not a batch, so process it immediately
             // get its maxGas amount -- for now, set the limit high, unless caller asked for less
             let maxGas = 1000000000;
-<<<<<<< HEAD
-            if ((msg.kind == 3) || (msg.kind == 5)) {  // L2 message or buddy contract deploy
-=======
             if (msg.kind == 6) {
                 // it's an end-of-block message, so just trigger end-of-block processing
                 outputStats_endOfBlock(msg.blockNumber, msg.timestamp);
-            } elseif (msg.kind == 3) {
-                // it's an L2 message, so switch based on the L2 type
->>>>>>> f3653e18
+            } elseif (msg.kind == 3 || msg.kind == 5) {
+                // it's an L2 message or buddy contract deploy, so switch based on the L2 type
                 let firstByte = marshalledBytes_firstByte(msg.msgData);
                 if (firstByte == 6) {
                     // it's a heartbeat message, don't do anything
