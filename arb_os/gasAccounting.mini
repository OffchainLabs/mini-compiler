--- conflicted
+++ resolved
@@ -258,78 +258,6 @@
     option<IncomingRequest>,  // if it was an L1 message
     option<TxRequestData>,    // if it was an L2 tx message
 ) {
-<<<<<<< HEAD
     let (maybeRequest, maybeTx) = inbox_getNextUnpackedRequest();
     return (true, maybeRequest, maybeTx);
-=======
-    // For now, the gas auction is a no-op.  It just approves every message at zero gas price.
-    let msg = unsafecast<IncomingRequest>(());   // value will be re-initialized before use
-    loop {
-        if let Some(res) = queue_get(gasAccountingInfo.queuedFromBatch) {
-            let (newQ, rawMsg) = res;
-            gasAccountingInfo = gasAccountingInfo with {
-                queuedFromBatch: newQ
-            };
-            msg = unsafecast<IncomingRequest>(rawMsg);
-        } else {
-            msg = inbox_get();
-        }
-
-        if let Some(batch) = messageBatch_tryNew(msg) {
-            // it's a batch message, so unpack its components and queue them
-            let moreToDo = true;
-            let queue = gasAccountingInfo.queuedFromBatch;
-            while (moreToDo) {
-                if let Some(res) = messageBatch_get(batch) {
-                    let (newMsg, restOfBatch) = res;
-                    queue = queue_put(queue, newMsg);
-                    batch = restOfBatch;
-                } else {
-                    moreToDo = false;
-                }
-            }
-            gasAccountingInfo = gasAccountingInfo with {
-                queuedFromBatch: queue
-            };
-        } else {
-            // it's not a batch, so process it immediately
-            // get its maxGas amount -- for now, set the limit high, unless caller asked for less
-            let maxGas = 1000000000;
-            if (msg.kind == 6) {
-                // it's an end-of-block message, so just trigger end-of-block processing
-                outputStats_endOfBlock(msg.blockNumber, msg.timestamp);
-            } elseif (msg.kind == 3) {
-                // it's an L2 message, so switch based on the L2 type
-                let firstByte = marshalledBytes_firstByte(msg.msgData);
-                if (firstByte == 6) {
-                    // it's a heartbeat message, don't do anything
-                } elseif (firstByte == 4) {
-                    // it's a signed tx; verify sig and then process request or discard
-                    if let Some(verifiedMsg) = translateSignedTx(msg) {
-                        let ba = bytearray_unmarshalBytes(verifiedMsg.msgData);
-                        let maxGas = bytearray_get256(ba, 1);
-                        return (verifiedMsg, true, maxGas, 0);
-                    }
-                    // else signature was invalid, ignore msg and execute loop again to get another
-                } else {
-                    let ba = bytearray_unmarshalBytes(msg.msgData);
-                    if (firstByte == 0) {
-                        // it's an unsigned tx; compute unique requestId
-                        msg = msg with {
-                            requestId: uint(hashL2messageInfo(
-                                msg.msgData,
-                                chainParams_chainId(),
-                                msg.sender
-                            ))
-                        };
-                    }
-                    let maxGas = bytearray_get256(ba, 1);
-                    return (msg, true, maxGas, 0);
-                }
-            } else {
-                return (msg, true, maxGas, 0);
-            }
-        }
-    }
->>>>>>> 835a31d9
 }