--- conflicted
+++ resolved
@@ -29,12 +29,10 @@
 use std::queue::queue_put;
 use std::queue::queue_get;
 
-<<<<<<< HEAD
 use chainParameters::chainParams_millisecondsPerBlock;
 use chainParameters::chainParams_speedLimitPerSecond;
-=======
+
 use inbox::IncomingRequest;
->>>>>>> dc854306
 use inbox::inbox_getNextUnpackedRequest;
 
 
@@ -360,7 +358,6 @@
     }
 }
 
-<<<<<<< HEAD
 impure func payOutFundsToValidators() {  // this should only be called when not in a tx
     if (gasAccountingInfo.weiCollectedFromTxs > 0) {
         if let Some(validatorsAddr) = gasAccountingInfo.payFeesTo {
@@ -380,19 +377,6 @@
     }
 }
 
-// This structure describes an incoming request.
-// It is declared identically in inbox.mini and elsewhere
-type IncomingRequest = struct {
-    kind: uint,               // type of message
-    blockNumber: uint,        // block number of the L1 block
-    timestamp: uint,          // timestamp of the L1 block
-    sender: address,          // address of the sender
-    requestId: uint,
-    msgData: MarshalledBytes  // kind-specific data, as a marshalled bytearray
-}
-
-=======
->>>>>>> dc854306
 // TxRequestData is declared identically in message.mini and elsewhere.
 type TxRequestData = struct {
     maxGas: uint,
