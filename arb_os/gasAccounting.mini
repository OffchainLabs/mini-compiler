--- conflicted
+++ resolved
@@ -563,39 +563,28 @@
     let payments = deferredPayments_new();
 
     let refund = (txState.originalMax - totalGasUsed) * txState.price;
-<<<<<<< HEAD
-    if (refund > 0) {
-        payments = deferredPayments_add(payments, const::EscrowStoreID_txGas, txState.refundTo, refund);
-    }
-    payments = deferredPayments_add(
-        payments,
-        const::EscrowStoreID_txGas,
-        gasAccountingInfo.feeConfig.forNetwork,
-        computeGasUsed * gasAccountingInfo.currentPrices.perArbGasBase + storageGasUsed * txState.price,
-    );
-    payments = deferredPayments_add(
-        payments,
-        const::EscrowStoreID_txGas,
-        gasAccountingInfo.feeConfig.forCongestion,
-        computeGasUsed * gasAccountingInfo.currentPrices.perArbGasCongestion,
-    );
-=======
     if ( ! feeStats.noFeeGasEstimationMode ) {
         if (refund > 0) {
-            payments = deferredPayments_add(payments, txState.refundTo, refund);
+            payments = deferredPayments_add(
+                payments, 
+                const::EscrowStoreID_txGas,
+                txState.refundTo, 
+                refund
+            );
         }
         payments = deferredPayments_add(
             payments,
+            const::EscrowStoreID_txGas,
             gasAccountingInfo.feeConfig.forNetwork,
             computeGasUsed * gasAccountingInfo.currentPrices.perArbGasBase + storageGasUsed * txState.price,
         );
         payments = deferredPayments_add(
             payments,
+            const::EscrowStoreID_txGas,
             gasAccountingInfo.feeConfig.forCongestion,
             computeGasUsed * gasAccountingInfo.currentPrices.perArbGasCongestion,
         );
     }
->>>>>>> a273f880
 
     gasAccountingInfo = gasAccountingInfo with {
         congestionState: gasAccountingInfo.congestionState with {
