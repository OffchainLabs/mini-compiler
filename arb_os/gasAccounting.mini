//
// Copyright 2020, Offchain Labs, Inc. All rights reserved.
//

use accounts::AccountStore;
use accounts::Account;
use std::bytearray::ByteArray;
use std::bytearray::MarshalledBytes;
use messageBatch::MessageBatch;
use std::queue::Queue;

use core::kvs::Kvs;
use core::kvs::builtin_kvsForall;

use accounts::getGlobalAccountStore;
use accounts::setGlobalAccountStore;
use accounts::accountStore_get;
use accounts::accountStore_set;
use accounts::accountStore_feeCollectorForAggregator;
use accounts::accountStore_addToEscrowUpToMax;
use accounts::accountStore_payFullyFromEscrow;
use accounts::accountStore_payFromEscrow;
use accounts::account_getBalance;
use accounts::accountStore_transferEthBalance;
use accounts::account_getNextSeqNum;
use accounts::account_getAggregatorToPay;

use arbstatistics::arbStatistics_addToStorage;
use arbstatistics::arbStatistics_addToGasUsed;

use chainParameters::chainParams_getOwner;

use evmCallStack::evmCallStack_isEmpty;
use evmCallStack::evmCallStack_getAccountInCurrentContext;
use evmCallStack::evmCallStack_setAccountInCurrentContext;
use evmCallStack::evmCallStack_transferEthInCurrentContext;

use inbox::GasEstimationParams;

use messages::TxRequestData;

use std::bytearray::bytearray_new;
use std::bytearray::bytearray_getByte;
use std::bytearray::bytearray_get256;

use std::fixedpoint::FixedPoint;
use std::fixedpoint::fixedPoint_new;
use std::fixedpoint::fixedPoint_getNum;
use std::fixedpoint::fixedPoint_getDenom;
use std::fixedpoint::fixedPoint_zero;
use std::fixedpoint::fixedPoint_compare;
use std::fixedpoint::fixedPoint_mulByUint;
use std::fixedpoint::fixedPoint_mulByUintTrunc;
use std::fixedpoint::fixedPoint_div;
use std::fixedpoint::fixedPoint_plusOne;
use std::fixedpoint::fixedPoint_integerPart;

use std::queue::queue_new;
use std::queue::queue_isEmpty;
use std::queue::queue_put;
use std::queue::queue_get;
use std::queue::queue_getOrDie;

use std::addressSet::SetOfAddresses;
use std::addressSet::setOfAddresses_emptySet;
use std::addressSet::setOfAddresses_all;
use std::addressSet::setOfAddresses_add;
use std::addressSet::setOfAddresses_remove;
use std::addressSet::setOfAddresses_contains;
use std::addressSet::setOfAddresses_serialize;

use std::stack::Stack;
use std::stack::stack_new;
use std::stack::stack_push;
use std::stack::stack_pop;

use chainParameters::chainParams_speedLimitPerSecond;

use inbox::IncomingRequest;
use inbox::inbox_getNextUnpackedRequest;
use inbox::inbox_currentArbBlockNumber;
use inbox::inbox_currentTimestamp;


var gasAccountingInfo: struct {
    txState: option<TxGasState>,       // status of currently active tx (if there is one)
    feeConfig: FeeConfig,              // fee configuration
    currentPrices: GasPrices,          // current prices for resources
    gasRemainingThisBlock: uint,       // amount of gas remaining for this Arbitrum block
    congestionState: CongestionState,  // state of congestion pricing algorithm
    speedLimitPerSecond: uint,         // nominal ArbGas available for computation per second
    pricingParams: PricingParameters,  // parameters that affect pricing
    gasAllocatedToThisBlock: uint,     // total amount of gas allocated to the current Arbitrum block
    retryablePrices: RetryablePrices,  // prices of retryable txs
    allowedSenders: SetOfAddresses,    // who is allowed to send txs
};

type GasPrices = struct {    // all prices in this struct are denominated in wei
    perL2Tx: uint,
    perL1CalldataUnit: uint,
    perStorageCell: uint,
    perArbGasBase: uint,
    perArbGasCongestion: uint,
    perArbGasTotal: uint,       // perArbGasBase + perArbGasCongestion
}

type CongestionState = struct {
    gasPool: int,         // amount of gas available for use (note: signed value; if negative, we have overused gas)
    lastArbBlockNumSeen: uint,
    lastTimestampSeen: uint,
    congestionPriceWei: uint,
}

type PricingParameters = struct {
    l1GasPerL2Tx: uint,
    arbGasPerL2Tx: uint,
    l1GasPerL1CalldataUnit: uint,
    arbGasPerL1CalldataUnit: uint,
    l1GasPerStorage: uint,
    arbGasPerStorage: uint,
    arbGasDivisor: uint,      // base ArbGas price is L1 gas price / arbGasDivisor
}

type FeeConfig = struct {
    enabled: bool,                   // if false, don't charge any fees
    forNetwork: address,             // where network fees go
    forCongestion: address,          // where congestion fees go
    baseFeeMultiplier: FixedPoint,   // multiply base fee by this to get total fee
    shareForNetFee: FixedPoint,      // total fee times this == network fee
}

var gasAccountingParams: struct {
    SpeedLimitPerSecond: uint,   // ArbGas available per second
    GasPoolMax: uint,            // max amount of gas that the gas pool can hold
    TxGasLimit: uint,            // max gas usable by any single transaction
};

type TxGasState = struct {        // this is the gas state of the currently running transaction
    gasInReserve: uint,           // how much gas is being held in reserve
    gasReservedForStorage: uint,  // how much gas is being reserved to pay for storage
    originalMax: uint,            // the tx's original maxGas value
    price: uint,                  // price of gas for this tx, in wei per unit of gas
    weiHeldForGas: uint,          // amount of currency we're holding to cover the current tx's gas use
    refundTo: address,            // who gets a refund for unused gas at the end, if there is any
}

type GasUsage = struct {
    gasUsed: uint,
    gasPriceWei: uint,
}

type RetryablePrices = struct {
    perTx: uint,
    perCalldataByte: uint,      // charge per byte, rather than per unit, because this covers cost of storage
    nextUpdateTimestamp: uint,
}

public impure func gasAccounting_init() {    // initialize on boot, before we have gotten the chain init message
    initGasPriceEstimator();

    setGasAccountingParamsFromSpeedLimit(const::DefaultSpeedLimitPerSecond);

    let pricingParams = struct {
        l1GasPerL2Tx: const::Charging_DefaultL1GasPerL2Tx,
        arbGasPerL2Tx: const::Charging_DefaultArbGasPerL2Tx,
        l1GasPerL1CalldataUnit: const::Charging_DefaultL1GasPerCalldataUnit,
        arbGasPerL1CalldataUnit: const::Charging_DefaultArbGasPerCalldataUnit,
        l1GasPerStorage: const::Charging_DefaultL1GasPerStorage,
        arbGasPerStorage: const::Charging_DefaultArbGasPerStorage,
        arbGasDivisor: const::Charging_DefaultArbGasDivisor,
    };

    let congestionState = initCongestionState(true);

    let netFeeRate = fixedPoint_new(const::NetFee_defaultRateNumerator, const::NetFee_defaultRateDenominator);
    let baseFeeMultiplier = fixedPoint_plusOne(netFeeRate);
    let shareForNetFee = xif let Some(x) = fixedPoint_div(netFeeRate, baseFeeMultiplier) {
        x
    } else {
        panic
    };

    let feeConfig = struct {
        enabled: false,   // after boot, run without fees
        forNetwork: address(const::Charging_DefaultNetworkFeeRecipient),
        forCongestion: address(const::Charging_DefaultCongestionFeeRecipient),
        baseFeeMultiplier: baseFeeMultiplier,
        shareForNetFee: shareForNetFee,
    };

    let (gasPrices, retryablePrices) = setPrices(
        feeConfig,
        pricingParams,
        congestionState,
        struct {
            perTx: 0,
            perCalldataByte: 0,
            nextUpdateTimestamp: 0,
        }
    );
    gasAccountingInfo = struct {
        txState: None<TxGasState>,
        feeConfig: feeConfig,
        currentPrices: gasPrices,
        gasRemainingThisBlock: uint(congestionState.gasPool),
        congestionState: congestionState,
        speedLimitPerSecond: const::DefaultSpeedLimitPerSecond,
        pricingParams: pricingParams,
        gasAllocatedToThisBlock: uint(congestionState.gasPool),
        retryablePrices: retryablePrices,
        allowedSenders: setOfAddresses_all(),
    };
}

impure func initCongestionState(isInit: bool) -> CongestionState {
    return struct {
        gasPool: int(gasAccountingParams.GasPoolMax),
        lastArbBlockNumSeen: xif (isInit) { 0 } else { inbox_currentArbBlockNumber() },
        lastTimestampSeen: xif (isInit) { 0 } else { inbox_currentTimestamp() },
        congestionPriceWei: 0,
    };
}

impure func setGasAccountingParamsFromSpeedLimit(speedLimitPerSecond: uint) {
    gasAccountingParams = struct {
        SpeedLimitPerSecond: speedLimitPerSecond,
        GasPoolMax: speedLimitPerSecond * const::Charging_GasPoolDepthSeconds,
        TxGasLimit: speedLimitPerSecond * const::Charging_TxGasLimitSeconds,
    };
}

public impure func setGasAccountingParams(speedLimitPerSecond: uint, gasPoolMax: uint, txGasLimit: uint) -> bool {
    // if parameters are reasonable, start using them, and return true
    // otherwise, discard them, and return false

    return xif (gasPoolMax < speedLimitPerSecond) {
        false
    } elseif (gasPoolMax < txGasLimit) {
        false
    } else {
        gasAccountingParams = struct {
            SpeedLimitPerSecond: speedLimitPerSecond,
            GasPoolMax: gasPoolMax,
            TxGasLimit: txGasLimit,
        };
        true
    };
}

public impure func getGasAccountingParams() -> (uint, uint, uint) {
    return (
        gasAccountingParams.SpeedLimitPerSecond,
        gasAccountingParams.GasPoolMax,
        gasAccountingParams.TxGasLimit,
    );
}

impure func setPrices(
    feeConfig: FeeConfig,
    params: PricingParameters,
    congestionState: CongestionState,
    oldRetryablePrices: RetryablePrices,
) -> (GasPrices, RetryablePrices) {
    oldRetryablePrices = setRetryablePrices(oldRetryablePrices);
    return xif (feeConfig.enabled) {
        let l1GasPrice = getL1GasPriceEstimate();
        let perArbGasBase = l1GasPrice / params.arbGasDivisor;
        let perArbGasCongestion = congestionState.congestionPriceWei;
        let perArbGasTotal = perArbGasBase + perArbGasCongestion;
        (
            struct {
                perL2Tx: fixedPoint_mulByUintTrunc(
                    feeConfig.baseFeeMultiplier,
                    params.l1GasPerL2Tx * l1GasPrice + params.arbGasPerL2Tx * perArbGasTotal,
                ),
                perL1CalldataUnit: fixedPoint_mulByUintTrunc(
                    feeConfig.baseFeeMultiplier,
                    params.l1GasPerL1CalldataUnit * l1GasPrice + params.arbGasPerL1CalldataUnit * perArbGasTotal,
                ),
                perStorageCell: params.l1GasPerStorage * l1GasPrice + params.arbGasPerStorage * perArbGasTotal,
                perArbGasBase: perArbGasBase,
                perArbGasCongestion: perArbGasCongestion,
                perArbGasTotal: perArbGasTotal,
            },
            oldRetryablePrices
        )
    } else {
        (
            struct {
                perL2Tx: 0,
                perL1CalldataUnit: 0,
                perStorageCell: 0,
                perArbGasBase: 0,
                perArbGasCongestion: 0,
                perArbGasTotal: 0,
            },
            oldRetryablePrices
        )
    };
}

impure func setRetryablePrices(oldRetryablePrices: RetryablePrices) -> RetryablePrices {
    return xif (oldRetryablePrices.nextUpdateTimestamp >= inbox_currentTimestamp()) {
        oldRetryablePrices
    } else {
        xif (gasAccountingInfo.feeConfig.enabled) {
            let gasPrice = getL1GasPriceEstimate();
            struct {
                perTx: gasPrice * const::RetryablePriceBase,
                perCalldataByte: gasPrice * const::RetryablePricePerByteNumerator / const::RetryablePricePerByteDenominator,
                nextUpdateTimestamp: inbox_currentTimestamp() + const::Charging_RetryableTxRepriceIntervalSeconds,
            }
        } else {
            oldRetryablePrices with {
                nextUpdateTimestamp: inbox_currentTimestamp() + const::Charging_RetryableTxRepriceIntervalSeconds
            }
        }
    };
}

public impure func gasAccounting_getPricesInWei() -> (uint, uint, uint, uint, uint, uint) {
    let prices = gasAccountingInfo.currentPrices;
    return (
        prices.perL2Tx,
        prices.perL1CalldataUnit,
        prices.perStorageCell,
        prices.perArbGasBase,
        prices.perArbGasCongestion,
        prices.perArbGasTotal,
    );
}

public impure func getArbGasPrice() -> uint {
    return gasAccountingInfo.currentPrices.perArbGasTotal;
}

public impure func getCurrentBlockGasLimit() -> uint {
    return gasAccountingInfo.gasAllocatedToThisBlock;
}

public impure func gasAccounting_getPricesInArbGas() -> (uint, uint, uint) {  // don't include price of ArbGas, which is 1
    let prices = gasAccountingInfo.currentPrices;
    let arbGasPrice = prices.perArbGasTotal;
    return (
        (prices.perL2Tx + arbGasPrice - 1) / arbGasPrice,            // price per L2 tx
        (prices.perL1CalldataUnit + arbGasPrice - 1) / arbGasPrice,  // price per L1 calldata unit
        (prices.perStorageCell + arbGasPrice - 1) / arbGasPrice,     // price per storage cell
    );
}

public impure func gasAccounting_setFeesEnabled(enabled: bool) {
    gasAccountingInfo = gasAccountingInfo with {
        feeConfig: gasAccountingInfo.feeConfig with { enabled: enabled }
    };
    let (gasPrices, retryablePrices) = setPrices(
        gasAccountingInfo.feeConfig,
        gasAccountingInfo.pricingParams,
        gasAccountingInfo.congestionState,
        gasAccountingInfo.retryablePrices,
    );
    gasAccountingInfo = gasAccountingInfo with {
        currentPrices: gasPrices
    } with {
        retryablePrices: retryablePrices
    };
    if (enabled) {
        gasAccountingInfo = gasAccountingInfo with {
            congestionState: initCongestionState(false)
        };
    }
}

public impure func gasAccounting_setChargingParams(
    l1GasPerL2Tx: uint,
    arbGasPerL2Tx: uint,
    l1GasPerL1CalldataUnit: uint,
    arbGasPerL1CalldataUnit: uint,
    l1GasPerStorage: uint,
    arbGasPerStorage: uint,
    arbGasDivisor: uint,
    netFeeRecipient: address,
    congestionFeeRecipient: address,
) {
    gasAccountingInfo = gasAccountingInfo with {
        pricingParams: struct {
            l1GasPerL2Tx: l1GasPerL2Tx,
            arbGasPerL2Tx: arbGasPerL2Tx,
            l1GasPerL1CalldataUnit: l1GasPerL1CalldataUnit,
            arbGasPerL1CalldataUnit: arbGasPerL1CalldataUnit,
            l1GasPerStorage: l1GasPerStorage,
            arbGasPerStorage: arbGasPerStorage,
            arbGasDivisor: arbGasDivisor,
        }
    } with {
        feeConfig: gasAccountingInfo.feeConfig with {
            forNetwork: netFeeRecipient
        } with {
            forCongestion: congestionFeeRecipient
        }
    };
    gasAccounting_postInitMessage();
}

public impure func gasAccounting_postInitMessage() {   // this runs after we have received the init message, or similar
    let speedLimitPerSecond = chainParams_speedLimitPerSecond();
    setGasAccountingParamsFromSpeedLimit(speedLimitPerSecond);
    if (gasAccountingInfo.congestionState.gasPool > int(gasAccountingParams.GasPoolMax)) {
        // max sure gas pool isn't above its max
        gasAccountingInfo = gasAccountingInfo with {
            congestionState: gasAccountingInfo.congestionState with {
                gasPool: int(gasAccountingParams.GasPoolMax)
            }
        };
    }
}

public impure func gasAccounting_getFeeRecipients() -> (address, address) {
    return (
        gasAccountingInfo.feeConfig.forNetwork,
        gasAccountingInfo.feeConfig.forCongestion,
    );
}

public impure func gasAccounting_setFeeRecipients(forNetwork: address, forCongestion: address) {
    gasAccountingInfo = gasAccountingInfo with {
        feeConfig: gasAccountingInfo.feeConfig with {
            forNetwork: forNetwork
        } with {
            forCongestion: forCongestion
        }
    };
}

public impure func getAddressForReserveFundsDeposit() -> address {
    return gasAccountingInfo.feeConfig.forCongestion;
}

<<<<<<< HEAD
public impure func gasAccounting_addToReserveInAcctStore(acctStore: AccountStore, wei: uint) -> AccountStore {
    // Add funds to the "reserve" which means paying them to the congestion fee recipient.
    // This is done in the current context, so if done in a tx this will be reverted if the tx reverts.
    let reserveAddr = gasAccountingInfo.feeConfig.forCongestion;
    return accountStore_set(
        acctStore,
        reserveAddr,
        account_addToEthBalance(
            accountStore_get(acctStore, reserveAddr),
            wei,
        ),
    );
}

=======
>>>>>>> 4f55dc15
public impure func gasAccounting_summaryToPublish() -> any {
    // get summary of gas prices and pool at present, for inclusion in block summary log
    let prices = gasAccountingInfo.currentPrices;
    return (
        prices.perL2Tx,
        prices.perL1CalldataUnit,
        prices.perStorageCell,
        prices.perArbGasBase,
        prices.perArbGasCongestion,
        prices.perArbGasTotal,
        gasAccountingInfo.congestionState.gasPool,
    );
}


// The next section of code supports tracking gas use of the currently running transactions.
// The currently-running Tx has some amount of gas remaining. That gas can be in two places:
// *  in the ArbGasRemaining register, if that register is < 2**255
// *  in reserve
//
// The state of the ArbGasRemaining register tells us whether we're currently charging gas to the tx or to ArbOS.
// *  If the register is < 2**255, we're charging to the tx
// *  If the register is >= 2**255, we're charging to ArbOS
// Note that if execution in the tx (or a subcall it makes) runs out of gas, this will generate an Error and
//    set ArbGasRemaining to 2**256 - 1, which correctly puts us into the mode of charging the OS.
// If there is an Error, the Error handler will call us, to inform us that there might have been an out-of-gas situation.
//    (It's up to us to figure out whether there actually was an out-of-gas situation, vs some unrelated error.)
//
// When a new tx starts, we take enough wei from it to cover its maxGas.
// When that tx is done, we give it a refund for any unused gas.

public impure func gasAccounting_startTxCharges(
    maxGas: uint,
    gasPrice: uint,
    payer: address,
    acctStore: AccountStore,
) -> (
    uint,          // const::TxResultCode_success if success, otherwise an error code
    AccountStore,  // acctStore, with payments deducted
) {
    // Start charging a new Tx for ArbGas usage
    // The caller should already have verified that the payer has enough funds, but we'll return None if not.

    let _ = switchToChargingOS();   // call this in case we're somehow still charging a tx; ignore return value

    let gasForComputation = xif (maxGas < gasAccountingParams.TxGasLimit) {
        maxGas
    } else {
        gasAccountingParams.TxGasLimit
    };

    // take funds from the payer, enough to pay for maxGas at gasPrice
    let weiToHold = maxGas * gasPrice;
    let (uAcctStore, amount) = accountStore_addToEscrowUpToMax(acctStore, const::EscrowStoreID_txGas, payer, weiToHold);
    acctStore = uAcctStore;
    if (amount < weiToHold) {
        acctStore = accountStore_payFullyFromEscrow(
            acctStore,
            const::EscrowStoreID_txGas,
            gasAccountingInfo.feeConfig.forNetwork,
        );
        return (const::TxResultCode_noGasFunds, acctStore);
    }

    let gasUsedByOS = ((~0) - asm() uint { getgas }) / const::Charging_ArbGasPerAvmGas;

    gasAccountingInfo = gasAccountingInfo with {
        txState: Some(struct {
            gasInReserve: 0,
            gasReservedForStorage: maxGas - gasForComputation,
            originalMax: maxGas,
            price: gasPrice,
            weiHeldForGas: weiToHold,
            refundTo: payer,
        })
    } with {
        congestionState: gasAccountingInfo.congestionState with {
            gasPool: gasAccountingInfo.congestionState.gasPool - int(gasUsedByOS)
        }
    };

    arbStatistics_addToGasUsed(gasUsedByOS);

    asm(gasForComputation * const::Charging_ArbGasPerAvmGas,) { setgas };
    return (const::TxResultCode_success, acctStore);
}

public impure func gasAccounting_endTxCharges(
    storageDelta: int,
    feeStats: TxFeeStats,
) -> option<(
    bool,        // had enough gas?
    GasUsage,    // total ArbGas used
    TxFeeStats,  // fee stats of tx
    DeferredPayments,  // fund payouts to do
)> {
    // stop charging the current tx for gas
    // refund any unused gas
    // return (hadEnoughGas, total paid, fee stats of tx), or None if there isn't a tx active

    // switch over to charging the OS for gas
    let txState = gasAccountingInfo.txState?;

    let computeGasRemaining = txState.gasInReserve + switchToChargingOS();
    let computeGasUsed = (txState.originalMax - txState.gasReservedForStorage) - computeGasRemaining;

    arbStatistics_addToStorage(storageDelta);

    let storagePriceInArbGas = xif (txState.price == 0) {
        0
    } else {
        (gasAccountingInfo.currentPrices.perStorageCell + txState.price - 1) / txState.price
    };
    let gasNeededForStorage = xif ((storageDelta > int(0)) && (txState.price > 0)) {
        uint(storageDelta) * storagePriceInArbGas
    } else {
        0
    };

    let (confirmed, storageGasUsed, totalGasUsed, weiForStorage, weiForCompute) = xif ((computeGasUsed + gasNeededForStorage) <= txState.originalMax) {
        (
            true,
            gasNeededForStorage,
            computeGasUsed + gasNeededForStorage,
            gasNeededForStorage * txState.price,
            computeGasUsed * txState.price
        )
    } else {
        (
            false,
            txState.originalMax - computeGasUsed,
            txState.originalMax,
            (txState.originalMax - computeGasUsed) * txState.price,
            computeGasUsed * txState.price,
        )
    };

    // refund the unused gas, and pay fees
    let payments = deferredPayments_new();

    let refund = (txState.originalMax - totalGasUsed) * txState.price;
    if (refund > 0) {
        payments = deferredPayments_add(payments, const::EscrowStoreID_txGas, txState.refundTo, refund);
    }
    let basePrice = gasAccountingInfo.currentPrices.perArbGasBase;
    if (basePrice > txState.price) {
        basePrice = txState.price;
    }
    payments = deferredPayments_add(
        payments,
        const::EscrowStoreID_txGas,
        gasAccountingInfo.feeConfig.forNetwork,
        computeGasUsed * basePrice + storageGasUsed * txState.price,
    );
    let congestionPrice = txState.price - basePrice;
    payments = deferredPayments_add(
        payments,
        const::EscrowStoreID_txGas,
        gasAccountingInfo.feeConfig.forCongestion,
        computeGasUsed * congestionPrice,
    );

    gasAccountingInfo = gasAccountingInfo with {
        congestionState: gasAccountingInfo.congestionState with {
            gasPool: gasAccountingInfo.congestionState.gasPool - int(computeGasUsed)
        }
    } with {
        gasRemainingThisBlock: xif (gasAccountingInfo.gasRemainingThisBlock >= computeGasUsed) {
            gasAccountingInfo.gasRemainingThisBlock - computeGasUsed
        } else {
            0
        }
    } with {
        txState: None<TxGasState>
    };

    arbStatistics_addToGasUsed(computeGasUsed);

    return Some((
        confirmed,
        struct {
            gasUsed: totalGasUsed,
            gasPriceWei: txState.price,
        },
        feeStats with {
            units: feeStats.units with {
                storage: xif(storageDelta > int(0)) { uint(storageDelta) } else { 0 }
            } with {
                compute: computeGasUsed
            }
        } with {
            weiPaid: feeStats.weiPaid with {
                storage: weiForStorage
            } with {
                compute: weiForCompute
            }
        },
        payments,
    ));
}

public impure func gasAccounting_getGasChargeAmountInArbGas(numStorageUnits: uint) -> uint {
    let storagePriceWei = gasAccountingInfo.currentPrices.perStorageCell;
    let computePriceWei = gasAccountingInfo.currentPrices.perArbGasTotal;
    return xif (storagePriceWei == 0) {
        0
    } elseif (computePriceWei == 0) {
        ~0
    } else {
        numStorageUnits * storagePriceWei / computePriceWei
    };
}

public impure func gasAccounting_pauseTxCharges() -> uint {
    // pause charging the currently running tx
    // return how many units of the tx's initial maxGas are still unused

    return xif let Some(txState) = gasAccountingInfo.txState {
        let gasRemaining = txState.gasInReserve + switchToChargingOS();
        gasAccountingInfo = gasAccountingInfo with {
            txState: Some(
                txState with {
                    gasInReserve: gasRemaining
                }
            )
        };
        gasRemaining
    } else {
        // oops, someone tried to pause tx charges when there's no active tx
        // to be safe, report that the tx is completely out of gas
        0
    };
}

public impure func gasAccounting_resumeTxCharges(allocationRequested: uint) -> uint {
    // resume the charging of the tx for gas
    // allocationRequested is how much of its gas the tx wants to allocate for whatever is going to execute
    // return how much gas we actually allocated = min(requested, available)

    return xif let Some(txState) = gasAccountingInfo.txState {
        // stop charging the OS, and record the OS gas usage as overhead
        let osGasUsed = ((~0) - asm() uint { getgas }) / const::Charging_ArbGasPerAvmGas;

        if (allocationRequested > txState.gasInReserve) {
            allocationRequested = txState.gasInReserve;  // can't request more gas than you have
        }

        gasAccountingInfo = gasAccountingInfo with {
            txState: Some(
                txState with {
                    gasInReserve: txState.gasInReserve - allocationRequested
                }
            )
        } with {
            congestionState: gasAccountingInfo.congestionState with {
                gasPool: gasAccountingInfo.congestionState.gasPool - int(osGasUsed)
            }
        };

        arbStatistics_addToGasUsed(osGasUsed);

        asm(allocationRequested * const::Charging_ArbGasPerAvmGas,) { setgas };  // start charging the application
        allocationRequested
    } else {
        // something went wrong: tried to resume tx charges when there isn't an active tx
        // to be safe, report that tx is completely out of gas
        0
    };
}

impure func switchToChargingOS() -> uint {
    // switch to charging the OS for gas, if we aren't already
    // return amount of the tx's gas that is still unused
    let avmGasRemaining = asm() uint { getgas };
    return xif (avmGasRemaining >= asm(255, 1) uint { shl }) {
        // we were already charging the OS, tx has nothing remaining
        0
    } else {
        // we were charging the tx; switch to charging the OS and return tx's unused amount from ArbGasRemaining
        asm(~0,) { setgas };
        avmGasRemaining / const::Charging_ArbGasPerAvmGas
    };
}

// getNextRequestFromCongestionAuction implements the congestion auction. For each request, the auction
//     determines (a) whether to approve the request for execution, and (b) what gas price the request will pay.
// This uses a "pull" interface: the main run loop calls this to get the next request.
//     This code will in turn call back to the inbox to pull in incoming requests from the L1.
public impure func getNextRequestFromCongestionAuction() -> (
    uint,             // error code, or const::TxResultCode_success if no error
    TxRequestData,
) {
    let tx = inbox_getNextUnpackedRequest();
    if( (!allowedSenders_contains(tx.caller)) && (!tx.incomingRequest.adminMode) ) {
        return (const::TxResultCode_senderNotPermitted, tx);
    }

    if (tx.incomingRequest.arbBlockNumber > gasAccountingInfo.congestionState.lastArbBlockNumSeen) {
        // it's the first tx of a new block, so do beginning-of-block work
        let updatedCongestionState = updateCongestionState(
            gasAccountingInfo.congestionState,
            tx.incomingRequest.arbBlockNumber,
            tx.incomingRequest.timestamp
        );
        let gasForThisBlock = xif(updatedCongestionState.gasPool > int(0)) {
            uint(updatedCongestionState.gasPool)
        } else {
            0   // gas pool has gone negative; wait until it gets positive
        };
        let (currentPrices, retryablePrices) = setPrices(
           gasAccountingInfo.feeConfig,
           gasAccountingInfo.pricingParams,
           updatedCongestionState,
           gasAccountingInfo.retryablePrices,
       );
        gasAccountingInfo = gasAccountingInfo with {
            congestionState: updatedCongestionState
        } with {
            currentPrices: currentPrices
        } with {
            retryablePrices: retryablePrices
        } with {
            gasRemainingThisBlock: gasForThisBlock
        } with {
            gasAllocatedToThisBlock: gasForThisBlock
        };
    }

    return xif ((tx.incomingRequest.sender != address(0)) && gasAccountingInfo.feeConfig.enabled && (! tx.incomingRequest.adminMode)) {
        if let Some(txSeqNum) = tx.seqNum {
            if (txSeqNum != account_getNextSeqNum(accountStore_get(getGlobalAccountStore(), tx.caller))) {
                // don't charge the user if sequence number is wrong
                return (const::TxResultCode_badSequenceNum, tx);
            }
        }

        let prices = gasAccountingInfo.currentPrices;
        tx = tx with {
            feeStats: txFeeStats_setPrices(tx.feeStats, prices)
        };

        let estimationCompGasLimit = xif let Some(gep) = tx.incomingRequest.gasEstimationParams {
            if (gep.ignoreGasPrice) {
                tx = tx with {
                    feeStats: tx.feeStats with {
                        noFeeGasEstimationMode: true
                    }
                };
            }
            if (gep.ignoreMaxGas) {
                tx = tx with {
                    maxGas: account_getBalance(accountStore_get(getGlobalAccountStore(), tx.gasPayer)) / gasAccountingInfo.currentPrices.perArbGasTotal
                };
            }
            gep.computeGasLimit
        } else {
            0
        };

        if ((tx.gasPrice != 0) && (tx.gasPrice < prices.perArbGasTotal) ) {
            return (const::TxResultCode_gasPriceTooLow, tx);
        }

        if let Some(aggInfo) = tx.incomingRequest.aggregator {
            // reimburse aggregator for tx and calldata, and collect network fee
            let (fullyPaid, feeStats) = payForTxAndL1Gas(
                tx.gasPayer,
                aggInfo.aggregator,
                aggInfo.calldataUnits,
                gasAccountingInfo.feeConfig,
                prices,
                tx.feeStats,
            );
            tx = tx with { feeStats: feeStats };
            if (!fullyPaid) {
                // sender didn't have enough gas funds
                // we took all of the funds to make a partial payment to the aggregator
                // now fail the tx
                return (const::TxResultCode_noGasFunds, tx);
            }

            // compute the number of ArbGas units corresponding to the aggregator fee, and deduct them from the tx
            // round up to the nearest integer number of units -- this will burn the wei that would pay
            //       for a fractional ArbGas unit (rounding down would credit the user with fractional
            //       ETH that we don't have)
            let roundedUpGasDelta = (feeStats.weiPaid.tx + feeStats.weiPaid.calldataUnit + prices.perArbGasTotal - 1) / prices.perArbGasTotal;
            if (tx.maxGas > roundedUpGasDelta) {
                tx = tx with { maxGas: tx.maxGas - roundedUpGasDelta };
            } else {
                tx = tx with {
                    feeStats: tx.feeStats with {
                        units: tx.feeStats.units with {
                            calldataUnit: aggInfo.calldataUnits
                        }
                    }
                };
                return (const::TxResultCode_insufficientGasForBaseFee, tx);
            }
        }

        xif (tx.incomingRequest.kind == const::L1MessageType_L2ForGasEstimation) {
            let gasPrice = gasAccountingInfo.currentPrices.perArbGasTotal;
            let gasPayerFunds = account_getBalance(accountStore_get(getGlobalAccountStore(), tx.gasPayer));
            xif (tx.value >= gasPayerFunds) {
                (const::TxResultCode_insufficientBalance, tx)
            } else {
                let affordableGas = (gasPayerFunds - tx.value) / gasPrice;
                if ((tx.maxGas == 0) || (tx.maxGas > affordableGas)) {
                    tx = tx with { maxGas: affordableGas };
                }
                tx = tx with { gasPrice: gasPrice };
                (const::TxResultCode_success, tx)
            }
        } elseif (tx.incomingRequest.adminMode || (gasAccountingInfo.gasRemainingThisBlock > 0) || (estimationCompGasLimit > 0)) {
            (const::TxResultCode_success, tx with { gasPrice: gasAccountingInfo.currentPrices.perArbGasTotal })
        } else {
            // the current block doesn't have enough gas left to run the tx
            (const::TxResultCode_congestion, tx)
        }
    } else {
        // fees are disabled, or this tx isn't chargeable, so just approve it, but set the units in feeStats first
        if let Some(_) = tx.incomingRequest.gasEstimationParams {
            if (tx.maxGas == 0) {
                tx = tx with { maxGas: 100000000000000000 };
            }
        }
        (
            const::TxResultCode_success,
            tx with {
                feeStats: tx.feeStats with {
                    units: tx.feeStats.units with {
                        tx: 1
                    } with {
                        calldataUnit: xif let Some(aggInfo) = tx.incomingRequest.aggregator {
                            aggInfo.calldataUnits
                        } else {
                            0
                        }
                    }
                }
            },
        )
    };
}

impure func payForTxAndL1Gas(
    payer: address,
    maybeRecipient: option<address>,
    calldataUnits: uint,
    feeConfig: FeeConfig,
    prices: GasPrices,
    feeStats: TxFeeStats,
) -> (bool, TxFeeStats) {    // returns (success, updatedFeeStats)
    // This pays for the base Tx fee plus L1 calldata fee.
    // Most of the funds go to the aggregator, and a slice goes to the network fee pool.

    let preferredAggregator = account_getAggregatorToPay(evmCallStack_getAccountInCurrentContext(payer));
    let recipient = xif let Some(rec) = maybeRecipient {
        rec
    } else {
        address(1 ^ uint(preferredAggregator))   // can use any value that is not equal to preferredAggregator
    };
    if (preferredAggregator != recipient) {
        // Tx isn't using the preferred aggregator, so only charge for the network fee, for L2 tx and L1 calldata gas.
        // Here we reduce the prices of those things so they include only the network fee.
        // Below we will charge the reduced price and give all of the funds for these things to the network fee.
        prices = prices with {
            perL2Tx: fixedPoint_mulByUintTrunc(feeConfig.shareForNetFee, prices.perL2Tx)
        } with {
            perL1CalldataUnit: fixedPoint_mulByUintTrunc(feeConfig.shareForNetFee, prices.perL1CalldataUnit)
        };
        feeStats = txFeeStats_setPrices(feeStats, prices);
    }

    let fullAmount = prices.perL2Tx + prices.perL1CalldataUnit * calldataUnits;
    if (fullAmount == 0) {
        return (
            true,
            feeStats with {
                units: feeStats.units with {
                    tx: 1
                } with {
                    calldataUnit: calldataUnits
                }
            },
        );
    }

    let acctStore = getGlobalAccountStore();
    let payerAcct = accountStore_get(acctStore, payer);
    let payerBalance = account_getBalance(payerAcct);
    let amount = xif (payerBalance < fullAmount) {
        payerBalance
    } else {
        fullAmount
    };

    let payableToFee = xif(preferredAggregator == recipient) {
        // We're charging full price, so only give the network fee its share.
        fixedPoint_mulByUintTrunc(feeConfig.shareForNetFee, amount)
    } else {
        // We're only charging the network fee, so give all of the collected funds to the network fee.
        // (We reduced the prices above, so only the network fee funds are being collected.)
        amount
    };

    if ( ! feeStats.noFeeGasEstimationMode) {
        acctStore = xif let Some(store) = accountStore_transferEthBalance(
            acctStore,
            payer,
            feeConfig.forNetwork,
            payableToFee,   // safe because payerBalance >= amount and feeConfig.shareForNetFee <= 1
        ) {
            store
        } else {
            panic  // should never happen -- we just checked the balance
        };

        if (amount > payableToFee) {
            // Reimburse the aggregator for its costs for this tx.
            feeStats = feeStats with { paidAggregator: recipient };
            acctStore = xif let Some(store) = accountStore_transferEthBalance(
                acctStore,
                payer,
                accountStore_feeCollectorForAggregator(acctStore, recipient),
                amount - payableToFee,  // safe because payableToFee <= amount <= payer's original balance
            ) {
                store
            } else {
                panic   // should never happen -- we have deducted amount (in total) <= payerBalance
            };
        }
    }

    setGlobalAccountStore(acctStore);
    let amountForTx = prices.perL2Tx * amount / fullAmount;   // safe because fullAmount > 0
    return (
        amount == fullAmount,
        feeStats with {
            units: feeStats.units with {
                tx: 1
            } with {
                calldataUnit: calldataUnits
            }
        } with {
            weiPaid: feeStats.weiPaid with {
                tx: amountForTx
            } with {
                calldataUnit: amount - amountForTx   // safe because amount >= amountForTx
            }
        }
    );
}

impure func updateCongestionState(state: CongestionState, toBlockNum: uint, toTimestamp: uint) -> CongestionState {
    // update the congestion state, based on advancing from state.lastTimestampSeen to toTimestamp

    let lastTimestampSeen = state.lastTimestampSeen;
    let basePrice = gasAccountingInfo.currentPrices.perArbGasBase;
    let totalPrice = basePrice + state.congestionPriceWei;
    let gasPool = state.gasPool;
    let gasPoolMax = gasAccountingParams.GasPoolMax;
    let speedLimit = gasAccountingParams.SpeedLimitPerSecond;

    // doing a per-second loop isn't elegant, but cost is low enough that it shouldn't be a problem
    // eventually we should solve this analytically to avoid the per-second loop
    while((lastTimestampSeen < toTimestamp) && ( (gasPool < int(gasAccountingParams.GasPoolMax)) || (totalPrice > basePrice) )) {
        lastTimestampSeen = lastTimestampSeen + 1;
        gasPool = gasPool + int(speedLimit);
        if (gasPool > int(gasAccountingParams.GasPoolMax)) {
            gasPool = int(gasAccountingParams.GasPoolMax);
        }

        let maxtc = xif (gasPool > int(0)) {
            gasPool
        } else {
            int(0)
        };
        // now 0 <= maxtc <= gasPoolMax

        // constants here are chosen so that adjustment is by factor between 7/8 and 9/8 per mainnet block, as in EIP-1559
        totalPrice = totalPrice * (121 * gasPoolMax - 2 * uint(maxtc)) / (120 * gasPoolMax);
        if (totalPrice < basePrice) { totalPrice = basePrice; }
    }
    return struct {
        gasPool: gasPool,
        lastArbBlockNumSeen: toBlockNum,
        lastTimestampSeen: toTimestamp,
        congestionPriceWei: totalPrice - basePrice,
    };
}

public impure func getGasLimitPerTx() -> uint {
    return gasAccountingParams.TxGasLimit;
}

public impure func getRetryableTxPrice(calldataSize: uint) -> (uint, uint) {
    // returns (basePriceWei, calldataUnitByteWei, nextChangeTimestamp
    let prices = gasAccountingInfo.retryablePrices;
    if (prices.nextUpdateTimestamp < inbox_currentTimestamp()) {
        prices = setRetryablePrices(prices);
        gasAccountingInfo = gasAccountingInfo with { retryablePrices: prices };
    }
    return (
        prices.perTx + calldataSize * prices.perCalldataByte,
        prices.nextUpdateTimestamp,
    );
}

public impure func getFeesForRetryableTx(
    calldataSize: uint,  // in bytes
) -> (uint, address, TxFeeStats) {
    return xif (gasAccountingInfo.feeConfig.enabled) {
        let prices = gasAccountingInfo.retryablePrices;
        let calldataUnitPrice = prices.perCalldataByte / 16;  // use this to avoid roundoff issues
        let totalDue = prices.perTx + calldataSize * 16 * calldataUnitPrice;

        let feeStats = txFeeStats_zero();
        (
            totalDue,
            gasAccountingInfo.feeConfig.forNetwork,
            feeStats with {
                price: feeStats.price with {
                    tx: prices.perTx
                } with {
                    calldataUnit: calldataUnitPrice
                }
            } with {
                units: feeStats.units with {
                    tx: 1
                } with {
                    calldataUnit: 16 * calldataSize
                }
            } with {
                weiPaid: feeStats.weiPaid with {
                    tx: prices.perTx
                } with {
                    calldataUnit: calldataSize * 16 * calldataUnitPrice
                }
            }
        )
    } else {
        (0, address(0), txFeeStats_zero())
    };
}

// The L1 gas price estimator is a weighted average of recent L1 gas prices of messages injected by
//       an Arbitrum node that is trusted (for the purpose of choosing representative L1 gas prices).
var globalL1GasPriceEstimator: struct {
    estimateWei: uint,
    fairGasPriceSenders: SetOfAddresses,
};

impure func initGasPriceEstimator() {
    globalL1GasPriceEstimator = struct {
        estimateWei: 150*(1000*1000*1000),  // 150 gwei
        fairGasPriceSenders: setOfAddresses_emptySet(),
    };
}

impure func getL1GasPriceEstimate() -> uint {
    return globalL1GasPriceEstimator.estimateWei;
}

public impure func setL1GasPriceEstimate(newPriceGwei: uint) {
    globalL1GasPriceEstimator = globalL1GasPriceEstimator with {
        estimateWei: newPriceGwei * 1000 * 1000 * 1000
    };
}

public impure func updateL1GasPriceEstimate(sender: address, price: uint) {
    if (isFairGasPriceSender(sender)) {
        if (price > 5 * globalL1GasPriceEstimator.estimateWei) {
            price = 5 * globalL1GasPriceEstimator.estimateWei;
        } elseif (price < globalL1GasPriceEstimator.estimateWei / 5) {
            price = globalL1GasPriceEstimator.estimateWei / 5;
        }
        globalL1GasPriceEstimator = globalL1GasPriceEstimator with {
            estimateWei: (price + 19 * globalL1GasPriceEstimator.estimateWei) / 20
        };
    }
}

public impure func isFairGasPriceSender(sender: address) -> bool {
    return setOfAddresses_contains(globalL1GasPriceEstimator.fairGasPriceSenders, sender);
}

public impure func setFairGasPriceSender(sender: address, value: bool) {
    globalL1GasPriceEstimator = globalL1GasPriceEstimator with {
        fairGasPriceSenders: xif (value) {
            setOfAddresses_add(
                globalL1GasPriceEstimator.fairGasPriceSenders,
                sender,
            )
        } else {
            setOfAddresses_remove(
                globalL1GasPriceEstimator.fairGasPriceSenders,
                sender,
            )
        }
    };
}

public impure func getSerializedFairGasPriceSenders() -> option<ByteArray> {
    return setOfAddresses_serialize(globalL1GasPriceEstimator.fairGasPriceSenders);
}

// This adjusts l1GasPerL2Tx to be a weighted average, over recent transactions that arrived in batches,
//     of the quantity (const::Charging_AssumedBatchCostL1Gas / batchSize). Because we're averaging over
//     transactions, a batch contributes (batchSize) times, once for each transaction in it.
public func updateBatchSizeEstimate(_size: uint, _batchSender: address) {
    // Leaving this as a no-op, so the estimate remains fixed.  This will be removed in a later PR.
}

type FourResources = struct {
    tx: uint,
    calldataUnit: uint,
    storage: uint,
    compute: uint,
}

// Fee stats for a transaction, for inclusion in tx receipt
type TxFeeStats = struct {
    price: FourResources,
    units: FourResources,
    weiPaid: FourResources,
    paidAggregator: address,
    noFeeGasEstimationMode: bool,
}

public func txFeeStats_zero() -> TxFeeStats {
    let frZero = struct {
        tx: 0,
        calldataUnit: 0,
        storage: 0,
        compute: 0,
    };
    return struct {
        price: frZero,
        units: frZero,
        weiPaid: frZero,
        paidAggregator: address(0),
        noFeeGasEstimationMode: false,
    };
}

public func txFeeStats_setPrices(stats: TxFeeStats, prices: GasPrices) -> TxFeeStats {
    return stats with {
        price: struct {
            tx: prices.perL2Tx,
            calldataUnit: prices.perL1CalldataUnit,
            storage: prices.perStorageCell,
            compute: prices.perArbGasTotal,
        }
    };
}

type DeferredPayments = Stack

public func deferredPayments_new() -> DeferredPayments {
    return stack_new();
}

public func deferredPayments_add(dp: DeferredPayments, escrowKey: uint, recipient: address, amount: uint) -> DeferredPayments {
    return stack_push(dp, (escrowKey, recipient, amount));
}

public func deferredPayments_apply(acctStore: AccountStore, dp: DeferredPayments) -> option<AccountStore> {
    return xloop {
        if let Some(res) = stack_pop(dp) {
            let (udp, item) = res;
            dp = udp;
            let (escrowKey, recipient, amount) = unsafecast<(uint, address, uint)>(item);
            if let Some(uAcctStore) = accountStore_payFromEscrow(acctStore, escrowKey, recipient, amount) {
                acctStore = uAcctStore;
            } else {
                asm(11000,) { debugprint };
                return None<AccountStore>;
            }
        } else {
            return Some(acctStore);
        }
    };
}

public impure func allowedSenders_allowAll() {
    gasAccountingInfo = gasAccountingInfo with {
        allowedSenders: setOfAddresses_all()
    };
}

public impure func allowedSenders_allowNone() {
    gasAccountingInfo = gasAccountingInfo with {
        allowedSenders: setOfAddresses_emptySet()
    };
}

public impure func allowedSenders_contains(addr: address) -> bool {
    return setOfAddresses_contains(gasAccountingInfo.allowedSenders, addr)
        || (addr == address(0))
        || (Some(addr) == chainParams_getOwner());
}

public impure func allowedSenders_add(addr: address) {
    gasAccountingInfo = gasAccountingInfo with {
        allowedSenders: setOfAddresses_add(gasAccountingInfo.allowedSenders, addr)
    };
}

public impure func allowedSenders_remove(addr: address) {
    gasAccountingInfo = gasAccountingInfo with {
        allowedSenders: setOfAddresses_remove(gasAccountingInfo.allowedSenders, addr)
    };
}

public impure func allowedSenders_serialize() -> option<ByteArray> {
    return setOfAddresses_serialize(gasAccountingInfo.allowedSenders);
}<|MERGE_RESOLUTION|>--- conflicted
+++ resolved
@@ -435,23 +435,6 @@
     return gasAccountingInfo.feeConfig.forCongestion;
 }
 
-<<<<<<< HEAD
-public impure func gasAccounting_addToReserveInAcctStore(acctStore: AccountStore, wei: uint) -> AccountStore {
-    // Add funds to the "reserve" which means paying them to the congestion fee recipient.
-    // This is done in the current context, so if done in a tx this will be reverted if the tx reverts.
-    let reserveAddr = gasAccountingInfo.feeConfig.forCongestion;
-    return accountStore_set(
-        acctStore,
-        reserveAddr,
-        account_addToEthBalance(
-            accountStore_get(acctStore, reserveAddr),
-            wei,
-        ),
-    );
-}
-
-=======
->>>>>>> 4f55dc15
 public impure func gasAccounting_summaryToPublish() -> any {
     // get summary of gas prices and pool at present, for inclusion in block summary log
     let prices = gasAccountingInfo.currentPrices;
@@ -465,7 +448,6 @@
         gasAccountingInfo.congestionState.gasPool,
     );
 }
-
 
 // The next section of code supports tracking gas use of the currently running transactions.
 // The currently-running Tx has some amount of gas remaining. That gas can be in two places:
