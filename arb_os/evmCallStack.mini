--- conflicted
+++ resolved
@@ -251,11 +251,7 @@
             None<AccountStore>,
         );
         if (startTxResult == const::TxResultCode_success) {
-<<<<<<< HEAD
-
-=======
             setGlobalAccountStore(acctStore);
->>>>>>> 4999dd7a
             if (request.seqNum != None<uint>) {
                 // increment the caller's sequence number, if caller has sufficient balance
                 if ( (!chargeForCallvalue) || (account_getBalance(accountStore_get(acctStore, request.caller)) >= request.value) ){
