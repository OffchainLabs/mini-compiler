--- conflicted
+++ resolved
@@ -758,7 +758,6 @@
         } else {
             true
         };
-<<<<<<< HEAD
 
         // save returndata and status
         globalCallStack = Some(topFrame with {
@@ -768,9 +767,6 @@
             })
         });
 
-=======
-        
->>>>>>> 6beade63
         evmTracer_pushCallAndResultNoExecution(
             kind,
             bytearray_extract(topFrame.memory, argsOffset, argsLength),
