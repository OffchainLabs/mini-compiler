//
// Copyright 2020-2021, Offchain Labs, Inc. All rights reserved.
//

use inbox::IncomingRequest;
use accounts::AccountStore;
use accounts::Account;
use evmlogs::EvmLogs;
use std::queue::Queue;
use std::bytearray::ByteArray;
use std::bytestream::ByteStream;
use std::bytearray::MarshalledBytes;
use std::stack::Stack;
use std::storageMap::StorageMap;
use messages::TxRequestData;

use errorHandler::errorHandler;

use accounts::getGlobalAccountStore;
use accounts::setGlobalAccountStore;
use accounts::accountStore_changeNumContracts;
use accounts::accountStore_get;
use accounts::accountStore_set;
use accounts::accountStore_getRetryBuffer;
use accounts::accountStore_setRetryBuffer;
use accounts::accountStore_transferEthBalance;
use accounts::accountStore_destroyAccount;
use accounts::accountStore_cloneContract;
use accounts::account_setStorageCell;
use accounts::account_getBalance;
use accounts::account_setBalance;
use accounts::account_deductFromEthBalance;
use accounts::account_addToEthBalance;
use accounts::account_getAllStorage;
use accounts::account_getStartCodePoint;
use accounts::account_setContractInfo;
use accounts::account_fetchAndIncrSeqNum;
use accounts::account_incrSeqNum;
use accounts::account_getStorageSize;
use accounts::account_isEmpty;
use accounts::pristineAccount;

use evmOps::evmOp_callAndReturn;

use evmlogs::evmlogs_empty;
use evmlogs::evmlogs_appendAny;

use std::bytearray::bytearray_new;
use std::bytearray::bytearray_size;
use std::bytearray::bytearray_extract;
use std::bytearray::bytearray_copy;
use std::bytearray::bytearray_setByte;
use std::bytearray::bytearray_set256;
use std::bytestream::bytestream_new;

use std::storageMap::storageMap_new;

use std::queue::queue_new;
use std::queue::queue_isEmpty;
use std::queue::queue_get;
use std::queue::queue_put;

use std::stack::stack_new;
use std::stack::stack_isEmpty;
use std::stack::stack_push;
use std::stack::stack_pop;
use std::stack::stack_discardDeepestItems;

use gasAccounting::GasUsage;
use gasAccounting::gasAccounting_startTxCharges;
use gasAccounting::gasAccounting_endTxCharges;
use gasAccounting::gasAccounting_pauseTxCharges;
use gasAccounting::gasAccounting_resumeTxCharges;
use gasAccounting::gasAccounting_getGasChargeAmountInArbGas;
use gasAccounting::txFeeStats_zero;
use gasAccounting::gasAccounting_addToReserveInAcctStore;
use gasAccounting::deferredPayments_apply;

use codeSegment::translateEvmCodeSegment;

use output::emitTxReceipt;
use output::queueMessageForSend;

use main::mainRunLoop;

use output::outbox_append;
use output::sendQueuedMessages;

use inbox::IncomingRequest;
use inbox::inbox_currentArbBlockNumber;
use inbox::inbox_currentEthBlockNumber;
use inbox::inbox_currentTimestamp;

use retrybuffer::RetryBuffer;
use retrybuffer::RetryableTx;


// This callframe is used to represent an EVM call in progress.
// The callframe will have a full copy of the global AccountStore, but
//        whether to ultimately adopt this AccountStore version will be contingent on the call succeeding.
// If the call succeeds, we'll copy the call's state into the caller as the new
//        state, but if the call fails we'll discard the state from the callframe.
// (For staticcalls, we will discard state even if the call succeeds, as the EVM spec requires.)
type EvmCallFrame = struct {
    runningAs: address,                 // call is running in the execution/security context of this address
    runningCodeFrom: address,           // call is running code associated with this address
    accountStore: AccountStore,         // accountStore used for executing this call
    runningAsAccount: Account,          // cache of accountStore[runningAs]
    caller: address,                    // who called this
    static: bool,                       // static flag, per EIP-214
    calldata: ByteArray,                // calldata passed in by our caller
    callvalue: uint,                    // Eth value given to this call by its caller
    returnInfo: option<ReturnInfo>,     // result of last subcall made by this call (if any)
    memory: ByteArray,                  // EVM memory of this call
    storageDelta: int,                  // change in total EVM storage usage, including child calls
    revertOnStorageWrite: bool,         // if true, revert if the EVM code tries to write to storage
    evmLogs: EvmLogs,                   // EVM logs, including those created by this call and its subcalls
    selfDestructQueue: Queue,           // set of self-destruct directives, including those created by this call and its subcalls
    resumeInfo: option<ResumeInfo>,     // if call is suspended, its state will be saved here
    sendQueue: Queue,                   // outgoing messages, including those created by this call and its subcalls
    sendOnFailure: option<ByteArray>,   // message to send if call fails
    parent: option<EvmCallFrame>,       // call-frame that created this one, or None if this is a top-level call
}

type ReturnInfo = struct {  // information about a call that previously completed
    data: ByteArray,
    status: bool,
}

type ResumeInfo = struct {            // information used to resume a call after a subcall returns
    codePoint: func(),                // where to resume execution
    stackContents: Stack,             // saved contents of stack
    auxStackContents: option<Stack>,  // saved contents of aux stack; None means to clear the auxstack on resume
    returnDataOffset: uint,           // where returndata from subcall should be put
    returnDataNbytes: uint,           // max amount of returndata to copy into caller's memory
    callType: uint,                   // call type of the subcall
    savedGas: uint,                   // how much of the caller's gas was not lent to the subcall
}

var globalCallStack: option<EvmCallFrame>;   // call frame of currently running call, if any
var globalCurrentTxRequest: TxRequestData;  // request that launched the top-level call

type IncomingRequestAndLogs = struct {
    req: IncomingRequest,
    evmLogs: EvmLogs,
}

var globalCurrentRetryableRequest: option<IncomingRequestAndLogs>;  // describes the retryable request we're currently doing, if any

// This is designed to be called if a top-level, non-constructor tx succeeds. First arg is tx's returndata.
type TxReturndataHook = struct {
    callback: impure func(ByteArray, any),
    data: any,
}

public impure func evmCallStack_currentArbBlockNumber() -> uint {
    return globalCurrentTxRequest.incomingRequest.arbBlockNumber;
}

public impure func evmCallStack_currentEthBlockNumber() -> uint {
    return globalCurrentTxRequest.incomingRequest.ethBlockNumber;
}

public impure func evmCallStack_currentTimestamp() -> uint {
    return globalCurrentTxRequest.incomingRequest.timestamp;
}

public impure func evmCallStack_init() {
    globalCallStack = None<EvmCallFrame>;
    globalCurrentRetryableRequest = None<IncomingRequestAndLogs>;
}

public impure func getRetryBufferInCurrentContext() -> RetryBuffer {
    let astore = xif let Some(frame) = globalCallStack {
        frame.accountStore
    } else {
        getGlobalAccountStore()
    };
    return accountStore_getRetryBuffer(astore);
}

public impure func setRetryBufferInCurrentContext(rbuf: RetryBuffer) {
    if let Some(frame) = globalCallStack {
        globalCallStack = Some(frame with {
            accountStore: accountStore_setRetryBuffer(frame.accountStore, rbuf)
        });
    } else {
        setGlobalAccountStore(
            accountStore_setRetryBuffer(getGlobalAccountStore(), rbuf)
        );
    }
}

public impure func evmCallStack_makeEmpty() {
    globalCallStack = None<EvmCallFrame>;
}

public impure func evmCallStack_addStorageCharge(units: uint) {
    if let Some(topFrame) = globalCallStack {
        globalCallStack = Some(
            topFrame with {
                storageDelta: topFrame.storageDelta + int(units)
            }
        );
    }
}

public impure func evmCallStack_stackDepth() -> uint {
    let depth = 0;
    let maybeFrame = globalCallStack;
    return xloop {
        if let Some(frame) = maybeFrame {
            depth = depth + 1;
            maybeFrame = frame.parent;
        } else {
            return depth;
        }
    };
}

public impure func evmCallStack_stackInfo() -> (uint, (address, address), (address, address)) {
    return xif let Some(topFrame) = globalCallStack {
        let sndRunningAs = address(0);
        let sndRunningCodeFrom = address(0);
        if let Some(sndFrame) = unsafecast<option<EvmCallFrame>>(topFrame.parent) {
            sndRunningAs = sndFrame.runningAs;
            sndRunningCodeFrom = sndFrame.runningCodeFrom;
        }
        (
            globalCurrentTxRequest.incomingRequest.requestId,
            (topFrame.runningAs, topFrame.runningCodeFrom),
            (sndRunningAs, sndRunningCodeFrom),
        )
    } else {
        (0, (address(0), address(0)), (address(0), address(0)))
    };
}

public impure func initEvmCallStack(
    callKind: uint,
    request: TxRequestData,
    sendOnFailure: option<ByteArray>,
    chargeForCallvalue: bool,
) {
    // Set up the call frame for a top-level call, and launch the call's execution.
    if let Some(entryPoint) = account_getStartCodePoint(
        accountStore_get(
            getGlobalAccountStore(),
            request.calleeAddr
        )
    ) {
        globalCurrentTxRequest = request;
        globalCurrentRetryableRequest = None<IncomingRequest>;

        let (startTxResult, acctStore, _) = xif(request.maxGas < const::Charging_MinArbGasForContractTx) {
            let gaccts = getGlobalAccountStore();
            (const::TxResultCode_belowMinimumTxGas, gaccts, gaccts, )
        } else {
            gasAccounting_startTxCharges(
            	request.maxGas, 
            	request.gasPrice, 
            	request.gasPayer, 
            	getGlobalAccountStore(), 
            	None<AccountStore>
            )
        };

        if (startTxResult == const::TxResultCode_success) {
            setGlobalAccountStore(acctStore);
            if (request.seqNum != None<uint>) {
                // increment the caller's sequence number, if caller has sufficient balance
                if ( (!chargeForCallvalue) || (account_getBalance(accountStore_get(acctStore, request.caller)) >= request.value) ){
                    setGlobalAccountStore(
                        accountStore_set(
                            acctStore,
                            request.caller,
                            account_incrSeqNum(
                                accountStore_get(acctStore, request.caller)
                            )
                        )
                    );
                }
            }

<<<<<<< HEAD
=======
            globalCurrentTxRequest = request;
            globalCurrentRetryableRequest = None<IncomingRequestAndLogs>;

>>>>>>> 0f4154b3
            // pay callvalue from caller to the called contract
            // payment will only be recorded inside the callframe, so it will be discarded if the call reverts
            if let Some(globalAS) = ethTransferOrGrant(
                getGlobalAccountStore(),
                request.caller,
                request.calleeAddr,
                request.value,
                chargeForCallvalue,
            ) {
                globalCallStack = Some(struct {
                    runningAs: request.calleeAddr,
                    runningCodeFrom: request.calleeAddr,
                    accountStore: globalAS,
                    runningAsAccount: accountStore_get(globalAS, request.calleeAddr),
                    caller: request.caller,
                    static: false,
                    calldata: request.calldata,
                    callvalue: request.value,
                    returnInfo: None<ReturnInfo>,
                    memory: bytearray_new(0),
                    storageDelta: int(0),
                    revertOnStorageWrite: false,
                    evmLogs: evmlogs_empty(),
                    selfDestructQueue: queue_new(),
                    resumeInfo: None<ResumeInfo>,
                    sendQueue: queue_new(),
                    sendOnFailure: sendOnFailure,
                    parent: None<EvmCallFrame>
                });

                emptyAvmStack();
                asm(entryPoint,) { jump };
                // entryPoint();  // start executing the call; should never return
            } else {
                if let Some(res) = gasAccounting_endTxCharges(int(0), request.feeStats) {
                    // insufficient balance error
                    let (completed, gasUsage, feeStats, payments) = res;
                    setGlobalAccountStore(
                        deferredPayments_apply(getGlobalAccountStore(), payments)
                    );
                    emitTxReceipt(
                        request.incomingRequest,
                        const::TxResultCode_insufficientBalance,
                        None<ByteArray>,
                        None<EvmLogs>,
                        Some(gasUsage),
                        feeStats,
                    );
                } else {
                    // unknown error type
                    emitTxReceipt(
                        request.incomingRequest,
                        const::TxResultCode_unknownFailure,
                        None<ByteArray>,
                        None<EvmLogs>,
                        None<GasUsage>,
                        request.feeStats,
                    );
                }
                evmCallStack_callHitError(1);
            }
        } else {
            // can't pay for gas error
            emitTxReceipt(
                request.incomingRequest,
                startTxResult,
                None<ByteArray>,
                None<EvmLogs>,
                None<GasUsage>,
                request.feeStats,
            );
            evmCallStack_callHitError(2);
        }
    } else {
        // no contract at this address, so treat tx as a simple eth transfer

        if (request.seqNum != None<uint>) {
            // increment the caller's sequence number, if caller has sufficient balance
            let acctStore = getGlobalAccountStore();
            if ((!chargeForCallvalue) || (account_getBalance(accountStore_get(acctStore, request.caller)) >= request.value)) {
                setGlobalAccountStore(
                    accountStore_set(
                        acctStore,
                        request.caller,
                        account_incrSeqNum(
                            accountStore_get(acctStore, request.caller)
                        )
                    )
                );
            }
        }

        if (request.value > 0) {
            // transfer value to destination address
            if let Some(globalAS) = ethTransferOrGrant(
                getGlobalAccountStore(),
                request.caller,
                request.calleeAddr,
                request.value,
                chargeForCallvalue
            ) {
                if (callKind != const::EVMCallType_staticcall) {  // commit the transfer, unless it's a static call
                    setGlobalAccountStore(globalAS);
                }

                // report success
                emitTxReceipt(
                    request.incomingRequest,
                    const::TxResultCode_success,
                    None<ByteArray>,
                    None<EvmLogs>,
                    None<GasUsage>,
                    request.feeStats,
                );
                emptyAvmStack();
                cleanAvmAuxStackAndCall(mainRunLoop, true);  // should never return
            } else {
                // insufficient balance error
                emitTxReceipt(
                    request.incomingRequest,
                    const::TxResultCode_insufficientBalance,
                    None<ByteArray>,
                    None<EvmLogs>,
                    None<GasUsage>,
                    request.feeStats,
                );
                evmCallStack_callHitError(3);
            }
        } else {
            // tx is transfer of 0 Eth, so just report success
            emitTxReceipt(
                request.incomingRequest,
                const::TxResultCode_success,
                None<ByteArray>,
                None<EvmLogs>,
                None<GasUsage>,
                request.feeStats,
            );
            emptyAvmStack();
            cleanAvmAuxStackAndCall(mainRunLoop, true);  // should never return
        }
    }
}

public impure func initEvmCallStackForConstructor(
    code: ByteArray,
    evmJumpTable: map<uint, impure func()>,
    startPoint: impure func(),
    request: TxRequestData,
    chargeForCallvalue: bool,
) {
    // Set up the call frame for a top-level constructor call, and launch the call's execution.
    // This is called in the context of a new account.
    // The constructor will run, and (if it succeeds) it will return code, which will become the new
    //      code for this new account.

    globalCurrentTxRequest = request with { isConstructor: true };
    globalCurrentRetryableRequest = None<IncomingRequestAndLogs>;

    // Create an accountStore with the caller's sequence number incremented; will decide later whether to commit it
    let acctStore = getGlobalAccountStore();
    let acctStoreAfterIncrement = accountStore_set(
        acctStore,
        request.caller,
        account_incrSeqNum(
            accountStore_get(acctStore, request.caller)
        )
    );

    // Create a new account to run the constructor code.
    acctStore = accountStore_set(
        acctStoreAfterIncrement,   // start with this, so it is permanent if the current tx commits
        request.calleeAddr,
        account_setContractInfo(
            pristineAccount(request.calleeAddr),
            code,
            evmJumpTable,
            startPoint,
            storageMap_new(),
            true,
        )
    );

    if let Some(uas) = ethTransferOrGrant(
        acctStore,
        request.caller,
        request.calleeAddr,
        request.value,
        chargeForCallvalue,
    ) {
        acctStore = uas;

        let (startTxResult, uAcctStoreAfterInc, uAcctStore) = xif(request.maxGas < const::Charging_MinArbGasForContractTx) {
            (const::TxResultCode_belowMinimumTxGas, acctStoreAfterIncrement, acctStore)
        } else {
            gasAccounting_startTxCharges(
                request.maxGas, 
                request.gasPrice, 
                request.gasPayer, 
                acctStoreAfterIncrement,
                Some(acctStore)
            )
        };

        if (startTxResult == const::TxResultCode_success) {
            setGlobalAccountStore(uAcctStoreAfterInc);   // commit the incremented sequence number
            acctStore = uAcctStore;

            globalCallStack = Some(struct {
                runningAs: request.calleeAddr,
                runningCodeFrom: request.calleeAddr,
                accountStore: acctStore,
                runningAsAccount: accountStore_get(acctStore, request.calleeAddr),
                caller: request.caller,
                static: false,
                calldata: request.calldata,
                callvalue: request.value,
                returnInfo: None<ReturnInfo>,
                memory: bytearray_new(0),
                storageDelta: int(0),
                revertOnStorageWrite: false,
                evmLogs: evmlogs_empty(),
                selfDestructQueue: queue_new(),
                resumeInfo: None<ResumeInfo>,
                sendQueue: queue_new(),
                sendOnFailure: None<ByteArray>,
                parent: None<EvmCallFrame>
            });

            startPoint();  // start executing the call; should never return
            panic;
        } else {
            // can't pay for gas error
            emitTxReceipt(
                request.incomingRequest,
                startTxResult,
                None<ByteArray>,
                None<EvmLogs>,
                None<GasUsage>,
                request.feeStats,
            );
            evmCallStack_callHitError(15);
        }
    } else {
        // caller doesn't have the funds to provide callvalue
        emitTxReceipt(
            request.incomingRequest,
            const::TxResultCode_insufficientBalance,
            None<ByteArray>,
            None<EvmLogs>,
            None<GasUsage>,
            request.feeStats,
        );
        evmCallStack_callHitError(4);  // should never return
        panic;
    }
}

public impure func evmCallStack_doCall(
    kind: uint,  // currently handle 0 (call), 1 (callcode), 2 (delegatecall), 3 (staticcall)
    gas: uint,
    calleeAddr: address,
    balance: uint,
    argsOffset: uint,
    argsLength: uint,
    retOffset: uint,
    retLength: uint,
    resumeCodePoint: func(),         // jump to this to resume the caller
    resumeAuxStack: option<Stack>,   // aux stack contents to restore on resume, if any
    chargeForCallvalue: bool,        // whether we need to charge caller for callvalue (i.e., not already charged)
) -> option<bool> {   // returns Some(success) if succeed/fail, or None on error
    let topFrame = globalCallStack?;
    let callee = accountStore_get(topFrame.accountStore, calleeAddr);
    if let Some(startCodePoint) = account_getStartCodePoint(callee) {
        // Create a new callframe for a subcall, and transfer execution to it.
        let availableGas = gasAccounting_pauseTxCharges();
        if (balance > 0) {
            // Add a stipend, charged to the caller, if non-zero value is transferred.
            // This is needed because Ethereum provides a stipend, and some code depends on that.
            // The size of our stipend was chosen experimentally, to make sure a call that will run on Ethereum will run here.
            gas = gas + const::ArbitrumNonZeroBalanceCallStipend;
        }
        if (gas > 63*availableGas/64) {
            gas = 63*availableGas/64;  // don't give the callee more than 63/64 of the call's gas
        }

        let callerAddr = topFrame.runningAs;
        let caller = topFrame.runningAsAccount;

        // prepare the caller's frame
        //    this means (1) saving the runningAsAccount into the accountStore, and
        //               (2) saving the resumeInfo so we can resume later
        let stackContents = saveAvmStack();  // must be done as a top level statement
        topFrame = topFrame
            with { accountStore: accountStore_set(topFrame.accountStore, callerAddr, caller) }
            with { resumeInfo: Some(struct {
                       codePoint: resumeCodePoint,
                       stackContents: stackContents,
                       auxStackContents: resumeAuxStack,
                       returnDataOffset: retOffset,
                       returnDataNbytes: retLength,
                       callType: kind,
                       savedGas: availableGas-gas,
                   }) };

        // now create a new callframe for the callee
        //     it incorporates the balance transfer from caller to callee
        //          (which is put into the callee frame so it isn't committed unless the call succeeds)
        let runningAsAddr = calleeAddr;
        let newCallerAddr = topFrame.runningAs;
        if ( (kind == const::EVMCallType_callcode) || (kind == const::EVMCallType_delegatecall) ) {
            runningAsAddr = callerAddr;  // callcode and delegatecall run as the caller, with callee's code
            if (kind == 2) {
                newCallerAddr = topFrame.caller;  // delegatecall inherits the caller of its parent
            }
        }
        let updatedAcctStore = topFrame.accountStore;
        if (balance > 0) {
            if let Some(uas) = ethTransferOrGrant(
                updatedAcctStore,
                callerAddr,
                calleeAddr,
                balance,
                chargeForCallvalue,
            ) {
                updatedAcctStore = uas;
            } else {
                restoreAvmStack(stackContents);
                return Some(false);
            }
        } elseif (kind == const::EVMCallType_delegatecall) {
            // delegatecall inherits the callvalue of its parent
            // but don't do a transfer because it's running as the same account
            balance = topFrame.callvalue;
        }
        let newTopFrame = struct {
            runningAs: runningAsAddr,
            runningCodeFrom: calleeAddr,
            accountStore: updatedAcctStore,
            runningAsAccount: accountStore_get(updatedAcctStore, runningAsAddr),
            caller: newCallerAddr,
            static: topFrame.static || (kind == const::EVMCallType_staticcall),
            calldata: bytearray_extract(topFrame.memory, argsOffset, argsLength),
            callvalue: balance,
            returnInfo: None<ReturnInfo>,
            memory: bytearray_new(0),
            storageDelta: topFrame.storageDelta,
            revertOnStorageWrite: // disallow storage write if gas provided < EVM gas cost of storage write
                                  //       if balance == 0, disallow if gas < EVM gas cost of storage write
                                  //       if balance > 0, disallow if gas (before 20000 stipend) + EVM stipend
                                  //                           would have been less than EVM gas cost of storage write
                                  topFrame.revertOnStorageWrite
                                  || ((balance == 0) && (gas < const::EVMWriteL1GasCost))
                                  || ((balance > 0) && (gas <= (const::EVMWriteL1GasCost
                                                                + const::ArbitrumNonZeroBalanceCallStipend
                                                                - const::EVMNonZeroBalanceCallStipend))),
            evmLogs: topFrame.evmLogs,
            selfDestructQueue: topFrame.selfDestructQueue,
            resumeInfo: None<ResumeInfo>,
            sendQueue: topFrame.sendQueue,
            sendOnFailure: None<ByteArray>,
            parent: Some(topFrame)
        };

        // there were no errors in the setup, so write the result to global storage
        globalCallStack = Some(newTopFrame);

        // jump to the called code's startCodePoint -- this should never return
        let _ = gasAccounting_resumeTxCharges(gas);
        asm(startCodePoint,) { jump };
    } else {
        // no code at that address, so just do eth transfer
        if (balance > 0) {
            return Some(
                xif (chargeForCallvalue) {
                    evmCallStack_transferEthFromCurrent(calleeAddr, balance) == Some(())
                } else {
                    evmCallStack_setAccount(
                        calleeAddr,
                        account_addToEthBalance(
                            evmCallStack_getAccount(calleeAddr)?,
                            balance
                        )
                    )
                }
            );
        } else {
            return Some(true);
        }
    }

    evmCallStack_callHitError(7);
    return panic;
}

public impure func evmCallStack_returnFromCall(
    success: bool,
    returnOffset: uint,
    returnLength: uint,
    jumpTargetIfTxEnd: option<impure func()>,
) -> option<()> {
    // A call just completed. Commit its effects as appropriate, and return control to its caller.

    let leftoverGas = gasAccounting_pauseTxCharges();  // amount of gas lent to call that wasn't used

    let topFrame = globalCallStack?;
    let memory = topFrame.memory;
    let returnData = bytearray_extract(memory, returnOffset, returnLength);

    return xif let Some(newTopFrame) = topFrame.parent {
        // Returning from a non-top-level call

        topFrame = topFrame with {   // copy cached account back into callframe's main accountStore
            accountStore: accountStore_set(
                topFrame.accountStore,
                topFrame.runningAs,
                topFrame.runningAsAccount
            )
        };

        if (success && !topFrame.static) {
            // copy relevant data back to parent frame
            newTopFrame = newTopFrame
                with { accountStore: topFrame.accountStore }
                with { runningAsAccount: accountStore_get(topFrame.accountStore, newTopFrame.runningAs) }
                with { storageDelta: topFrame.storageDelta }
                with { evmLogs: topFrame.evmLogs }
                with { sendQueue: topFrame.sendQueue };
        }

        // set up returnInfo in caller's frame
        newTopFrame = newTopFrame with { returnInfo: Some(struct{ data: returnData, status: success }) };

        // copy returndata into caller's memory
        let resumeInfo = newTopFrame.resumeInfo?;
        if (returnLength > resumeInfo.returnDataNbytes) {
             returnLength = resumeInfo.returnDataNbytes;
        }
        let newMemory = bytearray_copy(
            returnData,
            0,
            newTopFrame.memory,
            resumeInfo.returnDataOffset,
            returnLength
        );
        newTopFrame = newTopFrame with { memory: newMemory };

        // ready to return to caller
        // save updated EVM callstack state; send sendOnFailure message if applicable; restore caller's stack; jump to resume address
        globalCallStack = Some(newTopFrame);
        if ( ! success) {
            if let Some(msg) = topFrame.sendOnFailure {
                // promote the send-on-failure message to the next level of the callstack
                // note that it will still be discarded if the parent (or grandparent etc) reverts
                queueMessageForSend(msg);
            }
        }
        emptyAvmStack();                             // throw away anything that callee left on the stack
        restoreAvmStack(resumeInfo.stackContents,);  // restore the caller's stack
        asm(success,) { };                           // push return code onto the stack, where caller expects it to be
        let _ = gasAccounting_resumeTxCharges(leftoverGas + resumeInfo.savedGas);
        restoreAuxStackAndCall(resumeInfo.codePoint, resumeInfo.auxStackContents, false);

        evmCallStack_callHitError(8);
        panic  // shouldn't happen -- previous instruction jumped away
    } else {
        // top-level call completed; will need to return to external caller
        if (success) {
            if (globalCurrentTxRequest.isConstructor) {
                // contract code takes up space, so charge 1 storage for each 32 bytes of EVM code
                evmCallStack_addStorageCharge( (bytearray_size(returnData) + 31) / 32 );
                topFrame = globalCallStack?;
            }
            let (completed, gasUsage, feeStats, deferredPayments) = gasAccounting_endTxCharges(
                topFrame.storageDelta - int(storageReclaimedForSDQ(topFrame)),  // won't underflow because signed subtraction
                globalCurrentTxRequest.feeStats
            )?;
            if (completed) {
                if (globalCurrentTxRequest.isConstructor) {
                    // Constructor call was successful, so finish setting up the account.
                    // The constructor's returndata is EVM code for the contract.
                    // Compile that EVM code into AVM, and substitute that in as the code for the contract.
                    if let Some(res) = translateEvmCodeSegment(bytestream_new(returnData), false) {
                        let (entryPoint, evmJumpTable, _) = res;

                        // Use the storage left over by the constructor.
                        let storageMap = storageMap_new();
                        if let Some(sm) = account_getAllStorage(topFrame.runningAsAccount) {
                            storageMap = sm;
                        } else {
                            // Somehow the constructor didn't have storage; report error and recover.
                            emitTxReceipt(
                                globalCurrentTxRequest.incomingRequest,
                                const::TxResultCode_formatError,
                                None<ByteArray>,
                                None<EvmLogs>,
                                Some(gasUsage),
                                feeStats,
                            );
                            evmCallStack_callHitError(5);  // should never return
                            panic;
                        }

                        // Update the global account store
                        setGlobalAccountStore(
                            deferredPayments_apply(
                                accountStore_set(
                                    topFrame.accountStore,
                                    topFrame.runningAs,
                                    account_setContractInfo(
                                        topFrame.runningAsAccount,
                                        returnData,
                                        evmJumpTable,
                                        entryPoint,
                                        storageMap,
                                        true,
                                    )
                                ),
                                deferredPayments,
                            )
                        );

                        returnData = bytearray_set256(
                            bytearray_new(0),
                            0,
                            uint(topFrame.runningAs)
                        );

                        // emit queued sends
                        let updatedEvmLogs = sendQueuedMessages(topFrame.sendQueue, topFrame.evmLogs);

                        // Emit log item reporting success
                        emitTxReceipt(
                            globalCurrentTxRequest.incomingRequest,
                            const::TxResultCode_success,
                            Some(returnData),
                            Some(updatedEvmLogs),
                            Some(gasUsage),
                            feeStats,
                        );

                        // increment global contract count
                        setGlobalAccountStore(accountStore_changeNumContracts(getGlobalAccountStore(), int(1)));
                    } else {
                        // Compilation of resulting code failed; report an error.
                        emitTxReceipt(
                            globalCurrentTxRequest.incomingRequest,
                            const::TxResultCode_revert,
                            None<ByteArray>,
                            None<EvmLogs>,
                            Some(gasUsage),
                            feeStats,
                        );
                    }
                } else {
                    let updatedEvmLogs = xif (! globalCurrentTxRequest.nonMutating) {
                        // It was a successful tx (not a non-mutating call).
                        // We'll commit the results of the tx

                        if let Some(reqAndLogs) = globalCurrentRetryableRequest {
                            emitTxReceipt(
                                reqAndLogs.req with {
                                    arbBlockNumber: inbox_currentArbBlockNumber()
                                } with {
                                    ethBlockNumber: inbox_currentEthBlockNumber()
                                } with {
                                    timestamp: inbox_currentTimestamp()
                                },
                                const::TxResultCode_success,
                                Some(returnData),
                                Some(reqAndLogs.evmLogs),
                                None<GasUsage>,
                                txFeeStats_zero(),
                            );
                            returnData = bytearray_new(0);   // outer tx should have no returndata
                            globalCurrentRetryableRequest = None<IncomingRequestAndLogs>;
                        }

                        // Save cached account back to main accountStore
                        let acctStore = accountStore_set(
                            topFrame.accountStore,
                            topFrame.runningAs,
                            topFrame.runningAsAccount
                        );

                        // Commit the self-destruct events that were requested during the call.
                        let sdq = topFrame.selfDestructQueue;
                        while( ! queue_isEmpty(sdq) ) {
                            let (q, item) = queue_get(sdq)?;
                            sdq = q;
                            let victim = unsafecast<address>(item);
                            acctStore = accountStore_changeNumContracts(
                                accountStore_destroyAccount(acctStore, victim),
                                -1s,
                            );
                        }

                        // emit queued sends
                        let updEvmLogs = sendQueuedMessages(topFrame.sendQueue, topFrame.evmLogs);

                        // Save results back to the main globalAccountStore
                        setGlobalAccountStore(deferredPayments_apply(acctStore, deferredPayments));

                        updEvmLogs
                    } else {
                        topFrame.evmLogs
                    };

                    // Emit a log item reporting success
                    emitTxReceipt(
                        globalCurrentTxRequest.incomingRequest,
                        const::TxResultCode_success,
                        Some(returnData),
                        Some(updatedEvmLogs),
                        Some(gasUsage),
                        feeStats,
                    );
                }
            } else {
                // Emit a log item reporting failure
                emitTxReceipt(
                    globalCurrentTxRequest.incomingRequest,
                    const::TxResultCode_revert,
                    None<ByteArray>,
                    None<EvmLogs>,
                    Some(gasUsage),
                    feeStats,
                );
                setGlobalAccountStore(deferredPayments_apply(getGlobalAccountStore(), deferredPayments));
            }
        } else {
            // Request failed
            let (_, gasUsage, feeStats, payments) = gasAccounting_endTxCharges(int(0), globalCurrentTxRequest.feeStats)?;
            setGlobalAccountStore(deferredPayments_apply(getGlobalAccountStore(), payments));
            if let Some(msg) = topFrame.sendOnFailure {
                outbox_append(msg);
            }
            emitTxReceipt(
                globalCurrentTxRequest.incomingRequest,
                const::TxResultCode_revert,
                Some(returnData),
                None<EvmLogs>,
                Some(gasUsage),
                feeStats,
            );
        }

        // Now discard any EVM and AVM stack contents and jump back to the main run loop.
        globalCallStack = None<EvmCallFrame>;
        emptyAvmStack();
        restoreAuxStackAndCall(
            xif let Some(target) = jumpTargetIfTxEnd { target } else { mainRunLoop },
            None<Stack>,
            true
        );  // should never return
        evmCallStack_callHitError(9);
        panic
    };
}

public impure func evmCallStack_callRetryableTxAndReturn(rtx: RetryableTx) -> (bool, ByteArray) {
    let ret = false;
    return xif let Some(topFrame) = globalCallStack {
        // Save parts of the callframe, then overwrite them before making the call,
        //     in order to impersonate the original caller.
        let savedRunningAs = topFrame.runningAs;
        let savedMemory = topFrame.memory;
        let savedEvmLogs = topFrame.evmLogs;

        let theFrame = evmCallFrame_setRunningAsAddress(topFrame, rtx.sender);
        theFrame = theFrame with {
            memory: rtx.calldata
        } with {
            evmLogs: evmlogs_empty()
        };
        globalCallStack = Some(theFrame);

        globalCurrentRetryableRequest = Some(struct { req: rtx.l1Message, evmLogs: evmlogs_empty(), });

        let retCode = evmOp_callAndReturn(
            1000000000000000000,    // give all of our gas to the callee
            rtx.destination,
            rtx.callvalue,
            0,
            bytearray_size(rtx.calldata),
            0,
            0,
            false,    // don't charge for callvalue, because we already took it when rtx was created
        );

        xif let Some(newTopFrame) = globalCallStack {
            // save evm logs to emit in inner tx's receipt
            if let Some(retryableReq) = globalCurrentRetryableRequest {
                globalCurrentRetryableRequest = Some(
                    retryableReq with { evmLogs: newTopFrame.evmLogs }
                );
            }

            // restore saved callframe info
            newTopFrame = newTopFrame with {
                memory: savedMemory
            } with {
                evmLogs: savedEvmLogs
            };
            newTopFrame = evmCallFrame_setRunningAsAddress(newTopFrame, savedRunningAs);
            globalCallStack = Some(newTopFrame);
            (retCode, xif let Some(retInfo) = newTopFrame.returnInfo { retInfo.data } else { bytearray_new(0) })
        } else {
            (false, bytearray_new(0))
        }
    } else {
        (false, bytearray_new(0))
    };
}

func ethTransferOrGrant(
    acctStore: AccountStore,
    payer: address,
    recipient: address,
    amount: uint,
    chargePayer: bool
) -> option<AccountStore> {
    return xif (chargePayer) {
       accountStore_transferEthBalance(acctStore, payer, recipient, amount)
   } else {
       // payer already paid for the amount, so just credit it to the recipient
       Some(accountStore_set(
           acctStore,
           recipient,
           account_addToEthBalance(accountStore_get(acctStore, recipient), amount),
       ))
   };
}

func storageReclaimedForSDQ(topFrame: EvmCallFrame) -> uint {
    let q = topFrame.selfDestructQueue;
    let ret = 0;
    return xloop {
        if let Some(res) = queue_get(q) {
            let (uq, rawItem) = res;
            q = uq;
            let victim = unsafecast<address>(rawItem);
            if let Some(sz) = account_getStorageSize(accountStore_get(topFrame.accountStore, victim)) {
                ret = ret + sz;
            }
        } else {
            return ret;
        }
    };
}

func saveAvmStack() -> Stack {
    // pop all items from the AVM stack, push them into a Stack
    let ret = stack_new();
    while( ! asm() bool { stackempty } ) {
        let stackTop = asm() any { };  // pop value from AVM stack
        ret = stack_push(ret, stackTop);
    }
    return ret;
}

public func emptyAvmStack() {
    // discard everything on the AVM stack
    while( ! asm() bool { stackempty } ) {
        let _ = asm() any { };  // pop value from AVM stack
    }
}

func restoreAvmStack(savedStack: Stack) {
    // restore AVM stack state, from a Stack that was created earlier by saveAvmStack
    while( ! stack_isEmpty(savedStack) ) {
        if let Some(res) = stack_pop(savedStack) {
            let (newStack, top) = res;
            savedStack = newStack;
            asm (top,) { };  // push top onto AVM stack
        }
    }
}

public impure func snapshotAuxStack() -> Stack {
    // Save a copy everything from the auxstack, except the current callframe (which is on top).
    // Keep the callframe on top of the auxstack (except during asm blocks)
    //       in case the code generator wants to use the callframe
    let ret = stack_new();
    while ( ! asm() bool { auxpop auxstackempty swap1 auxpush }) {
        ret = stack_push(
            ret,
            asm() any {
                auxpop
                auxpop
                swap1
                auxpush
            }
        );
    }

    // Now restore everything that we popped from the aux stack, so the aux stack ends up where it started.
    let savedAuxStack = ret;
    while( ! stack_isEmpty(savedAuxStack)) {
        if let Some(res) = stack_pop(savedAuxStack) {
            let (ustack, val) = res;
            savedAuxStack = ustack;
            asm(val,) {
                auxpop
                swap1
                auxpush
                auxpush
            };
        } else {
            // can't happen, because we just verified that stack isn't empty
            evmCallStack_callHitError(19);  // shouldn't ever return
        }
    }

    // discard the first item saved to the saved aux stack, because it belongs to this function
    return stack_discardDeepestItems(ret, 1);
}

public impure func cleanAvmAuxStackAndCall(funcToCall: impure func(), pushFakeReturnAddress: bool) {
    restoreAuxStackAndCall(funcToCall, None<Stack>, pushFakeReturnAddress);
}

public impure func restoreAuxStackAndCall(
    funcToCall: impure func(),
    maybeSavedAuxStack: option<Stack>,
    pushFakeReturnAddress: bool
) {
    // This restores a saved version of the AvmAuxStack, then calls funcToCall.
    // funcToCall must never try to return.

    // Discard everything from the auxstack, except the current callframe (which is on top).
    // Keep the callframe on top of the auxstack (except during asm blocks)
    //       in case the code generator wants to use the callframe
    while ( ! asm() bool { auxpop auxstackempty swap1 auxpush }) {
        asm() {
            auxpop
            auxpop
            pop
            auxpush
        };
    }

    if let Some(savedAuxStack) = maybeSavedAuxStack {
        // Restore the saved AuxStack, leaving only the current callframe on top.
        // Keep the callframe on top of the auxstack (except during asm blocks)
        while( ! stack_isEmpty(savedAuxStack)) {
            if let Some(res) = stack_pop(savedAuxStack) {
                let (ustack, val) = res;
                savedAuxStack = ustack;
                asm(val,) {
                    auxpop
                    swap1
                    auxpush
                    auxpush
                };
            } else {
                // can't happen, because we just verified that stack isn't empty
                evmCallStack_callHitError(19);  // shouldn't ever return
            }
        }
    }

    // Discard our callframe, push a fake return address, and jump to funcToCall
    // funcToCall will think somebody called it normally, with the restored auxstack
    if (pushFakeReturnAddress) {
        asm(funcToCall,) {
            auxpop
            pop
            [0] swap1  // bogus return address, which funcToCall will save in its callframe but will never use
            jump
        };
    } else {
        asm(funcToCall,) {
            auxpop
            pop
            jump
        };
    }
}

public impure func saveAuxStack() -> Stack {
    let ret = stack_new();

    while ( ! asm() bool { auxpop auxstackempty swap1 auxpush }) {
        let topItemFromAuxstack = asm() any {
            auxpop
            auxpop
            swap1
            auxpush
        };
        ret = stack_push(ret, topItemFromAuxstack);
    }

    return ret;
}

public impure func restoreAuxStack(saved: Stack) {
    // discard everything on the auxstack, except the current frame
    while ( ! asm() bool { auxpop auxstackempty swap1 auxpush }) {
        asm() {
            auxpop
            auxpop
            pop
            auxpush
        };
    }

    // restore the saved aux stack contents
    loop {
        if let Some(res) = stack_pop(saved) {
            let (usaved, item) = res;
            saved = usaved;
            asm(item,) {
                auxpop
                swap1
                auxpush
                auxpush
            };
        } else {
            return;
        }
    }
}

public impure func saveAvmAndAuxStacks() -> Stack {
    asm(saveAuxStack(),) { };    // push stackified aux stack contents onto the main stack
    return saveAvmStack();
}

public impure func restoreAvmAndAuxStacks(saved: Stack) {
    restoreAvmStack(saved);
    restoreAuxStack(asm() Stack { });
}

public impure func evmCallStack_isEmpty() -> bool {
    return globalCallStack == None<EvmCallFrame>;
}

public impure func evmCallStack_topFrame() -> option<EvmCallFrame> {
    return globalCallStack;
}

public impure func evmCallStack_oldestCallFrame() -> option<EvmCallFrame> {
    let frame = globalCallStack?;
    return xloop {
        if let Some(parent) = frame.parent {
            frame = parent;
        } else {
            return Some(frame);
        }
    };
}

public impure func evmCallStack_runningAsAccount() -> option<Account> {
    return Some((globalCallStack?).runningAsAccount);
}

public impure func evmCallStack_runningCodeFromAccount() -> option<Account> {
    return Some(evmCallFrame_runningCodeFromAccount(globalCallStack?));
}

public impure func evmCallStack_runningAsAccountAndAddr() -> option<(Account, address)> {
    let topFrame = globalCallStack?;
    return Some((topFrame.runningAsAccount, topFrame.runningAs));
}

public impure func evmCallStack_writeRunningAsAccount(acct: Account) -> bool {
    return xif let Some(topFrame) = globalCallStack {
        globalCallStack = Some(topFrame with { runningAsAccount: acct });
        true
    } else {
        false
    };
}

public impure func evmCallStack_getTopFrameReturnData() -> option<ByteArray> {
    return Some(((globalCallStack?).returnInfo?).data);
}

public impure func evmCallStack_getAccount(addr: address) -> option<Account> {
    let topFrame = globalCallStack?;
    return xif (topFrame.runningAs == addr) {
        Some(topFrame.runningAsAccount)
    } else {
        Some(accountStore_get(topFrame.accountStore, addr))
    };
}

public impure func evmCallStack_setAccount(addr: address, acct: Account) -> bool {
    return xif let Some(topFrame) = globalCallStack {
        if (topFrame.runningAs == addr) {
            globalCallStack = Some(topFrame with { runningAsAccount: acct });
        } else {
            globalCallStack = Some(topFrame with {
                accountStore: accountStore_set(topFrame.accountStore, addr, acct)
            });
        }
        true
    } else {
        false
    };
}

public impure func evmCallStack_getAccountInCurrentContext(addr: address) -> Account {
    return xif let Some(topFrame) = globalCallStack {
        evmCallFrame_getAccount(topFrame, addr)
    } else {
        accountStore_get(getGlobalAccountStore(), addr)
    };
}

public impure func evmCallStack_setAccountInCurrentContext(addr: address, acct: Account) {
    if ( ! evmCallStack_setAccount(addr, acct)) {
        setGlobalAccountStore(
            accountStore_set(
                getGlobalAccountStore(),
                addr,
                acct,
            )
        );
    }
}

public impure func evmCallStack_transferEthInCurrentContext(from: address, to: address, amount: uint) -> option<()> {
    return xif (from == to) {
        Some(())  // self-transfer is a no-op
    } else {
        xif let Some(updatedFrom) = account_deductFromEthBalance(evmCallStack_getAccountInCurrentContext(from), amount) {
            evmCallStack_setAccountInCurrentContext(from, updatedFrom);
            evmCallStack_setAccountInCurrentContext(
                to,
                account_addToEthBalance(evmCallStack_getAccountInCurrentContext(to), amount)
            );
            Some(())
        } else {
            None<()>
        }
    };
}

public impure func evmCallStack_changeNumAccounts(delta: int) {
    if let Some(topFrame) = globalCallStack {
        globalCallStack = Some(
            topFrame with { accountStore: accountStore_changeNumContracts(topFrame.accountStore, delta) }
        );
    }
    // if not in a stack frame (which shouldn't happen), ignore the problem, the only consequence is inaccurate stats
}

public impure func evmCallStack_getTopFrameMemoryOrDie() -> ByteArray {
    return xif let Some(topFrame) = globalCallStack {
        topFrame.memory
    } else {
        evmCallStack_callHitError(10);
        panic
    };
}

public impure func evmCallStack_setTopFrameMemory(mem: ByteArray) -> bool {
    return xif let Some(topFrame) = globalCallStack {
        globalCallStack = Some(topFrame with { memory: mem });
        true
    } else {
        false
    };
}

public impure func evmCallStack_queueMessage(msg: any) {
    if let Some(topFrame) = globalCallStack {
        globalCallStack = Some(
            topFrame with {
                sendQueue: queue_put(topFrame.sendQueue, msg)
            }
        );
        return;
    }

    evmCallStack_callHitError(14);
}

public impure func evmCallStack_transferEthFromCurrent(
    dest: address,
    amount: uint,
) -> option<()> {
    // Try to transfer eth from the current account to dest.
    // Return Some(()) if transfer succeeds, or None otherwise.

    let topFrame = globalCallStack?;
    if (topFrame.runningAs == dest) {
        return None;   // can't do a self-transfer
    }
    let curAcct = topFrame.runningAsAccount;
    let curBalance = account_getBalance(curAcct);
    if (curBalance < amount) {
        return None;   // insufficient funds
    }
    topFrame = topFrame with {
        runningAsAccount: account_setBalance(curAcct, curBalance-amount)
    };
    let otherAcct = accountStore_get(topFrame.accountStore, dest);
    topFrame = topFrame with {
        accountStore: accountStore_set(
            topFrame.accountStore,
            dest,
            account_setBalance(
                otherAcct,
                account_getBalance(otherAcct) + amount
            )
        )
    };
    globalCallStack = Some(topFrame);
    return Some(());
}

public impure func evmCallStack_setTopFrameStorageCell(offset: uint, value: uint) -> option<()> {
    let topFrame = globalCallStack?;
    let storageSizeBefore = account_getStorageSize(topFrame.runningAsAccount)?;
    let runningAsAccount = account_setStorageCell(
        topFrame.runningAsAccount,
        offset,
        value
    )?;
    globalCallStack = Some(topFrame with {
        runningAsAccount: runningAsAccount
    } with {
        storageDelta: topFrame.storageDelta + int(account_getStorageSize(runningAsAccount)?) - int(storageSizeBefore)
    });
    return Some(());
}

public impure func evmCallStack_addEvmLogToCurrent(item: any) -> option<()> {
    let topFrame = globalCallStack?;
    item = asm(0, item, topFrame.runningAs) any { tset };
    let newLogs = evmlogs_appendAny(topFrame.evmLogs, item);
    globalCallStack = Some(
        topFrame with {
            evmLogs: newLogs
        }
    );
    return Some(());
}

public impure func evmCallStack_selfDestructCurrentAccount(recipient: address) {
    if let Some(topFrame) = globalCallStack {
        let destructee = topFrame.runningAs;
        let amount = account_getBalance(topFrame.runningAsAccount);

        // take amount from the current running account
        topFrame = topFrame with { runningAsAccount: account_setBalance(topFrame.runningAsAccount, 0) };

        if (amount > 0) {
            // give amount to the correct party, according to the yellow paper's rules
            let recipientAcct = accountStore_get(topFrame.accountStore, recipient);
            if (recipient == topFrame.runningAs) {
                // yellow paper says to burn the funds; we'll give them to the chain's reserve fund
                topFrame = topFrame with {
                    accountStore: gasAccounting_addToReserveInAcctStore(topFrame.accountStore, amount)
                };
            } else {
                // give funds to recipient
                topFrame = topFrame with {
                    accountStore: accountStore_set(
                        topFrame.accountStore,
                        recipient,
                        account_addToEthBalance(recipientAcct, amount)
                    )
                };
            }
        }

        globalCallStack = Some(
            topFrame with {
                selfDestructQueue: queue_put(topFrame.selfDestructQueue, destructee)
            }
        );
    }
}

public func evmCallFrame_runningAsAddress(frame: EvmCallFrame) -> address {
    return frame.runningAs;
}

public func evmCallFrame_setRunningAsAddress(frame: EvmCallFrame, addr: address) -> EvmCallFrame {
    let acctStore = accountStore_set(frame.accountStore, frame.runningAs, frame.runningAsAccount);
    return frame with {
        runningAs: addr
    } with {
        runningAsAccount: accountStore_get(acctStore, addr)
    } with {
        accountStore: acctStore
    };
}

public func evmCallFrame_runningAsAccount(frame: EvmCallFrame) -> Account {
    return frame.runningAsAccount;
}

public func evmCallFrame_runningCodeFromAccount(frame: EvmCallFrame) -> Account {
    return evmCallFrame_getAccount(frame, frame.runningCodeFrom);
}

public func evmCallFrame_getCaller(frame: EvmCallFrame) -> address {
    return frame.caller;
}

public func evmCallFrame_getAccount(frame: EvmCallFrame, addr: address) -> Account {
    return xif (addr == frame.runningAs) {
        frame.runningAsAccount
    } else {
        accountStore_get(frame.accountStore, addr)
    };
}

public func evmCallFrame_getMemory(frame: EvmCallFrame) -> ByteArray {
    return frame.memory;
}

public func evmCallFrame_getCallvalue(frame: EvmCallFrame) -> uint {
    return frame.callvalue;
}

public func evmCallFrame_getCalldata(frame: EvmCallFrame) -> ByteArray {
    return frame.calldata;
}

public func evmCallFrame_shouldRevertOnStorageWrite(frame: EvmCallFrame) -> bool {
    return frame.revertOnStorageWrite;
}

public func evmCallFrame_getEvmLogs(frame: EvmCallFrame) -> EvmLogs {
    return frame.evmLogs;
}

public func evmCallFrame_getResumeCodePoint(frame: EvmCallFrame) -> option<func()> {
    return Some((frame.resumeInfo?).codePoint);
}

public func evmCallFrame_getSelfDestructQueue(frame: EvmCallFrame) -> Queue {
    return frame.selfDestructQueue;
}

public func evmCallFrame_getParent(frame: EvmCallFrame) -> option<EvmCallFrame> {
    return frame.parent;
}

public impure func evmCallStack_callHitError(errInfo: any) {
    asm((664, errInfo),) { debugprint };
    if (evmCallStack_returnFromCall(false, 0, 0, None<impure func()>) == None<()>) {
        // something has gone seriously wrong with the evmCallStack
        // recover by clearing the evmCallStack, refunding unused gas, and jumping back to the error handler
        globalCallStack = None<EvmCallFrame>;
        let _ = gasAccounting_endTxCharges(int(0), txFeeStats_zero());

        errorHandler();  // should never return
        panic;
    }
}

func getLastFrame(topFrame: EvmCallFrame) -> EvmCallFrame {
    return xloop {
        if let Some(tf) = topFrame.parent {
            topFrame = tf;
        } else {
            return topFrame;
        }
    };
}<|MERGE_RESOLUTION|>--- conflicted
+++ resolved
@@ -282,12 +282,9 @@
                 }
             }
 
-<<<<<<< HEAD
-=======
             globalCurrentTxRequest = request;
             globalCurrentRetryableRequest = None<IncomingRequestAndLogs>;
 
->>>>>>> 0f4154b3
             // pay callvalue from caller to the called contract
             // payment will only be recorded inside the callframe, so it will be discarded if the call reverts
             if let Some(globalAS) = ethTransferOrGrant(
