//
// Copyright 2020, Offchain Labs, Inc. All rights reserved.
//

use std::bytearray::ByteArray;
use std::bytearray::bytearray_new;
use std::bytearray::bytearray_size;
use std::bytearray::bytearray_setByte;
use std::bls::BLSKey;
use std::storageMap::StorageMap;
use std::storageMap::storageMap_new;
use std::storageMap::storageMap_size;
use std::storageMap::storageMap_get;
use std::storageMap::storageMap_set;

use decompression::AggregatorDecompressionState;


type AccountStore = map<address, Account>

type Account = struct {
    addr: address,
    blsKey: option<BLSKey>,
    nextSeqNum: uint,
    ethBalance: uint,
    contractInfo: option<AccountContractInfo>,  // info on the contract at this address, if there is one
    aggregatorInfo: option<AggregatorInfo>,     // info on the aggregator using this address, if there is one
}

type AccountContractInfo = struct {
    code: ByteArray,
    evmJumpTable: map<uint, impure func()>,  // maps each valid EVM jump destination to the corresponding AVM codepoint
    startCodePoint: impure func(),
    storage: StorageMap,
}

type AggregatorInfo = struct {
    decompressionState: option<AggregatorDecompressionState>,
}

// globalAccountStore is the authoritative source of info on accounts that exist on this chain
// Note that other accountStores will exist, but these others are all contingent somehow,
//       in the sense that they will be written to globalAccountStore only if some event occurs.
// For example, a running transaction will have its own accountStore, which will be written
//       to globalAccountStore only if the transactions succeeds.
var globalAccountStore: AccountStore;   // needs to be initialized before use


public impure func accountStore_init() {   // This must be called first!
    globalAccountStore = newmap<address, Account>;
}

public impure func getGlobalAccountStore() -> AccountStore {
    return globalAccountStore;
}

public impure func setGlobalAccountStore(acctStore: AccountStore) {
    globalAccountStore = acctStore;
}

public func accountStore_get(acctStore: AccountStore, addr: address) -> Account {
    return xif let Some(acct) = acctStore[addr] {
        acct
    } else {
        // There is no recorded account at this address, so make a pristine account.
        pristineAccount(addr)
    };
}

public func pristineAccount(addr: address) -> Account {
    return struct {
        addr: addr,
        blsKey: None<BLSKey>,
        nextSeqNum: 0,
        ethBalance: 0,
        contractInfo: None<AccountContractInfo>,
        aggregatorInfo: None<AggregatorInfo>,
    };
}

public func accountStore_set(
    acctStore: AccountStore, 
    addr: address, 
    acct: Account
) -> AccountStore {
    return acctStore with { [addr] = acct };
}


public func accountStore_destroyAndTransferBalance(
    acctStore: AccountStore,
    victimAddr: address,
    recipientAddr: address
) -> AccountStore {
    // Destroy the account at victimAddr, and give its Eth balance to recipientAddr

    let victim = accountStore_get(acctStore, victimAddr);
    let recipient = accountStore_get(acctStore, recipientAddr);
    return acctStore
        with { [recipientAddr] = account_addBalance(recipient, victim.ethBalance) }
        with { [victimAddr] = pristineAccount(victimAddr) };
}

public func account_isEmpty(acct: Account) -> bool {
    return (acct.nextSeqNum == 0) && (acct.ethBalance == 0) && (acct.contractInfo == None<AccountContractInfo>);
}

public func account_hasContract(acct: Account) -> bool {
    return acct.contractInfo != None<AccountContractInfo>;
}

public func account_checkAndIncrSeqNum(
    account: Account, 
    seqNumRecvd: uint
) -> option<Account> {
    // if seqNumRecvd has the expected value, increment seqNum in account and return updated account.
    // else return None
    let nextSeq = account.nextSeqNum;
    return xif (nextSeq == seqNumRecvd) {
        Some(account with { nextSeqNum: nextSeq+1 })
    } else {
        None<Account>
    };
}

public func account_getAddress(account: Account) -> address {
    return account.addr;
}

public func account_getBlsKey(account: Account) -> option<BLSKey> {
    return account.blsKey;
}

public func account_setBlsKey(account: Account, maybeKey: option<BLSKey>) -> Account {
    return account with {
        blsKey: maybeKey
    };
}

public func account_getStartCodePoint(account: Account) -> option<impure func()> {
    return Some((account.contractInfo?).startCodePoint);
}

public func account_getBalance(account: Account) -> uint {
    return account.ethBalance;
}

public func account_setBalance(account: Account, balance: uint) -> Account {
    return account with { ethBalance: balance };
}

public func account_addBalance(account: Account, balance: uint) -> Account {
    return account with { ethBalance: account.ethBalance + balance };
}

public func account_getEvmJumpTable(account: Account) -> option<map<uint, impure func()>> {
    return Some((account.contractInfo?).evmJumpTable);
}

public func account_fetchAndIncrSeqNum(account: Account) -> (uint, Account) {
    let ret = account.nextSeqNum;
    account = account with {
        nextSeqNum: ret+1
    };
    return (ret, account,);
}

public func account_incrSeqNum(account: Account) -> Account {
    return account with {
        nextSeqNum: account.nextSeqNum + 1
    };
}

public func account_getNextSeqNum(account: Account) -> uint {
    return account.nextSeqNum;
}

public func account_getAggregatorDecompressionState(account: Account) -> option<AggregatorDecompressionState> {
    return (account.aggregatorInfo?).decompressionState;
}

public func account_setAggregatorDecompressionState(
    account: Account,
    maybeState: option<AggregatorDecompressionState>,
) -> Account {
    return account with {
        aggregatorInfo: Some(struct { decompressionState: maybeState })
    };
}

public func accountStore_createAccountFromEvmCode(
    store: AccountStore,
    newAddr: address,
    code: ByteArray,
    evmJumpTable: map<uint, impure func()>,
    initCodePt: impure func(),
    storageMap: StorageMap
) -> option<AccountStore> {
    // Create a new account for a compiled EVM contract.
    // Returns Some(updatedAccountStore), or None if something went wrong.
    let oldAcct = accountStore_get(store, newAddr);
    return xif ( ! account_hasContract(oldAcct)) {
        Some(accountStore_set(
            store,
            newAddr,
            oldAcct with {
                nextSeqNum: 1
            } with {
                contractInfo: Some(struct {
                    code: code,
                    evmJumpTable: evmJumpTable,
                    resumeCodePoint: initCodePt,
                    storage: storageMap,
                })
            }
        ))
    } else {
        // There was already an account at that address, so return failure.
        None<AccountStore>
    };
}

public func accountStore_createBuiltinContract(
    acctStore: AccountStore,
    addr: address,
    entryPoint: impure func(),
    isArbitrumStyle: bool,
) -> option<AccountStore> {
    let oldAcct = accountStore_get(acctStore, addr);
    return xif (account_isEmpty(oldAcct)) {
        // set up fake code for the contract
        // if Arbitrum style, must give it nonzero size because callers check if size is zero to see if contract exists
        // otherwise it's an Ethereum precompile which is specified to have null bytearray as its code
        let fakeCode = bytearray_new(0);
        if (isArbitrumStyle) {
            // fake code is a single EVM INVALID instruction
            fakeCode = bytearray_setByte(fakeCode, 0, 0xfe);
        }

        Some(
            accountStore_set(
                acctStore,
                addr,
                oldAcct with {
                    contractInfo: Some(struct {
                        code: fakeCode,
                        evmJumpTable: newmap<uint, impure func()>,
                        resumeCodePoint: entryPoint,
                        storage: storageMap_new(),
                    })
                } with {
                    nextSeqNum: 1
                }
            )
        )
    } else {
        // There was already an account at that address, so return failure.
        None<AccountStore>
    };
}

<<<<<<< HEAD
public func accountStore_createERC20(
    acctStore: AccountStore, 
    addr: address
) -> option<AccountStore> {
    // Create a new ERC20 proxy contract at the given address.
    // Return Some(updatedAccountStore), or None if something went wrong.
    return xif (account_isEmpty(accountStore_get(acctStore, addr))) {
        acctStore = accountStore_cloneContract(
            acctStore, 
            getErc20address(),
            addr,
            true,
        )?;
        Some(acctStore)
    } else {
        // There was already an account at that address, so return failure.
        None<AccountStore>
    };
}

public func accountStore_createERC721(
    acctStore: AccountStore,
    addr: address
) -> option<AccountStore> {
    // Create a new ERC721 proxy contract at the given address.
    // Return Some(updatedAccountStore), or None if something went wrong.
    return xif (account_isEmpty(accountStore_get(acctStore, addr))) {
        acctStore = accountStore_cloneContract(
            acctStore,
            getErc721address(),
            addr,
            true,
        )?;
        Some(acctStore)
    } else {
        // There was already an account at that address, so return failure.
        None<AccountStore>
    };
}

=======
>>>>>>> 5cc3ecc3
public func accountStore_cloneContract(
    acctStore: AccountStore,
    oldAddr: address, 
    newAddr: address,
    copyStorage: bool,
) -> option<AccountStore> {
    // Clone an existing contract.
    // Return Some(updatedAccountStore), or None if something went wrong.
    let oldAccount = accountStore_get(acctStore, oldAddr);
    let oldContractInfo = oldAccount.contractInfo?;
    let newAccount = oldAccount
        with { ethBalance: 0 }
        with { nextSeqNum: 1 };
    if (!copyStorage) {
        newAccount = newAccount with {
            contractInfo: Some(oldContractInfo with { storage: storageMap_new() })
        };
    }
    return Some(acctStore with { [newAddr] = newAccount });
}

public func account_getEthBalance(account: Account) -> uint {
    return account.ethBalance;
}

public func account_setEthBalance(account: Account, newBal: uint) -> Account {
    return account with { ethBalance: newBal };
}

public func account_addToEthBalance(account: Account, addition: uint) -> Account {
    return account with { ethBalance: account.ethBalance + addition };
}

public func account_deductFromEthBalance(account: Account, deduction: uint) -> option<Account> {
    return xif (account.ethBalance >= deduction) {
        Some(
            account with { ethBalance: account.ethBalance-deduction }
        )
    } else {
        None<Account>
    };
}

public func accountStore_transferEthBalance(
    acctStore: AccountStore,
    from: address, 
    to: address, 
    amount: uint
) -> option<AccountStore> {
    // Transfer Eth from one account to another.
    // Return Some(updatedAccountStore), or None if insufficient funds.
    if (amount == 0) {
        return Some(acctStore);
    }

    let fromAcct = accountStore_get(acctStore, from);
    if (fromAcct.ethBalance < amount) {
        return None;
    }
    let toAcct = accountStore_get(acctStore, to);
    acctStore = acctStore 
        with { [from] = fromAcct with { ethBalance: fromAcct.ethBalance - amount }}
        with { [to] = toAcct with { ethBalance: toAcct.ethBalance + amount }};
    return Some(acctStore);
}

public func account_getAllStorage(account: Account) -> option<StorageMap> {
    // Get the full contents of a contract's storage.
    // Return None if account doesn't have contract storage.
    return Some((account.contractInfo?).storage);
}

public func account_getStorageCell(account: Account, cell: uint) -> option<uint> {
    // Get contents of one cell in a contract's storage.
    // Return None if account doesn't have contract storage.
    return Some(storageMap_get((account.contractInfo?).storage, cell));
}

public func account_setStorageCell(
    account: Account, 
    cell: uint, 
    value: uint
) -> option<Account> {
    // Set the value of one cell in a contract's storage.
    // Return None if account doesn't have contract storage.
    let contractInfo = account.contractInfo?;
    return Some(account with {
        contractInfo: Some(contractInfo with {
            storage: storageMap_set(contractInfo.storage, cell, value)
        })
    });
}

public func account_getStorageSize(account: Account) -> option<uint> {
    return Some(storageMap_size((account.contractInfo?).storage));
}

public func account_setContractInfo(
    acct: Account,
    code: ByteArray,
    evmJumpTable: map<uint, impure func()>,
    startCodePoint: impure func(),
    storage: StorageMap,
    forceNonce: bool
) -> Account {
    if (forceNonce && (acct.nextSeqNum == 0)) {
        // new contract accounts are supposed to start with sequence number = 1; make it so
        acct = acct with { nextSeqNum: 1 };
    }

    return acct with { contractInfo: Some(
        struct {
            code: code,
            evmJumpTable: evmJumpTable,
            startCodePoint: startCodePoint,
            storage: storage
        }
    )};
}

public func account_getCodeSize(acct: Account) -> uint {
    return xif let Some(contractInfo) = acct.contractInfo {
        bytearray_size(contractInfo.code)
    } else {
        0  // Account has no code, so its codesize is deemed to be zero.
    };
}

public func account_getCode(acct: Account) -> option<ByteArray> {
    return Some((acct.contractInfo?).code);
}<|MERGE_RESOLUTION|>--- conflicted
+++ resolved
@@ -259,49 +259,6 @@
     };
 }
 
-<<<<<<< HEAD
-public func accountStore_createERC20(
-    acctStore: AccountStore, 
-    addr: address
-) -> option<AccountStore> {
-    // Create a new ERC20 proxy contract at the given address.
-    // Return Some(updatedAccountStore), or None if something went wrong.
-    return xif (account_isEmpty(accountStore_get(acctStore, addr))) {
-        acctStore = accountStore_cloneContract(
-            acctStore, 
-            getErc20address(),
-            addr,
-            true,
-        )?;
-        Some(acctStore)
-    } else {
-        // There was already an account at that address, so return failure.
-        None<AccountStore>
-    };
-}
-
-public func accountStore_createERC721(
-    acctStore: AccountStore,
-    addr: address
-) -> option<AccountStore> {
-    // Create a new ERC721 proxy contract at the given address.
-    // Return Some(updatedAccountStore), or None if something went wrong.
-    return xif (account_isEmpty(accountStore_get(acctStore, addr))) {
-        acctStore = accountStore_cloneContract(
-            acctStore,
-            getErc721address(),
-            addr,
-            true,
-        )?;
-        Some(acctStore)
-    } else {
-        // There was already an account at that address, so return failure.
-        None<AccountStore>
-    };
-}
-
-=======
->>>>>>> 5cc3ecc3
 public func accountStore_cloneContract(
     acctStore: AccountStore,
     oldAddr: address, 
