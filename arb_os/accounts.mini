//
// Copyright 2020, Offchain Labs, Inc. All rights reserved.
//

use retrybuffer::RetryBuffer;
use retrybuffer::retryBuffer_new;

use std::bytearray::ByteArray;
use std::bytearray::bytearray_new;
use std::bytearray::bytearray_size;
use std::bytearray::bytearray_setByte;
use std::bls::BLSKey;
use std::storageMap::StorageMap;
use std::storageMap::storageMap_new;
use std::storageMap::storageMap_size;
use std::storageMap::storageMap_get;
use std::storageMap::storageMap_set;

use core::kvs::Kvs;
use core::kvs::builtin_kvsSize;

use arbstatistics::arbStatistics_addContract;
use chainParameters::chainParams_getDefaultAggregator;
use decompression::AggregatorDecompressionState;
use evmCallStack::evmCallStack_addStorageCharge;


type AccountStore = struct {
    accounts: map<address, Account>,
    retryBuffer: RetryBuffer,
}

type Account = struct {
    addr: address,
    blsKey: option<BLSKey>,
    nextSeqNum: uint,
    ethBalance: uint,
    contractInfo: option<AccountContractInfo>,  // info on the contract at this address, if there is one
    aggregatorInfo: option<AggregatorInfo>,     // info on the aggregator using this address, if there is one
    aggregatorToPay: option<address>,           // aggregator this user prefers; if None, use the default aggregator
}

type AccountContractInfo = struct {
    code: ByteArray,
    evmJumpTable: map<uint, impure func()>,  // maps each valid EVM jump destination to the corresponding AVM codepoint
    startCodePoint: impure func(),
    storage: StorageMap,
}

type AggregatorInfo = struct {
    decompressionState: option<AggregatorDecompressionState>,
}

// globalAccountStore is the authoritative source of info on accounts that exist on this chain
// Note that other accountStores will exist, but these others are all contingent somehow,
//       in the sense that they will be written to globalAccountStore only if some event occurs.
// For example, a running transaction will have its own accountStore, which will be written
//       to globalAccountStore only if the transactions succeeds.
var globalAccountStore: AccountStore;   // needs to be initialized before use


public impure func accountStore_init() {   // This must be called first!
    globalAccountStore = struct {
        accounts: newmap<address, Account>,
        retryBuffer: retryBuffer_new(),
    };
}

public impure func getGlobalAccountStore() -> AccountStore {
    return globalAccountStore;
}

public impure func setGlobalAccountStore(acctStore: AccountStore) {
    globalAccountStore = acctStore;
}

public func accountStore_get(acctStore: AccountStore, addr: address) -> Account {
    return xif let Some(acct) = acctStore.accounts[addr] {
        acct
    } else {
        // There is no recorded account at this address, so make a pristine account.
        pristineAccount(addr)
    };
}

public func pristineAccount(addr: address) -> Account {
    return struct {
        addr: addr,
        blsKey: None<BLSKey>,
        nextSeqNum: 0,
        ethBalance: 0,
        contractInfo: None<AccountContractInfo>,
        aggregatorInfo: None<AggregatorInfo>,
        aggregatorToPay: None<address>
    };
}

public func accountStore_set(
    acctStore: AccountStore, 
    addr: address, 
    acct: Account
) -> AccountStore {
    return acctStore with {
        accounts: acctStore.accounts with { [addr] = acct }
    };
}

public func accountStore_getRetryBuffer(acctStore: AccountStore) -> RetryBuffer {
    return acctStore.retryBuffer;
}

public func accountStore_setRetryBuffer(acctStore: AccountStore, rbuf: RetryBuffer) -> AccountStore {
    return acctStore with { retryBuffer: rbuf };
}

<<<<<<< HEAD
public func accountStore_getNumAccounts(acctStore: AccountStore) -> uint {
    return builtin_kvsSize(unsafecast<Kvs>(acctStore.accounts));
=======
public func accountStore_destroyAccount(acctStore: AccountStore, addrToDestroy: address) -> AccountStore {
    return accountStore_set(acctStore, addrToDestroy, pristineAccount(addrToDestroy));
>>>>>>> 28b1e922
}

public func accountStore_destroyAndTransferBalance(
    acctStore: AccountStore,
    victimAddr: address,
    recipientAddr: address
) -> AccountStore {
    // Destroy the account at victimAddr, and give its Eth balance to recipientAddr.
    // If recipientAddr == victimAddr, this burns the funds.

    let victim = accountStore_get(acctStore, recipientAddr);
    let recipient = accountStore_get(acctStore, recipientAddr);
    return xif (victimAddr == recipientAddr) {
        accountStore_set(
            acctStore,
            victimAddr,
            account_addBalance(pristineAccount(victimAddr), victim.ethBalance),
        )
    } else {
        accountStore_set(
            accountStore_set(acctStore, recipientAddr, account_addBalance(recipient, victim.ethBalance)),
            victimAddr,
            pristineAccount(victimAddr),
        )
    };
}

public func account_isEmpty(acct: Account) -> bool {
    return (acct.nextSeqNum == 0) && (acct.ethBalance == 0) && (acct.contractInfo == None<AccountContractInfo>);
}

public func account_hasContract(acct: Account) -> bool {
    return acct.contractInfo != None<AccountContractInfo>;
}

public func account_checkAndIncrSeqNum(
    account: Account, 
    seqNumRecvd: uint
) -> option<Account> {
    // if seqNumRecvd has the expected value, increment seqNum in account and return updated account.
    // else return None
    let nextSeq = account.nextSeqNum;
    return xif (nextSeq == seqNumRecvd) {
        Some(account with { nextSeqNum: nextSeq+1 })
    } else {
        None<Account>
    };
}

public func account_getAddress(account: Account) -> address {
    return account.addr;
}

public func account_getBlsKey(account: Account) -> option<BLSKey> {
    return account.blsKey;
}

public func account_setBlsKey(account: Account, maybeKey: option<BLSKey>) -> Account {
    return account with {
        blsKey: maybeKey
    };
}

public func account_getAggregatorToPayAsOption(account: Account) -> option<address> {
    return account.aggregatorToPay;
}

public impure func account_getAggregatorToPay(account: Account) -> address {
    return xif let Some(atp) = account.aggregatorToPay {
        atp
    } else {
        chainParams_getDefaultAggregator()
    };
}

public func account_setAggregatorToPay(account: Account, atp: option<address>) -> Account {
    return account with { aggregatorToPay: atp };
}

public func account_getStartCodePoint(account: Account) -> option<impure func()> {
    return Some((account.contractInfo?).startCodePoint);
}

public func account_getBalance(account: Account) -> uint {
    return account.ethBalance;
}

public func account_setBalance(account: Account, balance: uint) -> Account {
    return account with { ethBalance: balance };
}

public func account_addBalance(account: Account, balance: uint) -> Account {
    return account with { ethBalance: account.ethBalance + balance };
}

public func account_getEvmJumpTable(account: Account) -> option<map<uint, impure func()>> {
    return Some((account.contractInfo?).evmJumpTable);
}

public func account_fetchAndIncrSeqNum(account: Account) -> (uint, Account) {
    let ret = account.nextSeqNum;
    account = account with {
        nextSeqNum: ret+1
    };
    return (ret, account,);
}

public func account_incrSeqNum(account: Account) -> Account {
    return account with {
        nextSeqNum: account.nextSeqNum + 1
    };
}

public func account_getNextSeqNum(account: Account) -> uint {
    return account.nextSeqNum;
}

public func account_getAggregatorDecompressionState(account: Account) -> option<AggregatorDecompressionState> {
    return (account.aggregatorInfo?).decompressionState;
}

public func account_setAggregatorDecompressionState(
    account: Account,
    maybeState: option<AggregatorDecompressionState>,
) -> Account {
    return account with {
        aggregatorInfo: Some(struct { decompressionState: maybeState })
    };
}

public impure func accountStore_createAccountFromEvmCode(
    store: AccountStore,
    newAddr: address,
    code: ByteArray,
    evmJumpTable: map<uint, impure func()>,
    initCodePt: impure func(),
    storageMap: StorageMap,
) -> option<AccountStore> {
    // Create a new account for a compiled EVM contract.
    // Returns Some(updatedAccountStore), or None if something went wrong.
    let oldAcct = accountStore_get(store, newAddr);
    return xif ( ! account_hasContract(oldAcct)) {
        evmCallStack_addStorageCharge( (bytearray_size(code) + 31) / 32 );
        Some(accountStore_set(
            store,
            newAddr,
            oldAcct with {
                nextSeqNum: 1
            } with {
                contractInfo: Some(struct {
                    code: code,
                    evmJumpTable: evmJumpTable,
                    startCodePoint: initCodePt,
                    storage: storageMap,
                })
            }
        ))
    } else {
        // There was already an account at that address, so return failure.
        None<AccountStore>
    };
}

<<<<<<< HEAD
public impure func accountStore_createBuiltinContract(
=======
public func accountStore_upgradeContractFromEvmCode(
    store: AccountStore,
    addr: address,
    code: ByteArray,
    evmJumpTable: map<uint, impure func()>,
    initCodePt: impure func(),
) -> option<AccountStore> {
    let oldAcct = accountStore_get(store, addr);
    return Some(accountStore_set(
        store,
        addr,
        oldAcct with {
            contractInfo: Some(struct {
                code: code,
                evmJumpTable: evmJumpTable,
                startCodePoint: initCodePt,
                storage: xif let Some(cinfo) = oldAcct.contractInfo {
                    cinfo.storage
                } else {
                    storageMap_new()
                },
            })
        }
    ));
}

public func accountStore_createBuiltinContract(
>>>>>>> 28b1e922
    acctStore: AccountStore,
    addr: address,
    entryPoint: impure func(),
    isArbitrumStyle: bool,
    isUpgrade: bool,
) -> option<AccountStore> {
    arbStatistics_addContract();

    let oldAcct = accountStore_get(acctStore, addr);

    // set up fake code for the contract
    // if Arbitrum style, must give it nonzero size because callers check if size is zero to see if contract exists
    // otherwise it's an Ethereum precompile which is specified to have null bytearray as its code
    let fakeCode = bytearray_new(0);
    if (isArbitrumStyle) {
        // fake code is a single EVM INVALID instruction
        fakeCode = bytearray_setByte(fakeCode, 0, 0xfe);
    }

    return xif (account_isEmpty(oldAcct) || !isUpgrade) {
        Some(
            accountStore_set(
                acctStore,
                addr,
                oldAcct with {
                    contractInfo: Some(struct {
                        code: fakeCode,
                        evmJumpTable: newmap<uint, impure func()>,
                        startCodePoint: entryPoint,
                        storage: xif (isUpgrade && (oldAcct.contractInfo != None<AccountContractInfo>)) {
                            (oldAcct.contractInfo?).storage
                        } else {
                            storageMap_new()
                        },
                    })
                } with {
                    nextSeqNum: xif (isUpgrade) { oldAcct.nextSeqNum } else { 1 }
                }
            )
        )
    } elseif (isUpgrade) {
        accountStore_upgradeContractFromEvmCode(
            acctStore,
            addr,
            fakeCode,
            newmap<uint, impure func()>,
            entryPoint,
        )
    } else {
        // There was already an account at that address, so return failure.
        None<AccountStore>
    };
}

public func accountStore_cloneContract(
    acctStore: AccountStore,
    oldAddr: address, 
    newAddr: address,
    copyStorage: bool,
) -> option<AccountStore> {
    // Clone an existing contract.
    // Return Some(updatedAccountStore), or None if something went wrong.
    let oldAccount = accountStore_get(acctStore, oldAddr);
    let oldContractInfo = oldAccount.contractInfo?;
    let newAccount = oldAccount
        with { ethBalance: 0 }
        with { nextSeqNum: 1 };
    if (!copyStorage) {
        newAccount = newAccount with {
            contractInfo: Some(oldContractInfo with { storage: storageMap_new() })
        };
    }
    return Some(accountStore_set(acctStore, newAddr, newAccount));
}

public func account_getEthBalance(account: Account) -> uint {
    return account.ethBalance;
}

public func account_setEthBalance(account: Account, newBal: uint) -> Account {
    return account with { ethBalance: newBal };
}

public func account_addToEthBalance(account: Account, addition: uint) -> Account {
    return account with { ethBalance: account.ethBalance + addition };
}

public func account_deductFromEthBalance(account: Account, deduction: uint) -> option<Account> {
    return xif (account.ethBalance >= deduction) {
        Some(
            account with { ethBalance: account.ethBalance-deduction }
        )
    } else {
        None<Account>
    };
}

public func accountStore_transferEthBalance(
    acctStore: AccountStore,
    from: address, 
    to: address, 
    amount: uint
) -> option<AccountStore> {
    // Transfer Eth from one account to another.
    // Return Some(updatedAccountStore), or None if insufficient funds.
    if (amount == 0) {
        return Some(acctStore);
    }

    let fromAcct = accountStore_get(acctStore, from);
    if (fromAcct.ethBalance < amount) {
        return None;
    }
    return Some(
        xif(to == from) {
            acctStore
        } else {
            let toAcct = accountStore_get(acctStore, to);
            accountStore_set(
                accountStore_set(
                    acctStore,
                    from,
                    fromAcct with { ethBalance: fromAcct.ethBalance - amount },
                ),
                to,
                toAcct with { ethBalance: toAcct.ethBalance + amount },
            )
        }
    );
}

public func account_getAllStorage(account: Account) -> option<StorageMap> {
    // Get the full contents of a contract's storage.
    // Return None if account doesn't have contract storage.
    return Some((account.contractInfo?).storage);
}

public func account_getStorageCell(account: Account, cell: uint) -> option<uint> {
    // Get contents of one cell in a contract's storage.
    // Return None if account doesn't have contract storage.
    return Some(storageMap_get((account.contractInfo?).storage, cell));
}

public func account_setStorageCell(
    account: Account, 
    cell: uint, 
    value: uint
) -> option<Account> {
    // Set the value of one cell in a contract's storage.
    // Return None if account doesn't have contract storage.
    let contractInfo = account.contractInfo?;
    return Some(account with {
        contractInfo: Some(contractInfo with {
            storage: storageMap_set(contractInfo.storage, cell, value)
        })
    });
}

public func account_getStorageSize(account: Account) -> option<uint> {
    return Some(storageMap_size((account.contractInfo?).storage));
}

public func account_setContractInfo(
    acct: Account,
    code: ByteArray,
    evmJumpTable: map<uint, impure func()>,
    startCodePoint: impure func(),
    storage: StorageMap,
    forceNonce: bool
) -> Account {
    if (forceNonce && (acct.nextSeqNum == 0)) {
        // new contract accounts are supposed to start with sequence number = 1; make it so
        acct = acct with { nextSeqNum: 1 };
    }

    return acct with { contractInfo: Some(
        struct {
            code: code,
            evmJumpTable: evmJumpTable,
            startCodePoint: startCodePoint,
            storage: storage
        }
    )};
}

public func account_getCodeSize(acct: Account) -> uint {
    return xif let Some(contractInfo) = acct.contractInfo {
        bytearray_size(contractInfo.code)
    } else {
        0  // Account has no code, so its codesize is deemed to be zero.
    };
}

public func account_getCode(acct: Account) -> option<ByteArray> {
    return Some((acct.contractInfo?).code);
}<|MERGE_RESOLUTION|>--- conflicted
+++ resolved
@@ -113,13 +113,12 @@
     return acctStore with { retryBuffer: rbuf };
 }
 
-<<<<<<< HEAD
 public func accountStore_getNumAccounts(acctStore: AccountStore) -> uint {
     return builtin_kvsSize(unsafecast<Kvs>(acctStore.accounts));
-=======
+}
+
 public func accountStore_destroyAccount(acctStore: AccountStore, addrToDestroy: address) -> AccountStore {
     return accountStore_set(acctStore, addrToDestroy, pristineAccount(addrToDestroy));
->>>>>>> 28b1e922
 }
 
 public func accountStore_destroyAndTransferBalance(
@@ -283,9 +282,7 @@
     };
 }
 
-<<<<<<< HEAD
-public impure func accountStore_createBuiltinContract(
-=======
+
 public func accountStore_upgradeContractFromEvmCode(
     store: AccountStore,
     addr: address,
@@ -313,7 +310,6 @@
 }
 
 public func accountStore_createBuiltinContract(
->>>>>>> 28b1e922
     acctStore: AccountStore,
     addr: address,
     entryPoint: impure func(),
