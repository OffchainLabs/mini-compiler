--- conflicted
+++ resolved
@@ -20,11 +20,8 @@
 
 use core::kvs::Kvs;
 use core::kvs::builtin_kvsSize;
-<<<<<<< HEAD
 use core::kvs::builtin_kvsForall;
-=======
 use core::kvs::builtin_kvsDelete;
->>>>>>> e570a477
 
 use chainParameters::chainParams_getDefaultAggregator;
 use codeSegment::translateEvmCodeSegment;
@@ -598,7 +595,6 @@
     return Some((acct.contractInfo?).code);
 }
 
-<<<<<<< HEAD
 type asfa_wrappedState = struct {
     innerClosure: impure func(Account, any) -> any,
     innerState: any,
@@ -620,7 +616,8 @@
 func asfaClosure(_: any, acct: Account, wrappedState: asfa_wrappedState) -> asfa_wrappedState {
     return wrappedState with {
         innerState: wrappedState.innerClosure(acct, wrappedState.innerState)
-=======
+    };
+}
 
 public func accountStore_codeRefExists(acctStore: AccountStore, codeHash: bytes32) -> bool {
     return acctStore.codeRefTable[codeHash] != None<CodeRef>;
@@ -707,6 +704,5 @@
         }
     } else {
         acctStore
->>>>>>> e570a477
     };
 }