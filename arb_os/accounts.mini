--- conflicted
+++ resolved
@@ -241,19 +241,7 @@
     return account.ethBalance;
 }
 
-<<<<<<< HEAD
-public func account_setBalance(account: Account, balance: uint) -> Account {
-    return account with { ethBalance: balance };
-}
-
-public func account_addBalance(account: Account, balance: uint) -> Account {
-    return account with { ethBalance: account.ethBalance + balance };
-}
-
 public func account_getEvmJumpTable(account: Account) -> option<map<uint, impure func()> > {
-=======
-public func account_getEvmJumpTable(account: Account) -> option<map<uint, impure func()>> {
->>>>>>> 313f4b5c
     return Some((account.contractInfo?).evmJumpTable);
 }
 
