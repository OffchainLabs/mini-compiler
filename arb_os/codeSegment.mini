--- conflicted
+++ resolved
@@ -330,17 +330,6 @@
                         invalidInstruction = true;
                     }
                 } else {
-<<<<<<< HEAD
-                    if (opcode < 0x56) {
-                        if (opcode == 0x53) { // MSTORE8
-                            code = pushEvmInsnCall(constval(opNum_mstore8), code);
-                        } elseif (opcode == 0x54) { // SLOAD
-                            code = pushEvmInsnCall(constval(opNum_sload), code);
-                        } elseif (opcode == 0x55) { // SSTORE
-                            code = pushEvmInsnCall(constval(opNum_sstore), code);
-                        } else {
-                            invalidInstruction = true;
-=======
                     if (opcode < 0x53) {
                         if (opcode < 0x45) {
                             if (opcode < 0x43) {
@@ -381,7 +370,6 @@
                             } else {
                                 invalidInstruction = true;
                             }
->>>>>>> a7032cb7
                         }
                     } elseif (opcode < 0x60) {
                         if (opcode < 0x58) {
