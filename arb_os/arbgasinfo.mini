//
// Copyright 2021, Offchain Labs, Inc. All rights reserved.
//

<<<<<<< HEAD
use chainParameters::chainParams_get;
use chainParameters::chainParams_getOrDie;
=======
use accounts::account_getAggregatorToPay;
>>>>>>> b4b249ee

use evmCallStack::EvmCallFrame;
use evmCallStack::evmCallFrame_getCalldata;
use evmCallStack::evmCallStack_callHitError;
use evmCallStack::evmCallStack_setTopFrameMemory;
use evmCallStack::evmCallStack_topFrame;
<<<<<<< HEAD
=======
use evmCallStack::evmCallFrame_getAccount;
>>>>>>> b4b249ee
use evmCallStack::evmCallFrame_getCaller;

use evmOps::evmOp_return;
use evmOps::evmOp_revert_knownPc;

use gasAccounting::gasAccounting_getPricesInWei;
use gasAccounting::gasAccounting_getPricesInArbGas;
use gasAccounting::getGasAccountingParams;
use gasAccounting::getL1GasPriceEstimate;
use gasAccounting::setL1GasPriceEstimate;

use std::bytearray::ByteArray;
use std::bytearray::bytearray_new;
use std::bytearray::bytearray_size;
use std::bytearray::bytearray_get256;
use std::bytearray::bytearray_set256;


public impure func arbgasinfo_txcall() {
    if let Some(topFrame) = evmCallStack_topFrame() {
        let calldata = evmCallFrame_getCalldata(topFrame);
        if (bytearray_size(calldata) < 4) {
            evmOp_revert_knownPc(0, 0, 0);
        }
        let funcCode = asm(224, bytearray_get256(calldata, 0)) uint { shr };
        if (funcCode == const::funcCode_ArbGasInfo_getPricesInWei) {
            arbgasinfo_getPricesInWei(topFrame, calldata);
<<<<<<< HEAD
        } elseif (funcCode == const::funcCode_ArbGasInfo_getPricesInArbGas) {
            arbgasinfo_getPricesInArbGas(topFrame, calldata);
=======
        } elseif (funcCode == const::funcCode_ArbGasInfo_getPricesInWeiWithAggregator) {
            arbgasinfo_getPricesInWeiWithAggregator(topFrame, calldata);
        } elseif (funcCode == const::funcCode_ArbGasInfo_getPricesInArbGas) {
            arbgasinfo_getPricesInArbGas(topFrame, calldata);
        } elseif (funcCode == const::funcCode_ArbGasInfo_getPricesInArbGasWithAggregator) {
            arbgasinfo_getPricesInArbGasWithAggregator(topFrame, calldata);
>>>>>>> b4b249ee
        } elseif (funcCode == const::funcCode_ArbGasInfo_getGasAccountingParams) {
            arbgasinfo_getGasAccountingParams(topFrame, calldata);
        } elseif (funcCode == const::funcCode_ArbGasInfo_setL1GasPriceEstimate) {
            arbgasinfo_setL1GasPriceEstimate(topFrame, calldata);
        } elseif (funcCode == const::funcCode_ArbGasInfo_getL1GasPriceEstimate) {
            arbgasinfo_getL1GasPriceEstimate(topFrame, calldata);
        } else {
            // unrecognized function code
            evmOp_revert_knownPc(1, 0, 0);
        }
    } else {
        // this shouldn't happen -- should always be called in an EVM tx
        evmCallStack_callHitError(25);
    }
}

impure func arbgasinfo_getPricesInWei(topFrame: EvmCallFrame, calldata: ByteArray) { // () -> (uint, ..., uint)
    if (bytearray_size(calldata) != 4) {
        evmOp_revert_knownPc(9, 0, 0);
    }
    let caller = evmCallFrame_getCaller(topFrame);
    getPricesInWeiCommon(account_getAggregatorToPay(evmCallFrame_getAccount(topFrame, caller)));
}

impure func arbgasinfo_getPricesInWeiWithAggregator(_topFrame: EvmCallFrame, calldata: ByteArray) {  // (address) -> (uint, ..., uint)
    if (bytearray_size(calldata) != 36) {
        evmOp_revert_knownPc(10, 0, 0);
    }
    let aggregatorAddr = address(bytearray_get256(calldata, 4));
    getPricesInWeiCommon(aggregatorAddr);
}

impure func getPricesInWeiCommon(aggregatorAddr: address) {
    let gasPricesWei = gasAccounting_getPricesInWei(aggregatorAddr);
    let mem = bytearray_new(0);
    mem = bytearray_set256(mem, 0*32, gasPricesWei.0);
    mem = bytearray_set256(mem, 1*32, gasPricesWei.1);
    mem = bytearray_set256(mem, 2*32, gasPricesWei.2);
    mem = bytearray_set256(mem, 3*32, gasPricesWei.3);
    mem = bytearray_set256(mem, 4*32, gasPricesWei.4);
    mem = bytearray_set256(mem, 5*32, gasPricesWei.5);
    if (evmCallStack_setTopFrameMemory(mem)) {
        evmOp_return(0, 6*32);
    } else {
        evmOp_revert_knownPc(11, 0, 0);
    }
}

impure func arbgasinfo_getPricesInArbGas(topFrame: EvmCallFrame, calldata: ByteArray) { // () -> (uint, ..., uint)
    if (bytearray_size(calldata) != 4) {
        evmOp_revert_knownPc(9, 0, 0);
    }
    let caller = evmCallFrame_getCaller(topFrame);
    getPricesInArbGasCommon(account_getAggregatorToPay(evmCallFrame_getAccount(topFrame, caller)));
}

impure func arbgasinfo_getPricesInArbGasWithAggregator(_topFrame: EvmCallFrame, calldata: ByteArray) {  // () -> (uint, uint, uint)
    if (bytearray_size(calldata) != 36) {
        evmOp_revert_knownPc(20, 0, 0);
    }
    let aggregatorAddr = address(bytearray_get256(calldata, 4));
    getPricesInArbGasCommon(aggregatorAddr);
}

impure func getPricesInArbGasCommon(aggregatorAddr: address) {
    let gasPricesWei = gasAccounting_getPricesInArbGas(aggregatorAddr);
    let mem = bytearray_new(0);
    mem = bytearray_set256(mem, 0*32, gasPricesWei.0);
    mem = bytearray_set256(mem, 1*32, gasPricesWei.1);
    mem = bytearray_set256(mem, 2*32, gasPricesWei.2);
    if (evmCallStack_setTopFrameMemory(mem)) {
        evmOp_return(0, 3*32);
    } else {
        evmOp_revert_knownPc(21, 0, 0);
    }
}

impure func arbgasinfo_getGasAccountingParams(_topFrame: EvmCallFrame, calldata: ByteArray) { // () -> (uint, uint, uint)
    if (bytearray_size(calldata) != 4) {
        evmOp_revert_knownPc(30, 0, 0);
    }
    let params = getGasAccountingParams();
    let mem = bytearray_new(0);
    mem = bytearray_set256(mem, 0*32, params.0);
    mem = bytearray_set256(mem, 1*32, params.1);
    mem = bytearray_set256(mem, 2*32, params.2);
    if (evmCallStack_setTopFrameMemory(mem)) {
        evmOp_return(0, 3*32);
    } else {
        evmOp_revert_knownPc(31, 0, 0);
    }
}

// function getL1GasPriceEstimate() external view returns(uint);
impure func arbgasinfo_getL1GasPriceEstimate(_topFrame: EvmCallFrame, calldata: ByteArray) {
    if (bytearray_size(calldata) != 4) {
        evmOp_revert_knownPc(40, 0, 0);
    }
    let mem = bytearray_set256(bytearray_new(0), 0, getL1GasPriceEstimate());
    if (evmCallStack_setTopFrameMemory(mem)) {
        evmOp_return(0, 32);
    } else {
        evmOp_revert_knownPc(40, 0, 0);
    }
}

// function setL1GasPriceEstimate(uint priceInWei) external;
impure func arbgasinfo_setL1GasPriceEstimate(topFrame: EvmCallFrame, calldata: ByteArray) {
    let caller = evmCallFrame_getCaller(topFrame);
    let oracle = xif let Some(addrAsUint) = chainParams_get(const::Atom_Param_GasPriceOracle) {
        address(addrAsUint)
    } else {
        address(0)
    };
    if ((caller != address(0)) && (caller != address(chainParams_getOrDie(const::Atom_Param_ChainOwner))) && (caller != oracle)) {
        evmOp_revert_knownPc(50, 0, 0);
    }
    if (bytearray_size(calldata) != 36) {
        evmOp_revert_knownPc(51, 0, 0);
    }
    let priceInWei = bytearray_get256(calldata, 4);
    setL1GasPriceEstimate(priceInWei);
    evmOp_return(0, 0);
}
<|MERGE_RESOLUTION|>--- conflicted
+++ resolved
@@ -2,22 +2,16 @@
 // Copyright 2021, Offchain Labs, Inc. All rights reserved.
 //
 
-<<<<<<< HEAD
 use chainParameters::chainParams_get;
 use chainParameters::chainParams_getOrDie;
-=======
 use accounts::account_getAggregatorToPay;
->>>>>>> b4b249ee
 
 use evmCallStack::EvmCallFrame;
 use evmCallStack::evmCallFrame_getCalldata;
 use evmCallStack::evmCallStack_callHitError;
 use evmCallStack::evmCallStack_setTopFrameMemory;
 use evmCallStack::evmCallStack_topFrame;
-<<<<<<< HEAD
-=======
 use evmCallStack::evmCallFrame_getAccount;
->>>>>>> b4b249ee
 use evmCallStack::evmCallFrame_getCaller;
 
 use evmOps::evmOp_return;
@@ -45,17 +39,12 @@
         let funcCode = asm(224, bytearray_get256(calldata, 0)) uint { shr };
         if (funcCode == const::funcCode_ArbGasInfo_getPricesInWei) {
             arbgasinfo_getPricesInWei(topFrame, calldata);
-<<<<<<< HEAD
-        } elseif (funcCode == const::funcCode_ArbGasInfo_getPricesInArbGas) {
-            arbgasinfo_getPricesInArbGas(topFrame, calldata);
-=======
         } elseif (funcCode == const::funcCode_ArbGasInfo_getPricesInWeiWithAggregator) {
             arbgasinfo_getPricesInWeiWithAggregator(topFrame, calldata);
         } elseif (funcCode == const::funcCode_ArbGasInfo_getPricesInArbGas) {
             arbgasinfo_getPricesInArbGas(topFrame, calldata);
         } elseif (funcCode == const::funcCode_ArbGasInfo_getPricesInArbGasWithAggregator) {
             arbgasinfo_getPricesInArbGasWithAggregator(topFrame, calldata);
->>>>>>> b4b249ee
         } elseif (funcCode == const::funcCode_ArbGasInfo_getGasAccountingParams) {
             arbgasinfo_getGasAccountingParams(topFrame, calldata);
         } elseif (funcCode == const::funcCode_ArbGasInfo_setL1GasPriceEstimate) {
