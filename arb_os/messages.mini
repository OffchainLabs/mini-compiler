--- conflicted
+++ resolved
@@ -67,7 +67,6 @@
 );
 import func evmCallStack_runningCodeFromAccount() -> option<Account>;
 
-<<<<<<< HEAD
 import func tokens_erc20deposit(
     tokenAddr: address,
     payee: address,
@@ -75,10 +74,7 @@
     msg: MessageFromL1
 );
 
-import func bytearray_new(capacity: uint, autoExpand: bool) -> ByteArray;
-=======
 import func bytearray_new(capacity: uint) -> ByteArray;
->>>>>>> 3bf4dfbd
 import func bytearray_size(ba: ByteArray) -> uint;
 import func bytearray_unmarshalBytes(mb: MarshalledBytes) -> ByteArray;
 import func bytearray_marshalFull(ba: ByteArray) -> MarshalledBytes;
