//
// Copyright 2020, Offchain Labs, Inc.
//
// Licensed under the Apache License, Version 2.0 (the "License");
// you may not use this file except in compliance with the License.
// You may obtain a copy of the License at
//
//    http://www.apache.org/licenses/LICENSE-2.0
//
// Unless required by applicable law or agreed to in writing, software
// distributed under the License is distributed on an "AS IS" BASIS,
// WITHOUT WARRANTIES OR CONDITIONS OF ANY KIND, either express or implied.
// See the License for the specific language governing permissions and
// limitations under the License.
//

import type ByteArray;
import type ByteStream;
import type MarshalledBytes;
import type AccountStore;
import type Account;
import type EvmLogs;
import type StorageMap;

import impure func getGlobalAccountStore() -> AccountStore;
import impure func setGlobalAccountStore(acctStore: AccountStore);
import func accountStore_get(acctStore: AccountStore, addr: address) -> Account;
import func accountStore_set(acctStore: AccountStore, addr: address, acct: Account) -> AccountStore;
import func accountStore_transferEthBalance(
    acctStore: AccountStore,
    from: address, 
    to: address, 
    amount: uint
) -> option<AccountStore>;
import func accountStore_createAccountFromEvmCode(
    acctStore: AccountStore,
    newAddr: address,
    evmCode: ByteArray,
    evmJumpTable: map<uint, impure func()>,
    startCodePt: impure func(),
    storageMap: StorageMap
) -> option<AccountStore>;
import func account_checkAndIncrSeqNum(
    account: Account, 
    seqNumRecvd: uint
) -> option<Account>;
import func account_fetchAndIncrSeqNum(account: Account) -> (uint, Account);
import func account_incrSeqNum(account: Account) -> Account;
import func account_getNextSeqNum(account: Account) -> uint;
import func account_addToEthBalance(account: Account, addition: uint) -> Account;
import func account_getStartCodePoint(acct: Account) -> option<impure func()>;

import impure func initEvmCallStack(
    callKind: uint,
    request: TxRequestData
);
import impure func initEvmCallStackForConstructor(
    code: ByteArray,
    evmJumpTable: map<uint, impure func()>,
    startPoint: impure func(),
    request: TxRequestData
);
import func evmCallStack_runningCodeFromAccount() -> option<Account>;
import impure func emitLog(
    l1message: IncomingRequest,
    resultCode: uint,
    maybeReturnData: option<ByteArray>,
    maybeEvmLogs: option<EvmLogs>,
    gasUsed: uint,
    gasPrice: uint,
);

import impure func tokens_erc20deposit(
    tokenAddr: address,
    payee: address,
    amount: uint,
    msg: IncomingRequest
) -> option<()>;
import impure func tokens_erc721deposit(
    tokenAddr: address,
    payee: address,
    id: uint,
    msg: IncomingRequest
) -> option<()>;

import func bytearray_new(capacity: uint) -> ByteArray;
import func bytearray_size(ba: ByteArray) -> uint;
import func bytearray_unmarshalBytes(mb: MarshalledBytes) -> ByteArray;
import func bytearray_marshalFull(ba: ByteArray) -> MarshalledBytes;
import func bytearray_extract(ba: ByteArray, offset: uint, nbytes: uint) -> ByteArray;

import func bytestream_new(ba: ByteArray) -> ByteStream;
import func bytestream_getByte(bs: ByteStream) -> option<(ByteStream, uint)>;
import func bytestream_get256(bs: ByteStream) -> option<(ByteStream, uint)>;
import func bytestream_skipBytes(bs: ByteStream, nbytes: uint) -> option<ByteStream>;
import func bytestream_getRemainingBytes(bs: ByteStream) -> ByteArray;

import func keccakOfRlpEncodedUintPair(ui1: uint, ui2: uint) -> bytes32;

import func translateEvmCodeSegment(bs: ByteStream) -> option<(impure func(), map<uint, impure func()>)>;


// This structure defines an incoming request.
// It is declared identically in inbox.mini and elsewhere.
type IncomingRequest = struct {
    kind: uint,               // type of message
    blockNumber: uint,        // block number of the L1 block
    timestamp: uint,          // timestamp of the L1 block
    sender: address,          // address of the sender
    requestId: uint,
    msgData: MarshalledBytes  // kind-specific data, as a marshalled bytearray
}

public impure func handleL1Request(
    msg: IncomingRequest
) -> option<()> {   // return None if error; otherwise return Some(()) or do a tx and never return from here
    // Parse an incoming message and do appropriate computations
    let inStream = bytestream_new(bytearray_unmarshalBytes(msg.msgData));

    if (msg.kind == 0) {
        // ethdeposit message
        let (bs, destination) = bytestream_get256(inStream)?;
        inStream = bs;

        let (bs, amount) = bytestream_get256(inStream)?;
        inStream = bs;

        let globalAS = getGlobalAccountStore();
        let destAccount = accountStore_get(globalAS, address(destination));
        destAccount = account_addToEthBalance(destAccount, amount);
        setGlobalAccountStore(
            accountStore_set(
                globalAS,
                address(destination),
                destAccount
            )
        );
        return Some(());
    } elseif (msg.kind == 1) {
        // ERC20 deposit message
        let (bs, tokenAddress) = bytestream_get256(inStream)?;
        inStream = bs;

        let (bs, payeeAddress) = bytestream_get256(inStream)?;
        inStream = bs;

        let (bs, amount) = bytestream_get256(inStream)?;
        inStream = bs;

        tokens_erc20deposit(
            address(tokenAddress),
            address(payeeAddress),
            amount,
            msg
        )?;  // should never return

        return None;
    } elseif (msg.kind == 2) {
         // ERC721 deposit message
         let (bs, tokenAddress) = bytestream_get256(inStream)?;
         inStream = bs;

         let (bs, payeeAddress) = bytestream_get256(inStream)?;
         inStream = bs;

         let (bs, id) = bytestream_get256(inStream)?;
         inStream = bs;

         tokens_erc721deposit(
             address(tokenAddress),
             address(payeeAddress),
             id,
             msg
         )?;  // should never return

         return None;
    } else {
        // not a valid message type
        // (This should not have been called if msg.kind == 3.)
        return None;
    }
}

impure func verifyAndIncrSequenceNum(addr: address, seqNum: uint) -> option<()> {
    // Verify the sequence number on a message.
    // If it matches, increment the next expected seq num, and return Some(()).
    // Else, change nothing and return None.
    let globalAS = getGlobalAccountStore();
    setGlobalAccountStore(
        accountStore_set(
            globalAS,
            addr,
            account_checkAndIncrSeqNum(
                accountStore_get(globalAS, addr),
                seqNum
            )?
        )
    );
    return Some(());
}

impure func fetchAndIncrSequenceNum(addr: address) -> uint {
    // Fetch sequence number, and increment it
    let globalAS = getGlobalAccountStore();
    let (ret, updatedAcct) = account_fetchAndIncrSeqNum(
        accountStore_get(globalAS, addr)
    );
    setGlobalAccountStore(
        accountStore_set(
            globalAS,
            addr,
            updatedAcct
        )
    );
    return ret;
}

type TxRequestData = struct {
    maxGas: uint,
    gasPrice: uint,
    seqNum: option<uint>,
    caller: address,
    calleeAddr: address,
    value: uint,
    calldata: ByteArray,
    incomingRequest: IncomingRequest,
}

public impure func handleL2Request(
    inStream: ByteStream,
    request: TxRequestData
) -> option<()> {   // return None if message is malformatted; otherwise handle errors and return Some(()); if no error, never return
    if let Some(sequenceNum) = request.seqNum {
        if (account_getNextSeqNum(
                accountStore_get(getGlobalAccountStore(), request.caller)
            ) != sequenceNum) {
            // bad sequence number error
            emitLog(request.incomingRequest, 5, None<ByteArray>, None<EvmLogs>, 0, 0);
            return Some(());
        }
    }

    if (request.calleeAddr == address(0)) {
        // this is a constructor call
        if (request.incomingRequest.kind == 2) {
            // revert error (tried to call constructor in a non-mutating call)
            emitLog(request.incomingRequest, 1, None<ByteArray>, None<EvmLogs>, 0, 0);
            return Some(());
        }

        // increment the caller's sequence number, unconditionally
        let acctStore = getGlobalAccountStore();
        setGlobalAccountStore(
            accountStore_set(
                acctStore,
                request.caller,
                account_incrSeqNum(
                    accountStore_get(acctStore, request.caller)
                )
            )
        );

        let codeBytes = request.calldata;
        request = request with { calldata: bytearray_new(0) };
        let (codept, evmJumpTable) = translateEvmCodeSegment(bytestream_new(codeBytes))?;
        let (codept, evmJumpTable) = translateEvmCodeSegment(bytestream_new(codeBytes))?;

        if (request.seqNum == None<uint>) {
            request = request with { seqNum: Some(fetchAndIncrSequenceNum(request.caller)) };
        }
<<<<<<< HEAD
        request = request with { calleeAddr: address(keccakOfRlpEncodedUintPair(uint(request.caller), request.seqNum?)) };
=======
        if (request.incomingRequest.kind == 5) {
            // it's a buddy contract deployment; hardwire the new contract address
            request = request with { calleeAddr: request.caller };
        } else {
            // ordinary contract deploy; use the standard formula to calculate new contract address
            request = request with {
                calleeAddr: address(keccakOfRlpEncodedAddrUintPair(request.caller, request.seqNum?))
            };
        }
>>>>>>> 70b80cd2

        initEvmCallStackForConstructor(
            codeBytes,
            evmJumpTable,
            codept,
            request
        );  // should never return
    } else {
        // this is a non-constructor call
        let callKind = 0;
        if (request.incomingRequest.kind == 2) {
            callKind = 3;  // staticcall
        }

        initEvmCallStack(
            callKind,
            request
        );  // should never return
    }

    panic;   // this should never be reached
}<|MERGE_RESOLUTION|>--- conflicted
+++ resolved
@@ -268,19 +268,15 @@
         if (request.seqNum == None<uint>) {
             request = request with { seqNum: Some(fetchAndIncrSequenceNum(request.caller)) };
         }
-<<<<<<< HEAD
-        request = request with { calleeAddr: address(keccakOfRlpEncodedUintPair(uint(request.caller), request.seqNum?)) };
-=======
         if (request.incomingRequest.kind == 5) {
             // it's a buddy contract deployment; hardwire the new contract address
             request = request with { calleeAddr: request.caller };
         } else {
             // ordinary contract deploy; use the standard formula to calculate new contract address
             request = request with {
-                calleeAddr: address(keccakOfRlpEncodedAddrUintPair(request.caller, request.seqNum?))
+                calleeAddr: address(keccakOfRlpEncodedUintPair(uint(request.caller), request.seqNum?))
             };
         }
->>>>>>> 70b80cd2
 
         initEvmCallStackForConstructor(
             codeBytes,
