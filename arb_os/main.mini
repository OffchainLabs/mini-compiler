//
// Copyright 2020, Offchain Labs, Inc. All rights reserved.
//


use accounts::AccountStore;
use accounts::accountStore_init;
use accounts::getGlobalAccountStore;
use accounts::setGlobalAccountStore;
use accounts::accountStore_createAccountFromEvmCode;
use arbstatistics::arbStatistics_init;
use blockhash::blockhash_init;
use chainParameters::chainParams_init;
use codeSegment::codeSegment_init;
use codeSegment::translateEvmCodeSegment;
use contractTemplates::getArbInfoCode;
use contractTemplates::getArbInfoAddress;
use contractTemplates::getArbInfoStorage;
use decompression::decompression_init;
use errorHandler::errorHandler_init;
use evmCallStack::evmCallStack_init;
use evmOps::evmOps_init;
use evmlogs::EvmLogs;
use gasAccounting::GasUsage;
use gasAccounting::gasAccounting_init;
use inbox::inbox_init;
use inbox::inbox_get;
use messages::TxRequestData;
use output::output_init;
use output::txReceipts_init;
use pluggables::pluggables_init;
use precompiles::precompiles_init;
use rollupTracker::rollupTracker_init;

use std::bytearray::MarshalledBytes;
use std::bytearray::ByteArray;
use std::bytearray::bytearray_new;
use std::bytearray::bytearray_unmarshalBytes;
use std::bytestream::ByteStream;
use std::bytestream::bytestream_new;
use std::storageMap::StorageMap;


use decompression::decompression_init;
use gasAccounting::getNextRequestFromCongestionAuction;
use gasAccounting::txFeeStats_zero;
use messages::handleL1Request; // return None if message format error; Some(()) if other error; if no error, never return
use messages::handleL2Request; // return None if message format error; Some(()) if other error; if no error, never return
use output::emitTxReceipt;
use arbsys::arbsys_txcall;

use inbox::IncomingRequest;


impure func main() {
    errorHandler_init();
<<<<<<< HEAD
    arbStatistics_init();
    retryBuffer_init();
=======
>>>>>>> 3b4e7b7f
    pluggables_init();
    codeSegment_init();
    chainParams_init();
    output_init();
    decompression_init();
    inbox_init();
    gasAccounting_init();
    evmCallStack_init();
    evmOps_init();
    blockhash_init();
    accountStore_init();
    txReceipts_init();
    rollupTracker_init();
    if (initializePreinstalls() == None<()>) {
        panic;   // don't try to run without preinstalls and precompiles
    }

    // initialize any customizations here

    mainRunLoop();
}

public impure func mainRunLoop() {
    loop {
        let (resultCode, maybeL1, maybeL2) = getNextRequestFromCongestionAuction();
        if let Some(msg) = maybeL1 {
            if (resultCode == const::TxResultCode_success) {
                if(handleL1Request(msg) == None<()>) {
                    // reject for message format error
                    emitTxReceipt(
                        msg,
                        const::TxResultCode_formatError,
                        None<ByteArray>,
                        None<EvmLogs>,
                        None<GasUsage>,
                        txFeeStats_zero(),
                    );
                }
            } else {
                // reject for error
                emitTxReceipt(msg, resultCode, None<ByteArray>, None<EvmLogs>, None<GasUsage>, txFeeStats_zero());
            }
        } else {
            if let Some(request) = maybeL2 {
                if (resultCode == const::TxResultCode_success) {
                    if (handleL2Request(
                        bytestream_new(request.incomingRequest.msgData),
                        request
                    ) == None<()>) {
                        // reject for message format error
                        emitTxReceipt(
                            request.incomingRequest,
                            const::TxResultCode_formatError,
                            None<ByteArray>,
                            None<EvmLogs>,
                            None<GasUsage>,
                            request.feeStats,
                        );
                    }
                } else {
                    // reject for error
                    emitTxReceipt(
                        request.incomingRequest,
                        resultCode,
                        None<ByteArray>,
                        None<EvmLogs>,
                        None<GasUsage>,
                        request.feeStats,
                    );
                }
            } // else request was not identified as either L1 or L2, which should be impossible
        }
        // if we reach here, message has already been handled and log already sent
    }
}

impure func initializePreinstalls() -> option<()> {
    let acctStore = getGlobalAccountStore();

    let code = bytearray_unmarshalBytes(getArbInfoCode())?;
    let (initCodePt, evmJumpTable, _) = translateEvmCodeSegment(
        bytestream_new(code),
        false
    )?;
    acctStore = accountStore_createAccountFromEvmCode(
        acctStore,
        getArbInfoAddress(),
        code,
        evmJumpTable,
        initCodePt,
        getArbInfoStorage()
    )?;

    // set up precompiled contracts
    acctStore = precompiles_init(acctStore)?;

    setGlobalAccountStore(acctStore);
    return Some(());
}
<|MERGE_RESOLUTION|>--- conflicted
+++ resolved
@@ -54,11 +54,7 @@
 
 impure func main() {
     errorHandler_init();
-<<<<<<< HEAD
     arbStatistics_init();
-    retryBuffer_init();
-=======
->>>>>>> 3b4e7b7f
     pluggables_init();
     codeSegment_init();
     chainParams_init();
