//
// Copyright 2020, Offchain Labs, Inc. All rights reserved.
//

import type EvmCallFrame;
import type AccountStore;
import type ByteArray;

import impure func evmCallStack_topFrame() -> option<EvmCallFrame>;
import impure func evmCallStack_setTopFrameMemory(mem: ByteArray) -> bool;
import func evmCallFrame_getCalldata(frame: EvmCallFrame) -> ByteArray;

import impure func evmOp_return(offset: uint, nbytes: uint);
import impure func evmOp_revert(offset: uint, nbytes: uint);

import func getGlobalAccountStore() -> AccountStore;
import func setGlobalAccountStore(acctStore: AccountStore);
import func accountStore_createBuiltinContract(
    acctStore: AccountStore,
    addr: address,
    entryPoint: impure func(),
    isArbitrumStyle: bool
) -> option<AccountStore>;

import func bytearray_new(capacity: uint) -> ByteArray;
import func bytearray_size(ba: ByteArray) -> uint;
import func bytearray_getByte(ba: ByteArray, offset: uint) -> uint;
import func bytearray_get256(ba: ByteArray, offset: uint) -> uint;
import func bytearray_set256(ba: ByteArray, offset: uint, val: uint) -> ByteArray;

import func sha256_byteArray(ba: ByteArray) -> bytes32;

import impure func arbsys_txcall();


public impure func precompiles_init(acctStore: AccountStore) -> option<AccountStore> {
    acctStore = accountStore_createBuiltinContract(
        acctStore,
        address(0x01),
        precompile_0x01,
        false,
    )?;
    acctStore = accountStore_createBuiltinContract(
        acctStore,
        address(0x02),
        precompile_0x02,
        false,
    )?;
    acctStore = accountStore_createBuiltinContract(
        acctStore,
<<<<<<< HEAD
        address(0x04),
        precompile_0x04,
=======
        address(0x06),
        precompile_0x06,
        false,
    )?;
    acctStore = accountStore_createBuiltinContract(
        acctStore,
        address(0x07),
        precompile_0x07,
        false,
    )?;
    acctStore = accountStore_createBuiltinContract(
        acctStore,
        address(0x08),
        precompile_0x08,
>>>>>>> de9524fd
        false,
    )?;
    acctStore = accountStore_createBuiltinContract(
        acctStore,
        address(100),
        arbsys_txcall,
        true,
    )?;
    return Some(acctStore);
}

public impure func precompile_0x01() {  // ecrecover
    if let Some(topFrame) = evmCallStack_topFrame() {
        let calldata = evmCallFrame_getCalldata(topFrame);
        if (bytearray_size(calldata) != 4*32) {
            evmOp_revert(0, 0);
        }
        let h = bytearray_get256(calldata, 0);
        let v = bytearray_get256(calldata, 32);
        let r = bytearray_get256(calldata, 2*32);
        let s = bytearray_get256(calldata, 3*32);
        let addr = asm(r, s, v-27, h) address { ecrecover };

        let success = evmCallStack_setTopFrameMemory(
            bytearray_set256(bytearray_new(0), 0, uint(addr))
        );
        if (success) {
            evmOp_return(0, 32);
        }
    }

    evmOp_revert(0, 0);
}

public impure func precompile_0x02() {  // sha256
    if let Some(topFrame) = evmCallStack_topFrame() {
        let calldata = evmCallFrame_getCalldata(topFrame);
        let result = sha256_byteArray(calldata);
        let success = evmCallStack_setTopFrameMemory(
            bytearray_set256(bytearray_new(0), 0, uint(result))
        );
        if (success) {
            evmOp_return(0, 32);
        }
    }

    evmOp_revert(0, 0);
}

<<<<<<< HEAD
public impure func precompile_0x04() {  // identity function
    if let Some(topFrame) = evmCallStack_topFrame() {
        let calldata = evmCallFrame_getCalldata(topFrame);
        let success = evmCallStack_setTopFrameMemory(calldata);
        if (success) {
            evmOp_return(0, bytearray_size(calldata));
=======
public impure func precompile_0x06() {  // ecadd
    if let Some(topFrame) = evmCallStack_topFrame() {
        let calldata = evmCallFrame_getCalldata(topFrame);
        if (bytearray_size(calldata) != 4*32) {
            evmOp_revert(0, 0);
        }
        let x0 = bytearray_get256(calldata, 0);
        let x1 = bytearray_get256(calldata, 32);
        let y0 = bytearray_get256(calldata, 2*32);
        let y1 = bytearray_get256(calldata, 3*32);

        let z0 = asm(x0, x1, y0, y1) uint { ecadd };
        let z1 = asm() uint { };

        let success = evmCallStack_setTopFrameMemory(
            bytearray_set256(
                bytearray_set256(
                    bytearray_new(0),
                    0,
                    z0,
                ),
                32,
                z1,
            )
        );
        if (success) {
            evmOp_return(0, 64);
        }
    }

    evmOp_revert(0, 0);
}

public impure func precompile_0x07() {  // ecmul
    if let Some(topFrame) = evmCallStack_topFrame() {
        let calldata = evmCallFrame_getCalldata(topFrame);
        if (bytearray_size(calldata) != 3*32) {
            evmOp_revert(0, 0);
        }
        let x0 = bytearray_get256(calldata, 0);
        let x1 = bytearray_get256(calldata, 32);
        let n = bytearray_get256(calldata, 2*32);

        let z0 = asm(x0, x1, n) uint { ecmul };
        let z1 = asm() uint { };

        let success = evmCallStack_setTopFrameMemory(
            bytearray_set256(
                bytearray_set256(
                    bytearray_new(0),
                    0,
                    z0,
                ),
                32,
                z1,
            )
        );
        if (success) {
            evmOp_return(0, 64);
        }
    }

    evmOp_revert(0, 0);
}

public impure func precompile_0x08() { // ecpairing
    if let Some(topFrame) = evmCallStack_topFrame() {
        let calldata = evmCallFrame_getCalldata(topFrame);
        let numPts = bytearray_size(calldata) / (6*32);
        if ((numPts > 0) && (numPts <= 30)) {
            let acc = unsafecast<any>(());
            let offset = 0;
            while (numPts > 0) {
                acc = (
                    (
                        bytearray_get256(calldata, offset),
                        bytearray_get256(calldata, offset+32),
                        bytearray_get256(calldata, offset+3*32),
                        bytearray_get256(calldata, offset+2*32),
                        bytearray_get256(calldata, offset+5*32),
                        bytearray_get256(calldata, offset+4*32)
                    ),
                    acc
                );
                offset = offset + 6*32;
                numPts = numPts - 1;
            }

            let result = asm(acc,) bool { ecpairing };
            let success = evmCallStack_setTopFrameMemory(
                bytearray_set256(
                    bytearray_new(0),
                    0,
                    uint(result)
                )
            );
            if (success) {
                evmOp_return(0, 32);
            }
>>>>>>> de9524fd
        }
    }

    evmOp_revert(0, 0);
}<|MERGE_RESOLUTION|>--- conflicted
+++ resolved
@@ -48,10 +48,12 @@
     )?;
     acctStore = accountStore_createBuiltinContract(
         acctStore,
-<<<<<<< HEAD
         address(0x04),
         precompile_0x04,
-=======
+        false,
+    )?;
+    acctStore = accountStore_createBuiltinContract(
+    	acctStore
         address(0x06),
         precompile_0x06,
         false,
@@ -66,7 +68,6 @@
         acctStore,
         address(0x08),
         precompile_0x08,
->>>>>>> de9524fd
         false,
     )?;
     acctStore = accountStore_createBuiltinContract(
@@ -116,14 +117,18 @@
     evmOp_revert(0, 0);
 }
 
-<<<<<<< HEAD
 public impure func precompile_0x04() {  // identity function
     if let Some(topFrame) = evmCallStack_topFrame() {
         let calldata = evmCallFrame_getCalldata(topFrame);
         let success = evmCallStack_setTopFrameMemory(calldata);
         if (success) {
             evmOp_return(0, bytearray_size(calldata));
-=======
+        }
+    }
+
+    evmOp_revert(0, 0);
+}
+
 public impure func precompile_0x06() {  // ecadd
     if let Some(topFrame) = evmCallStack_topFrame() {
         let calldata = evmCallFrame_getCalldata(topFrame);
@@ -223,7 +228,6 @@
             if (success) {
                 evmOp_return(0, 32);
             }
->>>>>>> de9524fd
         }
     }
 
