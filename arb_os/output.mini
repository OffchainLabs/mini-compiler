--- conflicted
+++ resolved
@@ -118,14 +118,6 @@
         globalBlockReceiptData = globalBlockReceiptData with {
             statsAllTime: updatedStats
         };
-
-<<<<<<< HEAD
-=======
-        let gasUsedThisBlock = globalBlockReceiptData.statsThisBlock.totalGasUsed;
-        let gasLimit = chainParams_speedLimitPerBlock();
-        if (gasLimit < gasUsedThisBlock) {
-            gasLimit = gasUsedThisBlock;
-        }
 
         let q = logsQueuedForEndOfBlock;
         while( ! queue_isEmpty(q) ){
@@ -140,7 +132,6 @@
         }
         logsQueuedForEndOfBlock = q;
 
->>>>>>> 7d89020d
         asm((
             const::LogType_blockSummary,
             blockNum,
