--- conflicted
+++ resolved
@@ -195,20 +195,7 @@
     }
 }
 
-<<<<<<< HEAD
-impure func getCallerAddress() -> option<address> {
-    let topFrame = evmCallStack_topFrame()?;
-    return Some(
-        evmCallFrame_runningAsAddress(
-            evmCallFrame_getParent(topFrame)?
-        )
-    );
-}
-
-public impure func sendMessage(msgType: uint, sender: address, data: ByteArray) {
-=======
 impure func sendMessage(msgType: uint, sender: address, data: ByteArray) {
->>>>>>> ba11fd96
     asm(
         (
             msgType,
