--- conflicted
+++ resolved
@@ -482,7 +482,7 @@
     if (offset >= bytesLen) {
         evmOp_revert_knownCodePc(address(const::Address_ArbAddressTable), 161, 0, 0);  // buffer is too short
     }
-    let stream = bytestream_new(bytearray_extract(calldata, const::Address_ArbSys+offset, bytesLen-offset));
+    let stream = bytestream_new(bytearray_extract(calldata, 100+offset, bytesLen-offset));
     if let Some(res) = decompressAddress(stream) {
         let (ustr, addr) = res;
         stream = ustr;
@@ -510,11 +510,7 @@
 impure func arbAddressTable_compress(topFrame: EvmCallFrame, calldata: ByteArray) { // (address addr) -> bytes
 // compress addr, based on the current address table contents, and return the resulting buffer
     if (bytearray_size(calldata) != 36) {
-<<<<<<< HEAD
-        evmOp_revert_knownCodePc(address(const::Address_ArbAddressTable), const::Address_ArbSys, 0, 0);
-=======
         evmOp_revert_knownCodePc(address(const::Address_ArbAddressTable), 100, 0, 0);
->>>>>>> 0172c4c8
     }
     let addr = address(bytearray_get256(calldata, 4));
     let compressedData = bytearray_new(0);
