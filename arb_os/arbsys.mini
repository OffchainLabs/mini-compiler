--- conflicted
+++ resolved
@@ -195,17 +195,4 @@
     } else {
         evmOp_revert(0, 0);
     }
-}
-<<<<<<< HEAD
-
-public impure func sendMessage(msgType: uint, sender: address, data: ByteArray) {
-    asm(
-        (
-            msgType,
-            uint(sender),
-            bytearray_marshalFull(data),
-        ),
-    ) { send };
-}
-=======
->>>>>>> f3653e18
+}