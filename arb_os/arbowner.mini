--- conflicted
+++ resolved
@@ -21,7 +21,6 @@
 use evmOps::evmOp_return;
 use evmOps::evmOp_revert_knownCodePc;
 
-<<<<<<< HEAD
 use gasAccounting::gasAccounting_addToReserveFunds;
 use gasAccounting::gasAccounting_getFeeRecipient;
 use gasAccounting::gasAccounting_setFeeRecipient;
@@ -29,9 +28,8 @@
 use gasAccounting::gasAccounting_setFeeRates;
 use gasAccounting::gasAccounting_getFeeMaxes;
 use gasAccounting::gasAccounting_setFeeMaxes;
-=======
+
 use inbox::inbox_changeSequencer;
->>>>>>> 8179d7bc
 
 use std::bytearray::ByteArray;
 use std::bytearray::bytearray_new;
@@ -63,7 +61,6 @@
         let funcCode = asm(224, bytearray_get256(calldata, 0)) uint { shr };
         if (funcCode == 0xe3a0a148) {
             arbowner_giveOwnership(topFrame, calldata);
-<<<<<<< HEAD
         } elseif (funcCode == 0xc3bf429d) {
             arbowner_addToReserveFunds(topFrame, calldata);
         } elseif (funcCode == 0x4ccb20c0) {
@@ -78,10 +75,8 @@
             arbowner_getFeeMaxes(topFrame, calldata);
         } elseif (funcCode == 0x72861aa4) {
             arbowner_setFeeMaxes(topFrame, calldata);
-=======
         } elseif (funcCode == 0xea180a38) {
             arbowner_changeSequencer(topFrame, calldata);
->>>>>>> 8179d7bc
         } elseif (funcCode == 0x6d92b8e4) {
             arbowner_startArbosUpgrade(topFrame, calldata);
         } elseif (funcCode == 0x0b766fec) {
@@ -106,7 +101,6 @@
     evmOp_return(0, 0);
 }
 
-<<<<<<< HEAD
 impure func arbowner_addToReserveFunds(topFrame: EvmCallFrame, calldata: ByteArray) { // () payable
     if (bytearray_size(calldata) != 4) {
         evmOp_revert_knownCodePc(address(const::Address_ArbOwner), 50, 0, 0);
@@ -245,8 +239,6 @@
     }
 }
 
-
-=======
 impure func arbowner_changeSequencer(topFrame: EvmCallFrame, calldata: ByteArray) {  // (address, uint, uint)
     if (bytearray_size(calldata) != 4+3*32) {
         evmOp_revert_knownCodePc(address(const::Address_ArbOwner), 50, 0, 0);
@@ -258,7 +250,6 @@
     evmOp_return(0, 0);
 }
 
->>>>>>> 8179d7bc
 impure func arbowner_startArbosUpgrade(topFrame: EvmCallFrame, calldata: ByteArray) { // ()
     if (bytearray_size(calldata) != 4) {
         evmOp_revert_knownCodePc(address(const::Address_ArbOwner), 20, 0, 0);
