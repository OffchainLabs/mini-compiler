--- conflicted
+++ resolved
@@ -73,93 +73,6 @@
     let (bs, extractedL2data) = bytestream_getN(stream, l2MsgLength)?;
     stream = bs;
 
-<<<<<<< HEAD
-    let l2MsgType = bytearray_getByte(extractedL2data, 0);
-    let l2MsgSize = bytearray_size(extractedL2data);
-    if (l2MsgType == 4) {
-        // it's a signed message, recover sender address from signature
-        let preSigSize = l2MsgSize-65;
-        let signer = recoverSigner(extractedL2data, preSigSize)?;
-
-        // turn it into an unsigned message
-        let newL2message = bytearray_setByte(
-            bytearray_extract(extractedL2data, 0, preSigSize),
-            0,
-            0
-        );
-
-        let rlpForId = rlp_encodeMessageInfo(
-            bytearray_get256(extractedL2data, 2*32),                   // seqNum: uint,
-            bytearray_get256(extractedL2data, 1*32),                   // gasPrice: uint,
-            bytearray_get256(extractedL2data, 0),                      // gasLimit: uint,
-            address(bytearray_get256(extractedL2data, 3*32)),          // to: address,
-            bytearray_get256(extractedL2data, 4*32),                   // value: uint,
-            bytearray_extract(extractedL2data, 5*32, preSigSize-5*32), // data: ByteArray,
-            bytearray_getByte(extractedL2data, preSigSize+64),         // v: uint,
-            bytearray_get256(extractedL2data, preSigSize),             // r: uint,
-            bytearray_get256(extractedL2data, preSigSize+32)           // s: uint
-        );
-        let txId = keccak256(rlpForId, 0, bytearray_size(rlpForId));
-
-        return Some((
-            batch.template with {
-                sender: signer
-            } with {
-                requestId: uint(txId)
-            } with {
-                msgData: bytearray_marshalFull(newL2message)
-            },
-            batch with {
-                stream: stream
-            }
-        ));
-    } else {
-        // it's an unsigned message, just return it
-        return Some((
-            batch.template with {
-                msgData: bytearray_marshalFull(extractedL2data)
-            },
-            batch with {
-                stream : stream
-            }
-        ));
-    }
-
-    return None;
-}
-
-func recoverSigner(msgData: ByteArray, preSigSize: uint) -> option<address> {
-    let maxGas = bytearray_get256(msgData, 1);
-    let gasPriceBid = bytearray_get256(msgData, 32+1);
-    let sequenceNum = bytearray_get256(msgData, 2*32+1);
-    let destAddress = address(bytearray_get256(msgData, 3*32+1));
-    let payment = bytearray_get256(msgData, 4*32+1);
-    let rlpEncoded = rlp_encodeMessageInfo(
-        sequenceNum,
-        gasPriceBid,
-        maxGas,
-        destAddress,
-        payment,
-        bytearray_extract(msgData, 5*32+1, preSigSize-(5*32+1)),
-        chainParams_chainId(),
-        0,
-        0,
-    );
-    let rlpHash = keccak256(rlpEncoded, 0, bytearray_size(rlpEncoded));
-
-    let signer = asm(
-        bytearray_get256(msgData, preSigSize),
-        bytearray_get256(msgData, preSigSize+32),
-        1-(bytearray_getByte(msgData, preSigSize+64) % 2),
-        rlpHash,
-    ) address { ecrecover };
-
-    if (signer == address(0)) {
-        return None;
-    } else {
-        return Some(signer);
-    }
-=======
     return Some((
         batch.template with {
             msgData: bytearray_marshalFull(extractedL2data)
@@ -168,5 +81,4 @@
             stream : stream
         }
     ));
->>>>>>> 87bd52e7
 }