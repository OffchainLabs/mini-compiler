--- conflicted
+++ resolved
@@ -44,9 +44,5 @@
 }
 
 public impure func chainParams_chainId() -> uint {
-<<<<<<< HEAD
-    return uint(chainParams_chainAddress()) & 0xffffffffffff;  // truncate to 48 bits
-=======
     return uint(chainParams_chainAddress()) & 0xffffffffffff;  // chainID == low 48 bits of chainAddress
->>>>>>> 78bc706a
 }