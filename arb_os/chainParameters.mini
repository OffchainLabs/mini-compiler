//
// Copyright 2020, Offchain Labs, Inc. All rights reserved.
//


use evmCallStack::evmCallStack_callHitError;

use std::bytearray::MarshalledBytes;
use std::bytearray::ByteArray;
use std::bytearray::MarshalledBytes;
use std::bytearray::bytearray_unmarshalBytes;
use std::bytearray::bytearray_get256;

use std::bytestream::ByteStream;
use std::bytestream::bytestream_new;
use std::bytestream::bytestream_get64;
use std::bytestream::bytestream_get256;
use std::bytestream::bytestream_skipBytes;

use gasAccounting::gasAccounting_setFeeParams;
use gasAccounting::gasAccounting_postInitMessage;


type ChainParams = struct {
    chainAddress: address,
    gracePeriodBlocks: uint,         // time validators are given to respond to an assertion
    arbGasSpeedLimitPerBlock: uint,  // assumed max speed of nodes tracking this chain's VM
    millisecondsPerBlock: uint,      // mean time per L1 block
    maxExecutionSteps: uint,         // max number of steps in an assertion
    baseStake: uint,                 // base stake of a validator, in wei
    stakingToken: address,           // ERC-20 token used for staking; or zero if using ETH
    owner: address,                  // owner of the chain, who has admin privileges (or zero if there is no owner)
    isProChain: bool                 // is this an Arbitrum Pro chain?
}

var globalChainParams: option<ChainParams>;

public impure func chainParams_init() {
    globalChainParams = None<ChainParams>;
}

public impure func chainParams_gotParamsMessage(sender: address, data: ByteArray) {
    if (globalChainParams == None<ChainParams>) {
        globalChainParams = Some(struct{
            chainAddress: sender,
<<<<<<< HEAD
            gracePeriodBlocks: bytearray_get256(ba, 0) / 1000,   // divide because grace period sent in ticks
            arbGasSpeedLimitPerBlock: bytearray_get256(ba, 32),
            millisecondsPerBlock: 13500,
            maxExecutionSteps: bytearray_get256(ba, 2*32),
            baseStake: bytearray_get256(ba, 3*32),
            stakingToken: address(bytearray_get256(ba, 4*32)),
            owner: address(bytearray_get256(ba, 5*32)),
=======
            gracePeriodSec: bytearray_get256(data, 0) / ticksPerSecond(),
            arbGasSpeedLimit: bytearray_get256(data, 32) * ticksPerSecond(),
            maxExecutionSteps: bytearray_get256(data, 2*32),
            baseStake: bytearray_get256(data, 3*32),
            stakingToken: address(bytearray_get256(data, 4*32)),
            owner: address(bytearray_get256(data, 5*32)),
>>>>>>> dc854306
            isProChain: false,
        });

        // now read and process initialization options
        if let Some(stream) = bytestream_skipBytes(bytestream_new(data), 5*32) {
            loop {
                if let Some(ustr2) = doInitializationOption(stream) {
                    stream = ustr2;
                } else {
                    return;
                }
            }
        }
    }

    gasAccounting_postInitMessage();
}

impure func doInitializationOption(stream: ByteStream) -> option<ByteStream> {
    // process one initialization option
    // on success, return Some(updated stream)
    // on end-of-stream, return None

    let (ustr, optionId) = bytestream_get64(stream)?;
    stream = ustr;
    let (ustr, numPayloadBytes) = bytestream_get64(stream)?;
    stream = ustr;
    if (optionId == 0) {   // option: Arbitrum Pro chain
        if (numPayloadBytes != 0) {
            // unexpected payload size; discard the payload and ignore this option
            return bytestream_skipBytes(stream, numPayloadBytes);
        }
        globalChainParams = Some(globalChainParams? with { isProChain: true });
        return Some(stream);
    } elseif (optionId == 1) {   // option: set seconds per block
        let (ustr, secsPerBlock) = bytestream_get256(stream)?;
        globalChainParams = Some(globalChainParams? with { millisecondsPerBlock: 1000*secsPerBlock });
        return Some(ustr);
    } elseif (optionId == 2) {   // option: set gas charging parameters
        let (ustr, baseGasPrice) = bytestream_get256(stream)?;
        let (ustr, gasFeeRecipientAsUint) = bytestream_get256(ustr)?;
        gasAccounting_setFeeParams(baseGasPrice, address(gasFeeRecipientAsUint));
        return Some(ustr);
    } else {
        // unrecognized option, discard it
        return bytestream_skipBytes(stream, numPayloadBytes);
    }
}

public impure func chainParams_chainAddress() -> address {
    if let Some(params) = globalChainParams {
        return params.chainAddress;
    } else {
        // If we get here, the chain never received its initialization message.
        evmCallStack_callHitError(15);
        panic;
    }
}

public impure func chainParams_chainId() -> uint {
    return uint(chainParams_chainAddress()) & 0xffffffffffff;  // chainID == low 48 bits of chainAddress
}

public impure func chainParams_millisecondsPerBlock() -> uint {
    if let Some(params) = globalChainParams {
        return params.millisecondsPerBlock;
    } else {
        return 13500;     // reasonable default
    }
}

public impure func chainParams_speedLimitPerSecond() -> uint {
    if let Some(params) = globalChainParams {
        return params.arbGasSpeedLimitPerBlock * 1000 / params.millisecondsPerBlock;
    } else {
        return 100000000;  // reasonable default
    }
}

public impure func chainParams_baseStake() -> (address, uint) {
    if let Some(params) = globalChainParams {
        return (params.stakingToken, params.baseStake);
    } else {
        return (address(0), 0);
    }
}

public impure func chainParams_isProChain() -> bool {
    if let Some(params) = globalChainParams {
        return params.isProChain;
    } else {
        return false;
    }
}<|MERGE_RESOLUTION|>--- conflicted
+++ resolved
@@ -43,7 +43,6 @@
     if (globalChainParams == None<ChainParams>) {
         globalChainParams = Some(struct{
             chainAddress: sender,
-<<<<<<< HEAD
             gracePeriodBlocks: bytearray_get256(ba, 0) / 1000,   // divide because grace period sent in ticks
             arbGasSpeedLimitPerBlock: bytearray_get256(ba, 32),
             millisecondsPerBlock: 13500,
@@ -51,14 +50,6 @@
             baseStake: bytearray_get256(ba, 3*32),
             stakingToken: address(bytearray_get256(ba, 4*32)),
             owner: address(bytearray_get256(ba, 5*32)),
-=======
-            gracePeriodSec: bytearray_get256(data, 0) / ticksPerSecond(),
-            arbGasSpeedLimit: bytearray_get256(data, 32) * ticksPerSecond(),
-            maxExecutionSteps: bytearray_get256(data, 2*32),
-            baseStake: bytearray_get256(data, 3*32),
-            stakingToken: address(bytearray_get256(data, 4*32)),
-            owner: address(bytearray_get256(data, 5*32)),
->>>>>>> dc854306
             isProChain: false,
         });
 
