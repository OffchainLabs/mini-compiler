--- conflicted
+++ resolved
@@ -155,11 +155,7 @@
     return evmOpJumpTable;
 }
 
-<<<<<<< HEAD
-public impure func dispatchForEvmOp(index: uint) {
-=======
-#[noinline, ] public impure func evmOps_trampoline(index: uint) {
->>>>>>> c97a807e
+#[noinline, ] public impure func dispatchForEvmOp(index: uint) {
     asm(evmOpJumpTable[index],) {
         auxpop pop   // discard this function's call frame
         auxpop
