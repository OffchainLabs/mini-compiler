//
// Copyright 2020, Offchain Labs, Inc. All rights reserved.
//

use std::queue::Queue;
use std::queue::queue_new;
use std::queue::queue_isEmpty;
use std::queue::queue_get;
use std::queue::queue_getOrDie;
use std::queue::queue_put;
use std::queue::QueueStack;
use std::queue::queuestack_new;
use std::queue::queuestack_push;
use std::queue::queuestack_get;

use chainParameters::chainParams_gotParamsMessage;
use chainParameters::chainParams_chainId;

use messages::TxRequestData;

use messageBatch::MessageBatch;
use messageBatch::messageBatch_tryNew;
use messageBatch::messageBatch_get;

use output::outputStats_endOfBlock;

use std::bytearray::ByteArray;
use std::bytearray::MarshalledBytes;
use std::bytearray::marshalledBytes_firstByte;
use std::bytearray::marshalledBytes_hash;
use std::bytearray::bytearray_marshalFull;
use std::bytearray::bytearray_unmarshalBytes;
use std::bytearray::bytearray_new;
use std::bytearray::bytearray_getByte;
use std::bytearray::bytearray_get256;

use std::bytestream::ByteStream;
use std::bytestream::bytestream_new;
use std::bytestream::bytestream_getByte;
use std::bytestream::bytestream_get256;
use std::bytestream::bytestream_getRemainingBytes;
use std::bytestream::bytestream_skipBytes;

use decompression::decompressAndVerifyEcdsaSignedTx;

use signedTx::hashUnsignedL2messageInfo;
use signedTx::translateSignedTx;


type Inbox = struct {
<<<<<<< HEAD
    queue: Queue,                // Queue of messages that haven't yet been retrieved from the inbox
    blockNum: uint,              // Highest blocknum of messages that we have retrieved from the inbox
    timestamp: uint,             // Highest timestamp of messages that we have retrieved from the inbox
    seenMsgAtThisBlockNum: bool, // true iff we have seen a message at this block number
    sequencer: option<SequencerState>,
}

type SequencerState = struct {
    sequencerAddr: address,
    delayBlocks: uint,
    delayTime: uint,
    delayQueue: Queue,
    lastBlockNumSeen: uint,      // Highest actual blocknum of message we have seen
    lastTimestampSeen: uint,     // Highest actual timestamp of message we have seen
    lastBlockNumReleased: uint,  // Highest blocknum we have released to inbox queue
    lastTimestampReleased: uint, // Highest timestamp we have released to inbox queue
=======
    queue: IncomingRequestQueue,  // Queue of requests that haven't yet been retrieved from the inbox
    blockNum: uint,               // Highest blocknum of messages that we have retrieved from the inbox
    timestamp: uint,              // Highest timestamp of messages that we have retrieved from the inbox
    needToPeek: bool,             // true iff we should be doing an inboxpeek before inbox instruction
>>>>>>> 0fd52667
}

var globalInbox: Inbox;
var globalInputQueue: struct {
    txQ: IncomingRequestQueue,
    batchQ: IncomingRequestQueueStack,
};

public impure func inbox_init() {
    globalInbox = struct {
        queue: incomingRequestQueue_new(),
        blockNum: 0,
        timestamp: 0,
        seenMsgAtThisBlockNum: false,
        sequencer: None<SequencerState>,
    };
    globalInputQueue = struct {
        txQ: incomingRequestQueue_new(),
        batchQ: incomingRequestQueueStack_new()
    };
}

public impure func inbox_addSequencer(addr: address, delayBlocks: uint, delayTime: uint) {
    // deliver messages from old sequencer, if any (shouldn't be needed, but doing it just to be extra cautious)
    let bnum = globalInbox.blockNum;
    let ts = globalInbox.timestamp;
    if let Some(oldSeq) = globalInbox.sequencer {
        bnum = oldSeq.lastBlockNumSeen;
        ts = oldSeq.lastTimestampSeen;
        let oldq = oldSeq.delayQueue;
        while( ! queue_isEmpty(oldq) ){
            let (uq, rawMsg) = queue_getOrDie(oldq);
            oldq = uq;
            let msg = unsafecast<IncomingRequest>(rawMsg);
            globalInbox = globalInbox with {
                queue: queue_put(globalInbox.queue, msg)
            };
        }
    }

    // set up the new sequencer
    if (delayBlocks > 128*256) {
        delayBlocks = 128*256;
    }
    if (delayTime > 128*256*30) {
        delayTime = 128*256*30;
    }
    globalInbox = globalInbox with {
        sequencer: Some(struct {
            sequencerAddr: addr,
            delayBlocks: delayBlocks,
            delayTime: delayTime,
            delayQueue: queue_new(),
            lastBlockNumSeen: bnum,
            lastTimestampSeen: ts,
            lastBlockNumReleased: bnum,
            lastTimestampReleased: ts,
        })
    };
}

public impure func inbox_get() -> IncomingRequest {
    // Get the next message, in order of arrival.
    // If no messages have arrived, this will block until one arrives.
    // This is a loop because some events don't generate a message that we can return,
    //       so we keep trying until we find something we can return.

    loop {
<<<<<<< HEAD
        while (queue_isEmpty(globalInbox.queue)) {
            if let Some(seqInfo) = globalInbox.sequencer {
                globalInbox = getFromL1InboxSequencer(globalInbox, seqInfo);
            } else {
                globalInbox = getFromL1Inbox(globalInbox);
            }
        }

        let (updatedQ, rawMsg,) = queueGetOrDie(globalInbox.queue);
=======
        while (incomingRequestQueue_isEmpty(globalInbox.queue)) {
            globalInbox = getFromL1Inbox(globalInbox);
        }

        let (updatedQ, ret,) = incomingRequestQueue_getOrDie(globalInbox.queue);
>>>>>>> 0fd52667
        globalInbox = globalInbox with { queue: updatedQ };
        let ebMsg = unsafecast<IncomingRequest>(rawMsg);
        if (ebMsg.blockNumber > globalInbox.blockNum) {
            if ((globalInbox.sequencer != None<SequencerState>) && globalInbox.seenMsgAtThisBlockNum) {
                let eobMsg = endOfBlockMessage(globalInbox.blockNum, globalInbox.timestamp);
                globalInbox = globalInbox with {
                    blockNum: ebMsg.blockNumber
                } with {
                    timestamp: ebMsg.timestamp
                } with {
                    seenMsgAtThisBlockNum: false
                };
                return eobMsg;
            } else {
                globalInbox = globalInbox with {
                    blockNum: ebMsg.blockNumber
                } with {
                    timestamp: ebMsg.timestamp
                } with {
                    seenMsgAtThisBlockNum: true
                };
            }
        }

        if (ebMsg.kind == 4) {
            chainParams_gotParamsMessage(ebMsg.sender, ebMsg.msgData);
        } else {
            return ebMsg with {
                requestId: uint(hash(bytes32(chainParams_chainId()), bytes32(ebMsg.requestId)))
            };
        }
    }
}

<<<<<<< HEAD
func queueGetOrDie(q: Queue) -> (Queue, any) {
    if let Some(res) = queue_get(q) {
        return res;
    } else {
        // shouldn't ever happen
        return (q, ());
    }
}

=======
>>>>>>> 0fd52667
impure func getFromL1Inbox(inbox: Inbox) -> Inbox {
    // Get a message from the L1 inbox, and append it to the inbox (assuming no sequencer).
    // If there are no messages available in the L1 inbox, this blocks until one is available.
    if (inbox.seenMsgAtThisBlockNum) {
        let sameBlockNum = asm(inbox.blockNum,) bool { inboxpeek };
        if ( ! sameBlockNum) {
            // peek says we hit end of L1 block, so insert end-of-block message and return
            return inbox with {
                queue: incomingRequestQueue_put(
                    inbox.queue,
                    endOfBlockMessage(inbox.blockNum, inbox.timestamp),
                )
            } with {
                blockNum: inbox.blockNum+1
            } with {
                seenMsgAtThisBlockNum: false
            };
        }
    }

    let newMsgRaw = asm() IncomingRequestFromInbox { inbox };
    if let Some(msgData) = bytearray_unmarshalBytes(newMsgRaw.msgData) {
        let newMsg = struct {
            kind: newMsgRaw.kind,
            blockNumber: newMsgRaw.blockNumber,
            timestamp: newMsgRaw.timestamp,
            sender: newMsgRaw.sender,
            requestId: newMsgRaw.requestId,
            msgData: msgData,
            provenance: struct {
                l1SeqNum: newMsgRaw.requestId,
                parentRequestId: 0,
                indexInParent: ~0,
            },
        };

        if (newMsg.blockNumber == 0) {
            newMsg = newMsg with { blockNumber: inbox.blockNum };
        }
        if (newMsg.timestamp == 0) {
            newMsg = newMsg with { timestamp: inbox.timestamp };
        }


        return inbox with {
            queue: incomingRequestQueue_put(inbox.queue, newMsg)
        } with {
            blockNum: newMsg.blockNumber
        } with {
            timestamp: newMsg.timestamp
        } with {
            seenMsgAtThisBlockNum: true
        };
    } else {
        // message was malformatted; ignore it and return; caller will call this function again
        return inbox;
    }
}

impure func getFromL1InboxSequencer(inbox: Inbox, seq: SequencerState) -> Inbox {
    let newMsgRaw = asm() IncomingRequestFromInbox { inbox };
    let newMsg = unsafecast<IncomingRequest>(0);
    if let Some(msgData) = bytearray_unmarshalBytes(newMsgRaw.msgData) {
        newMsg = struct {
            kind: newMsgRaw.kind,
            blockNumber: newMsgRaw.blockNumber,
            timestamp: newMsgRaw.timestamp,
            sender: newMsgRaw.sender,
            requestId: newMsgRaw.requestId,
            msgData: msgData,
            provenance: struct {
                l1SeqNum: newMsgRaw.requestId,
                parentRequestId: 0,
                indexInParent: ~0,
            },
        };
    } else {
        return inbox;
    }

    let blockNum = newMsg.blockNumber;
    if (blockNum == 0) {
        blockNum = seq.lastBlockNumSeen;
    } else {
        seq = seq with { lastBlockNumSeen: blockNum };
    }
    let timestamp = newMsg.timestamp;
    if (timestamp == 0) {
        timestamp = seq.lastBlockNumSeen;
    } else {
        seq = seq with { lastTimestampSeen: timestamp };
    }

    let isSequencerMsg = (newMsg.kind == 3)
                         && (bytearray_getByte(newMsg.msgData, 0) == 5)
                         && (newMsg.sender == seq.sequencerAddr);
    if (isSequencerMsg) {
        // get low-order two bytes of blockNum assigned to this message, and reconstruct that blockNum
        let bnum = (blockNum & ~0xffff)
                         + asm (256-16, bytearray_get256(newMsg.msgData, 1)) uint { shr };
        if ((bnum <= blockNum) || (bnum < 256*256)) {
            blockNum = bnum;
        } else {
            blockNum = bnum-256*256;
        }
        // get low-order three bytes of timestamp assigned to this message, and reconstruct that timestamp
        let ts = (timestamp & ~0xffffff)
                        + asm (256-24, bytearray_get256(newMsg.msgData, 3)) uint { shr };
        if ((ts <= timestamp) || (ts < 256*256*256)) {
            timestamp = ts;
        } else {
            timestamp = ts - 256*256*256;
        }

        if (blockNum+seq.delayBlocks < seq.lastBlockNumSeen) {
            blockNum = seq.lastBlockNumSeen - seq.delayBlocks;
        }
        if (timestamp+seq.delayTime < seq.lastTimestampSeen) {
            timestamp = seq.lastTimestampSeen - seq.delayTime;
        }

        let (uSeq, uInboxQ) = releaseDelayedRequests(
            seq,
            inbox.queue,
            blockNum,
            timestamp,
        );
        seq = uSeq;
        inbox = inbox with { queue: uInboxQ };

        if (blockNum < seq.lastBlockNumReleased) {
            blockNum = seq.lastBlockNumReleased;
        }
        if (timestamp < seq.lastTimestampReleased) {
            timestamp = seq.lastTimestampReleased;
        }

        return inbox with {
            queue: queue_put(inbox.queue, newMsg with { blockNumber: blockNum } with { timestamp: timestamp })
        } with {
            sequencer: Some(
                seq with {
                    lastBlockNumReleased: blockNum
                } with {
                    lastTimestampReleased: timestamp
                }
            )
        };
    } else {
        if ((blockNum >= seq.delayBlocks) && (timestamp >= seq.delayTime)) {
            let (uSeq, uInboxQ) = releaseDelayedRequests(
                seq,
                inbox.queue,
                blockNum - seq.delayBlocks,
                timestamp - seq.delayTime,
            );
            seq = uSeq;
            inbox = inbox with { queue: uInboxQ };
        }

        return inbox with {
            sequencer: Some(seq with {
                delayQueue: queue_put(
                    seq.delayQueue,
                    newMsg with {
                        blockNumber: blockNum
                    } with {
                        timestamp: timestamp
                    }
                )
            } with {
                lastBlockNumSeen: blockNum
            } with {
                lastTimestampSeen: timestamp
            })
        };
    }
}

func endOfBlockMessage(blockNum: uint, timestamp: uint) -> IncomingRequest {
    return struct {
        kind: 6,
        blockNumber: blockNum,
        timestamp: timestamp,
        sender: address(0),
        requestId: 0,
        msgData: bytearray_new(0),
        provenance: struct {
            l1SeqNum: 0,
            parentRequestId: 0,
            indexInParent: ~0,
        },
    };
}

func releaseDelayedRequests(
    seqInfo: SequencerState,
    inQ: Queue,
    blockNum: uint,
    timestamp: uint,
) -> (SequencerState, Queue) {
    loop {
        if let Some(res) = queue_get(seqInfo.delayQueue) {
            let (udq, rawMsg) = res;
            let msg = unsafecast<IncomingRequest>(rawMsg);
            if ((msg.blockNumber <= blockNum) || (msg.timestamp <= timestamp)) {
                seqInfo = seqInfo with {
                    delayQueue: udq
                } with {
                    lastBlockNumReleased: msg.blockNumber
                } with {
                    lastTimestampReleased: msg.timestamp
                };
                inQ = queue_put(inQ, msg);
            } else {
                return (seqInfo, inQ);
            }
        } else {
            return (seqInfo, inQ);
        }
    }
}


public impure func inbox_currentTimestamp() -> uint {
    return globalInbox.timestamp;
}

public impure func inbox_currentBlockNumber() -> uint {
    return globalInbox.blockNum;
}

type IncomingRequestFromInbox = struct {
    kind: uint,               // type of message
    blockNumber: uint,        // block number of the L1 block
    timestamp: uint,          // timestamp of the L1 block
    sender: address,          // address of the sender
    requestId: uint,
    msgData: MarshalledBytes, // kind-specific data, as a marshalled bytearray
}

type IncomingRequest = struct {
    kind: uint,               // type of message
    blockNumber: uint,        // block number of the L1 block
    timestamp: uint,          // timestamp of the L1 block
    sender: address,          // address of the sender
    requestId: uint,
    msgData: ByteArray,       // kind-specific data
    provenance: RequestProvenance,
}

type RequestProvenance = struct {
    l1SeqNum: uint,
    parentRequestId: uint,
    indexInParent: uint,
}

public impure func inbox_getNextUnpackedRequest() -> (
    option<IncomingRequest>,  // if it was an L1 message
    option<TxRequestData>,    // if it was an L2 tx message
) {
    let msg = unsafecast<IncomingRequest>(());   // value will be re-initialized before use
    loop {
        if let Some(res) = incomingRequestQueue_get(globalInputQueue.txQ) {
            let (newQ, tx) = res;
            globalInputQueue = globalInputQueue with {
                txQ: newQ
            };
            return (None<IncomingRequest>, Some(unsafecast<TxRequestData>(tx)));
        }
        if let Some(res) = incomingRequestQueueStack_get(globalInputQueue.batchQ) {
            let (newQ, umsg) = res;
            globalInputQueue = globalInputQueue with {
                batchQ: newQ
            };
            msg = umsg;
        } else {
            msg = inbox_get();
        }

        if let Some(batch) = messageBatch_tryNew(msg) {
            // it's a batch message, so unpack its components and queue them
            let moreToDo = true;
            let queue = incomingRequestQueue_new();
            while (moreToDo) {
                if let Some(res) = messageBatch_get(batch) {
                    let (newMsg, restOfBatch) = res;
                    queue = incomingRequestQueue_put(queue, newMsg);
                    batch = restOfBatch;
                } else {
                    moreToDo = false;
                }
            }
            globalInputQueue = globalInputQueue with {
                batchQ: incomingRequestQueueStack_push(globalInputQueue.batchQ, queue)
            };
        } else {
            // it's not a batch, so process it immediately
            if (msg.kind == 6) {
                // it's an end-of-block message, so just trigger end-of-block processing
                outputStats_endOfBlock(msg.blockNumber, msg.timestamp);
            } elseif (msg.kind == 3) {
                // it's an L2 message, so switch based on the L2 type
                let firstByte = bytearray_getByte(msg.msgData, 0);
                if (firstByte == 6) {
                    // it's a heartbeat message, don't do anything
                } elseif (firstByte == 4) {
                    // it's a signed tx; verify sig and then process request or discard
                    if let Some(txRequest) = translateSignedTx(msg) {
                        return (None<IncomingRequest>, Some(txRequest));
                    }
                    // else signature was invalid, ignore msg and execute loop again to get another
                } elseif (firstByte == 7) {
                    // it's a single message with compressed headers
                    if let Some(txRequest) = decompressAndVerifyEcdsaSignedTx(msg.msgData, msg) {
                        return (None<IncomingRequest>, Some(txRequest));
                    }
                    // else signature was invalid, ignore msg and execute loop again to get another
                } else {
                    // subtype must be 0, 1, or 2
                    if let Some(txRequest) = translateUnsignedTx(msg) {
                        return (None<IncomingRequest>, Some(txRequest));
                    }
                    // else request was malformatted, ignore it and execute loop again to get another
                }
            } elseif (msg.kind == 5) {
                if let Some(txRequest) = translateBuddyDeployTx(msg) {
                    return (None<IncomingRequest>, Some(txRequest));
                }
                // else request was malformatted, ignore it and execute loop again to get another
            } else {
                return (Some(msg), None<TxRequestData>);
            }
        }
    }
}

impure func translateUnsignedTx(request: IncomingRequest) -> option<TxRequestData> {
    let inStream = bytestream_new(request.msgData);
    let (us, subtype) = bytestream_getByte(inStream)?;
    inStream = us;

    let (us, maxGas) = bytestream_get256(inStream)?;
    inStream = us;

    let (us, gasPrice) = bytestream_get256(inStream)?;
    inStream = us;

    let seqNum = None<uint>;
    if (subtype == 0) {
        let (us, sn) = bytestream_get256(inStream)?;
        inStream = us;
        seqNum = Some(sn);
    }

    let (us, destAddrAsUint) = bytestream_get256(inStream)?;
    inStream = us;

    let (us, value) = bytestream_get256(inStream)?;
    inStream = us;

    let calldata = bytestream_getRemainingBytes(inStream);

    if (subtype == 0) {
        request = request with {
            requestId: uint(hash(
                bytes32(request.sender),
                hash(bytes32(chainParams_chainId()), marshalledBytes_hash(bytearray_marshalFull(request.msgData)))
            ))
        };
    }
    return Some(
        struct {
            maxGas: maxGas,
            gasPrice: gasPrice,
            seqNum: seqNum,
            caller: request.sender,
            calleeAddr: address(destAddrAsUint),
            value: value,
            calldata: calldata,
            nonMutating: (subtype == 2),
            incomingRequest: request
        }
    );
}

func translateBuddyDeployTx(request: IncomingRequest) -> option<TxRequestData> {
    let inStream = bytestream_new(request.msgData);

    let (us, maxGas) = bytestream_get256(inStream)?;
    inStream = us;

    let (us, gasPrice) = bytestream_get256(inStream)?;
    inStream = us;

    let (us, value) = bytestream_get256(inStream)?;
    inStream = us;

    let calldata = bytestream_getRemainingBytes(inStream);

    return Some(
        struct {
            maxGas: maxGas,
            gasPrice: gasPrice,
            seqNum: None<uint>,
            caller: request.sender,
            calleeAddr: address(0),
            value: value,
            calldata: calldata,
            nonMutating: false,
            incomingRequest: request
        }
    );
}

<<<<<<< HEAD
func linearInterpolate(x0: uint, y0: uint, x1: uint, y1: uint, x: uint) -> int {
    if (x0 == x1) {
        return int(y0);
    } else {
        return int(y0) + (int(x)-int(x0))*(int(y1)-int(y0))/(int(x1)-int(x0));
    }
}
=======
// below are specialized queue and queuestack types, to facilitate typechecking in the code above
// we can eliminate these if/when the Mini language supports generics

type IncomingRequestQueue = struct {
    q: Queue,
}

func incomingRequestQueue_new() -> IncomingRequestQueue {
    return struct { q: queue_new() };
}

func incomingRequestQueue_isEmpty(q: IncomingRequestQueue) -> bool {
    return queue_isEmpty(q.q);
}

func incomingRequestQueue_get(q: IncomingRequestQueue) -> option<(IncomingRequestQueue, IncomingRequest)> {
    let (uq, item) = queue_get(q.q)?;
    return Some((struct{ q: uq }, unsafecast<IncomingRequest>(item)));
}

func incomingRequestQueue_getOrDie(q: IncomingRequestQueue) -> (IncomingRequestQueue, IncomingRequest) {
    if let Some(res) = incomingRequestQueue_get(q) {
        return res;
    } else {
        panic;
    }
}

func incomingRequestQueue_put(q: IncomingRequestQueue, req: IncomingRequest) -> IncomingRequestQueue {
    return struct { q: queue_put(q.q, req) };
}

type IncomingRequestQueueStack = struct {
    qs: QueueStack,
}

func incomingRequestQueueStack_new() -> IncomingRequestQueueStack {
    return struct { qs: queuestack_new() };
}

func incomingRequestQueueStack_get(qs: IncomingRequestQueueStack) -> option<(IncomingRequestQueueStack, IncomingRequest)> {
    let (uqs, rawMsg) = queuestack_get(qs.qs)?;
    return Some((struct { qs: uqs }, unsafecast<IncomingRequest>(rawMsg)));
}

func incomingRequestQueueStack_push(qs: IncomingRequestQueueStack, q: IncomingRequestQueue) -> IncomingRequestQueueStack {
    return struct { qs: queuestack_push(qs.qs, q.q) };
}
>>>>>>> 0fd52667
<|MERGE_RESOLUTION|>--- conflicted
+++ resolved
@@ -48,11 +48,10 @@
 
 
 type Inbox = struct {
-<<<<<<< HEAD
-    queue: Queue,                // Queue of messages that haven't yet been retrieved from the inbox
-    blockNum: uint,              // Highest blocknum of messages that we have retrieved from the inbox
-    timestamp: uint,             // Highest timestamp of messages that we have retrieved from the inbox
-    seenMsgAtThisBlockNum: bool, // true iff we have seen a message at this block number
+    queue: IncomingRequestQueue,  // Queue of requests that haven't yet been retrieved from the inbox
+    blockNum: uint,               // Highest blocknum of messages that we have retrieved from the inbox
+    timestamp: uint,              // Highest timestamp of messages that we have retrieved from the inbox
+    seenMsgAtThisBlockNum: bool,  // true iff we have seen a message at this block number
     sequencer: option<SequencerState>,
 }
 
@@ -65,12 +64,6 @@
     lastTimestampSeen: uint,     // Highest actual timestamp of message we have seen
     lastBlockNumReleased: uint,  // Highest blocknum we have released to inbox queue
     lastTimestampReleased: uint, // Highest timestamp we have released to inbox queue
-=======
-    queue: IncomingRequestQueue,  // Queue of requests that haven't yet been retrieved from the inbox
-    blockNum: uint,               // Highest blocknum of messages that we have retrieved from the inbox
-    timestamp: uint,              // Highest timestamp of messages that we have retrieved from the inbox
-    needToPeek: bool,             // true iff we should be doing an inboxpeek before inbox instruction
->>>>>>> 0fd52667
 }
 
 var globalInbox: Inbox;
@@ -139,8 +132,7 @@
     //       so we keep trying until we find something we can return.
 
     loop {
-<<<<<<< HEAD
-        while (queue_isEmpty(globalInbox.queue)) {
+        while (incomingRequestQueue_isEmpty(globalInbox.queue)) {
             if let Some(seqInfo) = globalInbox.sequencer {
                 globalInbox = getFromL1InboxSequencer(globalInbox, seqInfo);
             } else {
@@ -148,14 +140,8 @@
             }
         }
 
-        let (updatedQ, rawMsg,) = queueGetOrDie(globalInbox.queue);
-=======
-        while (incomingRequestQueue_isEmpty(globalInbox.queue)) {
-            globalInbox = getFromL1Inbox(globalInbox);
-        }
-
-        let (updatedQ, ret,) = incomingRequestQueue_getOrDie(globalInbox.queue);
->>>>>>> 0fd52667
+        let (updatedQ, rawMsg,) = incomingRequestQueue_getOrDie(globalInbox.queue);
+
         globalInbox = globalInbox with { queue: updatedQ };
         let ebMsg = unsafecast<IncomingRequest>(rawMsg);
         if (ebMsg.blockNumber > globalInbox.blockNum) {
@@ -190,18 +176,6 @@
     }
 }
 
-<<<<<<< HEAD
-func queueGetOrDie(q: Queue) -> (Queue, any) {
-    if let Some(res) = queue_get(q) {
-        return res;
-    } else {
-        // shouldn't ever happen
-        return (q, ());
-    }
-}
-
-=======
->>>>>>> 0fd52667
 impure func getFromL1Inbox(inbox: Inbox) -> Inbox {
     // Get a message from the L1 inbox, and append it to the inbox (assuming no sequencer).
     // If there are no messages available in the L1 inbox, this blocks until one is available.
@@ -617,15 +591,6 @@
     );
 }
 
-<<<<<<< HEAD
-func linearInterpolate(x0: uint, y0: uint, x1: uint, y1: uint, x: uint) -> int {
-    if (x0 == x1) {
-        return int(y0);
-    } else {
-        return int(y0) + (int(x)-int(x0))*(int(y1)-int(y0))/(int(x1)-int(x0));
-    }
-}
-=======
 // below are specialized queue and queuestack types, to facilitate typechecking in the code above
 // we can eliminate these if/when the Mini language supports generics
 
@@ -673,5 +638,4 @@
 
 func incomingRequestQueueStack_push(qs: IncomingRequestQueueStack, q: IncomingRequestQueue) -> IncomingRequestQueueStack {
     return struct { qs: queuestack_push(qs.qs, q.q) };
-}
->>>>>>> 0fd52667
+}