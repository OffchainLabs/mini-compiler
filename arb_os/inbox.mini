--- conflicted
+++ resolved
@@ -244,11 +244,6 @@
             };
         } else {
             // it's not a batch, so process it immediately
-<<<<<<< HEAD
-            if (msg.kind == 6) {
-=======
-            // get its maxGas amount -- for now, set the limit high, unless caller asked for less
-            let maxGas = 1000000000;
             if (msg.kind == 7) {
                 // the message carries an ETH deposit
                 // verify the validity of the message, process the deposit, then process the tx
@@ -287,7 +282,6 @@
                 // else L2 msg type is invalid in ETH deposit message, ignore msg and execute loop again to get another
                 //      note that deposit doesn't happen in this case
             } elseif (msg.kind == 6) {
->>>>>>> 3eda8154
                 // it's an end-of-block message, so just trigger end-of-block processing
                 outputStats_endOfBlock(msg.blockNumber, msg.timestamp);
             } elseif (msg.kind == 3) {
