--- conflicted
+++ resolved
@@ -1,9 +1,5 @@
 {
-<<<<<<< HEAD
-  "arbos_version": 15,
-=======
   "arbos_version": 16,
->>>>>>> a8c7573f
   "integer": {
     "AVMSendType_batch": 0,
     "AVM_add": 1,
