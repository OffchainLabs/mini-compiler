//
// Copyright 2020, Offchain Labs, Inc. All rights reserved.
//

<<<<<<< HEAD
import type ByteArray;
import type ByteStream;
import type MarshalledBytes;

import func bytearray_new(capacityHint: uint) -> ByteArray;
import func bytearray_size(ba: ByteArray) -> uint;
import func bytearray_getByte(ba: ByteArray, offset: uint) -> uint;
import func bytearray_get256(ba: ByteArray, offset: uint) -> uint;
import func bytearray_setByte(ba: ByteArray, offset: uint, val: uint) -> ByteArray;
import func bytearray_set256(ba: ByteArray, offset: uint, val: uint) -> ByteArray;
import func bytearray_extract(ba: ByteArray, offset: uint, nbytes: uint) -> ByteArray;
import func bytearray_unmarshalBytes(mb: MarshalledBytes) -> ByteArray;
import func bytearray_marshalFull(ba: ByteArray) -> MarshalledBytes;
import func marshalledBytes_hash(mb: MarshalledBytes) -> bytes32;
import func bytearray_copy(
    from: ByteArray,
    fromOffset: uint,
    to: ByteArray,
    toOffset: uint,
    nbytes: uint,
) -> ByteArray;

import func bytestream_new(ba: ByteArray) -> ByteStream;
import func bytestream_skipBytes(ba: ByteStream, nbytes: uint) -> option<ByteStream>;

import func rlp_encodeAndHashMessageInfoForSignature(tx: SignedTx, eip155v: option<uint>) -> bytes32;
import func rlp_decodeMessageInfo(inStream: ByteStream) -> option<(ByteStream, SignedTx)>;

import impure func chainParams_chainId() -> uint;

import func keccak256(ba: ByteArray, offset: uint, nbytes: uint) -> bytes32;
=======
use std::bytearray::ByteArray;
use std::bytestream::ByteStream;
use std::bytearray::MarshalledBytes;

use std::bytearray::bytearray_new;
use std::bytearray::bytearray_size;
use std::bytearray::bytearray_getByte;
use std::bytearray::bytearray_get256;
use std::bytearray::bytearray_setByte;
use std::bytearray::bytearray_set256;
use std::bytearray::bytearray_extract;
use std::bytearray::bytearray_unmarshalBytes;
use std::bytearray::bytearray_marshalFull;
use std::bytearray::marshalledBytes_hash;
use std::bytearray::bytearray_copy;

use std::bytestream::bytestream_new;
use std::bytestream::bytestream_skipBytes;

use std::rlp::rlp_encodeAndHashMessageInfo;
use std::rlp::rlp_decodeMessageInfo;

use chainParameters::chainParams_chainId;

use std::keccak::keccak256;
>>>>>>> 6798ea86


// This structure defines an incoming request.
// It is defined identically in inbox.mini and elsewhere.
type IncomingRequest = struct {
    kind: uint,               // type of message
    blockNumber: uint,        // block number of the L1 block
    timestamp: uint,          // timestamp of the L1 block
    sender: address,          // address of the sender
    requestId: uint,
    msgData: MarshalledBytes  // kind-specific data, as a marshalled bytearray
}

// TxRequestData is declared identically in message.mini and elsewhere.
type TxRequestData = struct {
    maxGas: uint,
    gasPrice: uint,
    seqNum: option<uint>,
    caller: address,
    calleeAddr: address,
    value: uint,
    calldata: ByteArray,
    nonMutating: bool,
    incomingRequest: IncomingRequest,
}

// A copy of this struct is defined in stdlib/rlp.mini.
// The declaration there must remain consistent with the one here.
type SignedTx = struct {
    seqNum: uint,
    gasPrice: uint,
    gasLimit: uint,
    to: address,
    value: uint,
    data: ByteArray,
    v: uint,
    r: uint,
    s: uint
}

public impure func translateSignedTx(req: IncomingRequest) -> option<TxRequestData> {
    // Given an IncomingRequest that contains an L2 signed tx message, translate the
    //    L2 message from the RLP-encoded form it arrived in, into the old format which downstream code expects.
    // Also, check the signature on the tx, and set:
    //      - the sender field in the request equal to signer, and
    //      - the requestID field in the request equal to the Ethereum-compatible tx id,
    // Return the result, or None if message is malformed or the signature is invalid.

    let rlpData = bytearray_unmarshalBytes(req.msgData);
    rlpData = bytearray_extract(rlpData, 1, bytearray_size(rlpData)-1);
    let (_, signedTx) = rlp_decodeMessageInfo(bytestream_new(rlpData))?;
    let signer = recoverSigner(signedTx)?;
    let rlpHash = keccak256(rlpData, 0, bytearray_size(rlpData));

    let newL2message = signedTxToUnsignedBytes(signedTx);

    return Some(
        struct {
            maxGas: signedTx.gasLimit,
            gasPrice: signedTx.gasPrice,
            seqNum: Some(signedTx.seqNum),
            caller: signer,
            calleeAddr: signedTx.to,
            value: signedTx.value,
            calldata: signedTx.data,
            nonMutating: false,
            incomingRequest: req with {
                sender: signer
            } with {
                requestId: uint(rlpHash)
            },
        }
    );
}

public impure func recoverSigner(tx: SignedTx) -> option<address> {
    let rlpHashForSig = bytes32(0);
    if ( (tx.v == 27) || (tx.v == 28) ) {
        rlpHashForSig = rlp_encodeAndHashMessageInfoForSignature(tx, None<uint>);  // non-EIP155 signature
    } else {
        rlpHashForSig = rlp_encodeAndHashMessageInfoForSignature(tx, Some(chainParams_chainId()));  // EIP155 signature
    }
    let signer = asm(
        tx.r,
        tx.s,
        1 - (tx.v % 2),
        rlpHashForSig,
    ) address { ecrecover };

    if (signer == address(0)) {
        return None;
    } else {
        return Some(signer);
    }
}

func signedTxToUnsignedBytes(tx: SignedTx) -> ByteArray {
    let dataSize = bytearray_size(tx.data);
    let ret = bytearray_new(0);
    ret = bytearray_setByte(ret, 0, 0);  // L2 subtype for signed tx
    ret = bytearray_set256(ret, 1, tx.gasLimit);
    ret = bytearray_set256(ret, 1+32, tx.gasPrice);
    ret = bytearray_set256(ret, 1+2*32, tx.seqNum);
    ret = bytearray_set256(ret, 1+3*32, uint(tx.to));
    ret = bytearray_set256(ret, 1+4*32, tx.value);
    ret = bytearray_copy(tx.data, 0, ret, 1+5*32, dataSize);
    return ret;
}

public func hashUnsignedL2messageInfo(l2msg: MarshalledBytes, chainId: uint, sender: address) -> bytes32 {
    return hash(
        bytes32(sender),
        hash(
            bytes32(chainId),
            marshalledBytes_hash(l2msg),
        )
    );
}<|MERGE_RESOLUTION|>--- conflicted
+++ resolved
@@ -2,39 +2,6 @@
 // Copyright 2020, Offchain Labs, Inc. All rights reserved.
 //
 
-<<<<<<< HEAD
-import type ByteArray;
-import type ByteStream;
-import type MarshalledBytes;
-
-import func bytearray_new(capacityHint: uint) -> ByteArray;
-import func bytearray_size(ba: ByteArray) -> uint;
-import func bytearray_getByte(ba: ByteArray, offset: uint) -> uint;
-import func bytearray_get256(ba: ByteArray, offset: uint) -> uint;
-import func bytearray_setByte(ba: ByteArray, offset: uint, val: uint) -> ByteArray;
-import func bytearray_set256(ba: ByteArray, offset: uint, val: uint) -> ByteArray;
-import func bytearray_extract(ba: ByteArray, offset: uint, nbytes: uint) -> ByteArray;
-import func bytearray_unmarshalBytes(mb: MarshalledBytes) -> ByteArray;
-import func bytearray_marshalFull(ba: ByteArray) -> MarshalledBytes;
-import func marshalledBytes_hash(mb: MarshalledBytes) -> bytes32;
-import func bytearray_copy(
-    from: ByteArray,
-    fromOffset: uint,
-    to: ByteArray,
-    toOffset: uint,
-    nbytes: uint,
-) -> ByteArray;
-
-import func bytestream_new(ba: ByteArray) -> ByteStream;
-import func bytestream_skipBytes(ba: ByteStream, nbytes: uint) -> option<ByteStream>;
-
-import func rlp_encodeAndHashMessageInfoForSignature(tx: SignedTx, eip155v: option<uint>) -> bytes32;
-import func rlp_decodeMessageInfo(inStream: ByteStream) -> option<(ByteStream, SignedTx)>;
-
-import impure func chainParams_chainId() -> uint;
-
-import func keccak256(ba: ByteArray, offset: uint, nbytes: uint) -> bytes32;
-=======
 use std::bytearray::ByteArray;
 use std::bytestream::ByteStream;
 use std::bytearray::MarshalledBytes;
@@ -60,7 +27,6 @@
 use chainParameters::chainParams_chainId;
 
 use std::keccak::keccak256;
->>>>>>> 6798ea86
 
 
 // This structure defines an incoming request.
